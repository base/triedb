use alloy_primitives::{hex, Address, StorageKey};
use alloy_trie::Nibbles;
use clap::{ArgAction, Parser, Subcommand, ValueEnum};
use std::{fs::File, io::Write, str};
use triedb::{
    page::PageId,
    path::{AddressPath, StoragePath},
    Database,
};

#[derive(Debug)]
enum TrieValueIdentifier {
    Address(String),                    // 40 chars
    StorageHash(String),                //128 chars
    AddressHash(String),                // 64 chars
    AddressWithStorage(String, String), // 40 chars + 64 chars
}

#[derive(Debug)]
enum TrieValuePath {
    Account(AddressPath),
    Storage(StoragePath),
}

#[derive(ValueEnum, Clone, Debug)]
enum VerbosityLevel {
    Normal,
    Verbose,
    ExtraVerbose,
}

#[derive(Parser)]
#[command(author, version, about, long_about = None)]
struct Args {
    #[command(subcommand)]
    command: Commands,
}

#[derive(Subcommand)]
enum Commands {
    /// Print a specific page or all pages from the database
    Print {
        /// Path to the database file
        #[arg(short = 'd', long = "database")]
        db_path: String,

        /// Page ID to print (optional)
        #[arg(short = 'p', long = "page")]
        page_id: Option<PageId>,

        /// Output filepath (optional)
        #[arg(short = 'o', long = "output")]
        output_path: Option<String>,
    },

    /// Get information about a specific Trie Value
    TrieValue {
        /// Path to the database file
        #[arg(short = 'd', long = "database")]
        db_path: String,

        /// Account identifier in one of these formats:
        /// 1. Full hash (0x + 64 or 128 hex chars)
        /// 2. Address (0x + 40 hex chars)
        /// 3. Address with storage slot (0x + 40 hex chars + 0x + variable length)
        #[arg(short = 'i', long = "identifier", num_args = 1..)]
        identifier: Vec<String>,

        /// Output filepath (optional)
        #[arg(short = 'o', long = "output")]
        output_path: Option<String>,

        /// Verbosity level for output. Options are:
        /// [none] Print account information
        /// -v Print account/storage information and nodes accessed along the path
        /// -vv Print pages accessed along the path, along with the "-v"
        ///   information
        #[arg(short = 'v', long = "verbose", action = ArgAction::Count, default_value_t = 0)]
        verbosity: u8,
    },

    /// Print database information derived from RootPage
    RootPage {
        /// Path to the database file
        #[arg(short = 'd', long = "database")]
        db_path: String,

        /// Output filepath (optional)
        #[arg(short = 'o', long = "output")]
        output_path: Option<String>,
    },

    /// Print statistics about the database
    Statistics {
        /// Path to the database file
        #[arg(short = 'd', long = "database")]
        db_path: String,

        /// Output filepath (optional)
        #[arg(short = 'o', long = "output")]
        output_path: Option<String>,
<<<<<<< HEAD
    },

    /// Run consistency checks on the database
    ConsistencyCheck {
        /// Path to the database file
        #[arg(short = 'd', long = "database")]
        db_path: String,

        /// Output filepath (optional)
        #[arg(short = 'o', long = "output")]
        output_path: Option<String>,
=======
>>>>>>> b7944653
    },
}

fn parse_trie_value_identifier(
    identifier: &str,
) -> Result<TrieValueIdentifier, Box<dyn std::error::Error>> {
    // Split by whitespace to handle address + slot format
    let parts: Vec<&str> = identifier.split_whitespace().collect();

    match parts.len() {
        1 => {
            let hex_str = parts[0].strip_prefix("0x").unwrap_or("");
            match hex_str.len() {
                40 => Ok(TrieValueIdentifier::Address(hex_str.to_string())),
                64 => Ok(TrieValueIdentifier::AddressHash(hex_str.to_string())),
                128 => Ok(TrieValueIdentifier::StorageHash(hex_str.to_string())),
                _ => Err("Invalid identifier format. Expected either: -Address: 0x<40 chars> -Address hash: 0x<64 chars> -Storage hash: 0x<128 chars> -Address and storage slot: 0x<40 chars> <storage slot>".into()),
            }
        },
        2 => {
            let address = parts[0];
            let slot = parts[1];
            // Validate address part
            let address_hex = address.strip_prefix("0x").unwrap_or("");
            if address_hex.len() != 40 {
                return Err("Address must be 0x +40 hex characters (20 bytes)".into());
            }
            // Validate slot part 
            let slot_hex = slot.strip_prefix("0x").unwrap_or("");
            if slot_hex.len() >= 64 || slot_hex.len() % 2 != 0 {
                return Err("Storage slot must be 0x +[2-64] hex characters (32 byte maximum), with an even number of characters".into());
            }
            Ok(TrieValueIdentifier::AddressWithStorage(address_hex.to_string(), slot_hex.to_string()))
        },
        _ => Err("Invalid identifier format. Expected either: -Address: 0x<40 chars> -Address hash: 0x<64 chars> -Storage hash: 0x<128 chars> -Address and storage slot: 0x<40 chars> <storage slot>".into()),
    }
}

fn identifier_to_trie_value_path(
    identifier: &TrieValueIdentifier,
) -> Result<TrieValuePath, Box<dyn std::error::Error>> {
    match identifier {
        TrieValueIdentifier::Address(address_str) => {
            let bytes: [u8; 20] = hex::decode(address_str)?.try_into().unwrap();
            Ok(TrieValuePath::Account(AddressPath::for_address(bytes.into())))
        }
        TrieValueIdentifier::AddressHash(acct_str) => {
            let bytes: [u8; 32] = hex::decode(acct_str)?.try_into().unwrap();
            Ok(TrieValuePath::Account(AddressPath::new(Nibbles::unpack(bytes))))
        }
        TrieValueIdentifier::StorageHash(strg_str) => {
            let bytes: [u8; 64] = hex::decode(strg_str)?.try_into().unwrap();
            let address_bytes: [u8; 32] = bytes[..32].try_into().unwrap();
            let address_path = AddressPath::new(Nibbles::unpack(address_bytes));

            let slot_bytes: [u8; 32] = bytes[32..64].try_into().unwrap();
            let slot_nibbles = Nibbles::unpack(slot_bytes);
            Ok(TrieValuePath::Storage(StoragePath::for_address_path_and_slot_hash(
                address_path,
                slot_nibbles,
            )))
        }
        TrieValueIdentifier::AddressWithStorage(address_str, storage_str) => {
            let address_bytes: [u8; 20] = hex::decode(address_str)?.try_into().unwrap();
            let address = Address::from_slice(&address_bytes);

            let storage_bytes = hex::decode(storage_str)?;
            let storage = StorageKey::left_padding_from(&storage_bytes);
            Ok(TrieValuePath::Storage(StoragePath::for_address_and_slot(address, storage)))
        }
    }
}

fn main() -> Result<(), Box<dyn std::error::Error>> {
    let args = Args::parse();

    match args.command {
        Commands::Print { db_path, page_id, output_path } => {
            print_page(&db_path, page_id, output_path)?;
        }
        Commands::TrieValue { db_path, identifier, output_path, verbosity } => {
            let identifier_str = identifier.join(" ");
            get_trie_value(&db_path, &identifier_str, output_path, verbosity)?;
        }
        Commands::RootPage { db_path, output_path } => {
            root_page_info(&db_path, output_path)?;
        }
        Commands::Statistics { db_path, output_path } => {
            print_statistics(&db_path, output_path)?;
<<<<<<< HEAD
        }
        Commands::ConsistencyCheck { db_path, output_path } => {
            check_consistency(&db_path, output_path)?;
=======
>>>>>>> b7944653
        }
    }

    Ok(())
}

fn print_page(
    db_path: &str,
    page_id: Option<PageId>,
    output_path: Option<String>,
) -> Result<(), Box<dyn std::error::Error>> {
    let db = match Database::open(db_path) {
        Ok(db) => db,
        Err(e) => panic!("Could not open database: {:?}", e),
    };

    let output: Box<dyn Write> = if let Some(ref output_path) = output_path {
        Box::new(File::create(output_path)?)
    } else {
        Box::new(std::io::stdout())
    };

    match db.print_page(output, page_id) {
        Ok(_) => {
            if let Some(output_path) = output_path {
                println!("Page printed to {}", output_path);
            }
        }
        Err(e) => println!("Error printing page: {:?}", e),
    }
    Ok(())
}

fn get_trie_value(
    db_path: &str,
    identifier: &str,
    output_path: Option<String>,
    verbosity_level: u8,
) -> Result<(), Box<dyn std::error::Error>> {
    let db = match Database::open(db_path) {
        Ok(db) => db,
        Err(e) => panic!("Could not open database: {:?}", e),
    };

    // Parse the identifier into the appropriate format
    let trie_value_id = parse_trie_value_identifier(identifier)?;

    // Convert to AddressPath or StoragePath
    let trie_value_path = identifier_to_trie_value_path(&trie_value_id)?;

    let output: Box<dyn Write> = if let Some(output_path) = output_path {
        Box::new(File::create(output_path)?)
    } else {
        Box::new(std::io::stdout())
    };

    let tx = db.begin_ro()?;
    match trie_value_path {
        TrieValuePath::Account(address_path) => {
            tx.debug_account(output, address_path, verbosity_level)?;
        }
        TrieValuePath::Storage(storage_path) => {
            tx.debug_storage(output, storage_path, verbosity_level)?;
<<<<<<< HEAD
=======
        }
    }

    Ok(())
}

fn print_statistics(
    db_path: &str,
    output_path: Option<String>,
) -> Result<(), Box<dyn std::error::Error>> {
    let db = match Database::open(db_path) {
        Ok(db) => db,
        Err(e) => panic!("Could not open database: {:?}", e),
    };

    let output: Box<dyn Write> = if let Some(ref output_path) = output_path {
        Box::new(File::create(output_path)?)
    } else {
        Box::new(std::io::stdout())
    };

    match db.print_statistics(output) {
        Ok(_) => {
            if let Some(output_path) = output_path {
                println!("Statistics printed to {}", output_path);
            }
>>>>>>> b7944653
        }
        Err(e) => println!("Error printing statistics: {:?}", e),
    }
    Ok(())
}

fn root_page_info(
    db_path: &str,
    output_path: Option<String>,
) -> Result<(), Box<dyn std::error::Error>> {
    let db = match Database::open(db_path) {
        Ok(db) => db,
        Err(e) => panic!("Could not open database: {:?}", e),
    };

    let output: Box<dyn Write> = if let Some(ref output_path) = output_path {
        Box::new(File::create(output_path)?)
    } else {
        Box::new(std::io::stdout())
    };

    match db.root_page_info(output, db_path) {
        Ok(_) => {
            if let Some(output_path) = output_path {
                println!("Info written to {}", output_path);
            }
        }
        Err(e) => println!("Error printing root page info: {:?}", e),
    }
    Ok(())
}

fn print_statistics(
    db_path: &str,
    output_path: Option<String>,
) -> Result<(), Box<dyn std::error::Error>> {
    let db = match Database::open(db_path) {
        Ok(db) => db,
        Err(e) => panic!("Could not open database: {:?}", e),
    };

    let output: Box<dyn Write> = if let Some(ref output_path) = output_path {
        Box::new(File::create(output_path)?)
    } else {
        Box::new(std::io::stdout())
    };

    match db.print_statistics(output) {
        Ok(_) => {
            if let Some(output_path) = output_path {
                println!("Statistics printed to {}", output_path);
            }
        }
        Err(e) => println!("Error printing statistics: {:?}", e),
    }
    Ok(())
}

fn root_page_info(
    db_path: &str,
    output_path: Option<String>,
) -> Result<(), Box<dyn std::error::Error>> {
    let db = match Database::open(db_path) {
        Ok(db) => db,
        Err(e) => panic!("Could not open database: {:?}", e),
    };

    let output: Box<dyn Write> = if let Some(ref output_path) = output_path {
        Box::new(File::create(output_path)?)
    } else {
        Box::new(std::io::stdout())
    };

    match db.root_page_info(output, db_path) {
        Ok(_) => {
            if let Some(output_path) = output_path {
                println!("Info written to {}", output_path);
            }
        }
        Err(e) => println!("Error printing root page info: {:?}", e),
    }
    Ok(())
}

fn check_consistency(
    db_path: &str,
    output_path: Option<String>,
) -> Result<(), Box<dyn std::error::Error>> {
    let db = match Database::open(db_path) {
        Ok(db) => db,
        Err(e) => panic!("Could not open database: {:?}", e),
    };

    let output: Box<dyn Write> = if let Some(ref output_path) = output_path {
        Box::new(File::create(output_path)?)
    } else {
        Box::new(std::io::stdout())
    };

    match db.consistency_check(output, db_path) {
        Ok(_) => {
            if let Some(output_path) = output_path {
                println!("Consistency check results written to {}", output_path);
            }
        }
        Err(e) => println!("Error during consistency check: {:?}", e),
    }
    Ok(())
}<|MERGE_RESOLUTION|>--- conflicted
+++ resolved
@@ -99,7 +99,6 @@
         /// Output filepath (optional)
         #[arg(short = 'o', long = "output")]
         output_path: Option<String>,
-<<<<<<< HEAD
     },
 
     /// Run consistency checks on the database
@@ -111,8 +110,6 @@
         /// Output filepath (optional)
         #[arg(short = 'o', long = "output")]
         output_path: Option<String>,
-=======
->>>>>>> b7944653
     },
 }
 
@@ -202,12 +199,9 @@
         }
         Commands::Statistics { db_path, output_path } => {
             print_statistics(&db_path, output_path)?;
-<<<<<<< HEAD
         }
         Commands::ConsistencyCheck { db_path, output_path } => {
-            check_consistency(&db_path, output_path)?;
-=======
->>>>>>> b7944653
+            consistency_check(&db_path, output_path)?;
         }
     }
 
@@ -271,8 +265,6 @@
         }
         TrieValuePath::Storage(storage_path) => {
             tx.debug_storage(output, storage_path, verbosity_level)?;
-<<<<<<< HEAD
-=======
         }
     }
 
@@ -299,7 +291,6 @@
             if let Some(output_path) = output_path {
                 println!("Statistics printed to {}", output_path);
             }
->>>>>>> b7944653
         }
         Err(e) => println!("Error printing statistics: {:?}", e),
     }
@@ -332,59 +323,7 @@
     Ok(())
 }
 
-fn print_statistics(
-    db_path: &str,
-    output_path: Option<String>,
-) -> Result<(), Box<dyn std::error::Error>> {
-    let db = match Database::open(db_path) {
-        Ok(db) => db,
-        Err(e) => panic!("Could not open database: {:?}", e),
-    };
-
-    let output: Box<dyn Write> = if let Some(ref output_path) = output_path {
-        Box::new(File::create(output_path)?)
-    } else {
-        Box::new(std::io::stdout())
-    };
-
-    match db.print_statistics(output) {
-        Ok(_) => {
-            if let Some(output_path) = output_path {
-                println!("Statistics printed to {}", output_path);
-            }
-        }
-        Err(e) => println!("Error printing statistics: {:?}", e),
-    }
-    Ok(())
-}
-
-fn root_page_info(
-    db_path: &str,
-    output_path: Option<String>,
-) -> Result<(), Box<dyn std::error::Error>> {
-    let db = match Database::open(db_path) {
-        Ok(db) => db,
-        Err(e) => panic!("Could not open database: {:?}", e),
-    };
-
-    let output: Box<dyn Write> = if let Some(ref output_path) = output_path {
-        Box::new(File::create(output_path)?)
-    } else {
-        Box::new(std::io::stdout())
-    };
-
-    match db.root_page_info(output, db_path) {
-        Ok(_) => {
-            if let Some(output_path) = output_path {
-                println!("Info written to {}", output_path);
-            }
-        }
-        Err(e) => println!("Error printing root page info: {:?}", e),
-    }
-    Ok(())
-}
-
-fn check_consistency(
+fn consistency_check(
     db_path: &str,
     output_path: Option<String>,
 ) -> Result<(), Box<dyn std::error::Error>> {
