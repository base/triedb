use alloy_primitives::{hex, Address, StorageKey};
use alloy_trie::Nibbles;
use clap::{Parser, Subcommand, ValueEnum, ArgAction};
use std::{fs::File, str, io::Write};
use triedb::{
    path::{AddressPath, StoragePath},
    Database,
    page::PageId,
};

#[derive(Debug)]
enum TrieValueIdentifier {
    Address(String),                    // 40 chars
    StorageHash(String),                //128 chars
    AddressHash(String),                // 64 chars
    AddressWithStorage(String, String), // 40 chars + 64 chars
}

#[derive(Debug)]
enum TrieValuePath {
    Account(AddressPath),
    Storage(StoragePath),
}

#[derive(ValueEnum, Clone, Debug)]
enum VerbosityLevel {
    Normal,
    Verbose,
    ExtraVerbose,
}

#[derive(Parser)]
#[command(author, version, about, long_about = None)]
struct Args {
    #[command(subcommand)]
    command: Commands,
}

#[derive(Subcommand)]
enum Commands {
    /// Print a specific page or all pages from the database
    Print {
        /// Path to the database file
        #[arg(short = 'd', long = "database")]
        db_path: String,

        /// Page ID to print (optional)
        #[arg(short = 'p', long = "page")]
        page_id: Option<PageId>,

        /// Output filepath (optional)
        #[arg(short = 'o', long = "output")]
        output_path: Option<String>,
    },

    /// Get information about a specific Trie Value
    TrieValue {
        /// Path to the database file
        #[arg(short = 'd', long = "database")]
        db_path: String,

        /// Account identifier in one of these formats:
        /// 1. Full hash (0x + 64 or 128 hex chars)
        /// 2. Address (0x + 40 hex chars)
        /// 3. Address with storage slot (0x + 40 hex chars + 0x + variable length)
        #[arg(short = 'i', long = "identifier", num_args = 1..)]
        identifier: Vec<String>,

        /// Output filepath (optional)
        #[arg(short = 'o', long = "output")]
        output_path: Option<String>,

        /// Verbosity level for output. Options are:
        /// [none] Print account information
        /// -v Print account/storage information and nodes accessed along the path
        /// -vv Print pages accessed along the path, along with the "-v"
        ///   information
        #[arg(short = 'v', long = "verbose", action = ArgAction::Count, default_value_t = 0)]
        verbosity: u8,
    },

    /// Print database information derived from RootPage
    RootPage {
        /// Path to the database file
        #[arg(short = 'd', long = "database")]
        db_path: String,

        /// Output filepath (optional)
        #[arg(short = 'o', long = "output")]
        output_path: Option<String>,
    },

    /// Print statistics about the database
    Statistics {
        /// Path to the database file
        #[arg(short = 'd', long = "database")]
        db_path: String,

        /// Output filepath (optional)
        #[arg(short = 'o', long = "output")]
        output_path: Option<String>,
    },
}

fn parse_trie_value_identifier(
    identifier: &str,
) -> Result<TrieValueIdentifier, Box<dyn std::error::Error>> {
    // Split by whitespace to handle address + slot format
    let parts: Vec<&str> = identifier.split_whitespace().collect();

    match parts.len() {
        1 => {
            let hex_str = parts[0].strip_prefix("0x").unwrap_or("");
            match hex_str.len() {
                40 => Ok(TrieValueIdentifier::Address(hex_str.to_string())),
                64 => Ok(TrieValueIdentifier::AddressHash(hex_str.to_string())),
                128 => Ok(TrieValueIdentifier::StorageHash(hex_str.to_string())),
                _ => Err("Invalid identifier format. Expected either: -Address: 0x<40 chars> -Address hash: 0x<64 chars> -Storage hash: 0x<128 chars> -Address and storage slot: 0x<40 chars> <storage slot>".into()),
            }
        },
        2 => {
            let address = parts[0];
            let slot = parts[1];
            // Validate address part
            let address_hex = address.strip_prefix("0x").unwrap_or("");
            if address_hex.len() != 40 {
                return Err("Address must be 0x +40 hex characters (20 bytes)".into());
            }
            // Validate slot part 
            let slot_hex = slot.strip_prefix("0x").unwrap_or("");
            if slot_hex.len() >= 64 || slot_hex.len() % 2 != 0 {
                return Err("Storage slot must be 0x +[2-64] hex characters (32 byte maximum), with an even number of characters".into());
            }
            Ok(TrieValueIdentifier::AddressWithStorage(address_hex.to_string(), slot_hex.to_string()))
        },
        _ => Err("Invalid identifier format. Expected either: -Address: 0x<40 chars> -Address hash: 0x<64 chars> -Storage hash: 0x<128 chars> -Address and storage slot: 0x<40 chars> <storage slot>".into()),
    }
}

fn identifier_to_trie_value_path(
    identifier: &TrieValueIdentifier,
) -> Result<TrieValuePath, Box<dyn std::error::Error>> {
    match identifier {
        TrieValueIdentifier::Address(address_str) => {
            let bytes: [u8; 20] = hex::decode(address_str)?.try_into().unwrap();
            Ok(TrieValuePath::Account(AddressPath::for_address(bytes.into())))
        }
        TrieValueIdentifier::AddressHash(acct_str) => {
            let bytes: [u8; 32] = hex::decode(acct_str)?.try_into().unwrap();
            Ok(TrieValuePath::Account(AddressPath::new(Nibbles::unpack(bytes))))
        }
        TrieValueIdentifier::StorageHash(strg_str) => {
            let bytes: [u8; 64] = hex::decode(strg_str)?.try_into().unwrap();
            let address_bytes: [u8; 32] = bytes[..32].try_into().unwrap();
            let address_path = AddressPath::new(Nibbles::unpack(address_bytes));

            let slot_bytes: [u8; 32] = bytes[32..64].try_into().unwrap();
            let slot_nibbles = Nibbles::unpack(slot_bytes);
            Ok(TrieValuePath::Storage(StoragePath::for_address_path_and_slot_hash(
                address_path,
                slot_nibbles,
            )))
        }
        TrieValueIdentifier::AddressWithStorage(address_str, storage_str) => {
            let address_bytes: [u8; 20] = hex::decode(address_str)?.try_into().unwrap();
            let address = Address::from_slice(&address_bytes);

            let storage_bytes = hex::decode(storage_str)?;
            let storage = StorageKey::left_padding_from(&storage_bytes);
            Ok(TrieValuePath::Storage(StoragePath::for_address_and_slot(address, storage)))
        }
    }
}

fn main() -> Result<(), Box<dyn std::error::Error>> {
    let args = Args::parse();

    match args.command {
        Commands::Print { db_path, page_id, output_path } => {
            print_page(&db_path, page_id, output_path)?;
        }
        Commands::TrieValue { db_path, identifier, output_path, verbosity } => {
            let identifier_str = identifier.join(" ");
            get_trie_value(&db_path, &identifier_str, output_path, verbosity)?;
        }
        Commands::RootPage { db_path, output_path } => {
            root_page_info(&db_path, output_path)?;
        }
        Commands::Statistics { db_path, output_path } => {
            print_statistics(&db_path, output_path)?;
        }
    } 

    Ok(())
}

<<<<<<< HEAD
fn print_page(db_path: &str, page_id: Option<u32>, output_path: Option<String>) -> Result<(), Box<dyn std::error::Error>> {
=======
fn print_page(db_path: &str, page_id: Option<PageId>, output_path: &str) {
>>>>>>> 47b4680b
    let db = match Database::open(db_path) {
        Ok(db) => db,
        Err(e) => panic!("Could not open database: {:?}", e),
    };

    let output: Box<dyn Write> = if let Some(ref output_path) = output_path {
        Box::new(File::create(output_path)?)
    } else {
        Box::new(std::io::stdout())
    };

    match db.print_page(output, page_id) {
        Ok(_) => {
            if let Some(output_path) = output_path {
                println!("Page printed to {}", output_path);
            }
        }
        Err(e) => println!("Error printing page: {:?}", e),
    }
    Ok(())
}

fn get_trie_value(
    db_path: &str,
    identifier: &str,
    output_path: Option<String>,
    verbosity_level: u8,
) -> Result<(), Box<dyn std::error::Error>> {
    let db = match Database::open(db_path) {
        Ok(db) => db,
        Err(e) => panic!("Could not open database: {:?}", e),
    };

    // Parse the identifier into the appropriate format
    let trie_value_id = parse_trie_value_identifier(identifier)?;

    // Convert to AddressPath or StoragePath
    let trie_value_path = identifier_to_trie_value_path(&trie_value_id)?;

    let output: Box<dyn Write> = if let Some(output_path) = output_path {
        Box::new(File::create(output_path)?)
    } else {
        Box::new(std::io::stdout())
    };

    let tx = db.begin_ro()?;
    match trie_value_path {
        TrieValuePath::Account(address_path) => {
            tx.debug_account(output, address_path, verbosity_level)?;
        }
        TrieValuePath::Storage(storage_path) => {
            tx.debug_storage(output, storage_path, verbosity_level)?;
        }
    }

    Ok(())
}

fn print_statistics(db_path: &str, output_path: Option<String>) -> Result<(), Box<dyn std::error::Error>> {
    let db = match Database::open(db_path) {
        Ok(db) => db,
        Err(e) => panic!("Could not open database: {:?}", e),
    };

    let output: Box<dyn Write> = if let Some(ref output_path) = output_path {
        Box::new(File::create(output_path)?)
    } else {
        Box::new(std::io::stdout())
    };

    match db.print_statistics(output) {
        Ok(_) => {
            if let Some(output_path) = output_path {
                println!("Statistics printed to {}", output_path);
            }
        }
        Err(e) => println!("Error printing statistics: {:?}", e),
    }
    Ok(())
}       

fn root_page_info(db_path: &str, output_path: Option<String>) -> Result<(), Box<dyn std::error::Error>> {
    let db = match Database::open(db_path) {
        Ok(db) => db,
        Err(e) => panic!("Could not open database: {:?}", e),
    };

    let output: Box<dyn Write> = if let Some(ref output_path) = output_path {
        Box::new(File::create(output_path)?)
    } else {
        Box::new(std::io::stdout())
    };

    match db.root_page_info(output, db_path) {
        Ok(_) => {
            if let Some(output_path) = output_path {
                println!("Info written to {}", output_path);
            }
        }
        Err(e) => println!("Error printing root page info: {:?}", e),
    }
    Ok(())
}
<|MERGE_RESOLUTION|>--- conflicted
+++ resolved
@@ -1,11 +1,11 @@
 use alloy_primitives::{hex, Address, StorageKey};
 use alloy_trie::Nibbles;
-use clap::{Parser, Subcommand, ValueEnum, ArgAction};
-use std::{fs::File, str, io::Write};
+use clap::{ArgAction, Parser, Subcommand, ValueEnum};
+use std::{fs::File, io::Write, str};
 use triedb::{
+    page::PageId,
     path::{AddressPath, StoragePath},
     Database,
-    page::PageId,
 };
 
 #[derive(Debug)]
@@ -189,16 +189,16 @@
         Commands::Statistics { db_path, output_path } => {
             print_statistics(&db_path, output_path)?;
         }
-    } 
-
-    Ok(())
-}
-
-<<<<<<< HEAD
-fn print_page(db_path: &str, page_id: Option<u32>, output_path: Option<String>) -> Result<(), Box<dyn std::error::Error>> {
-=======
-fn print_page(db_path: &str, page_id: Option<PageId>, output_path: &str) {
->>>>>>> 47b4680b
+    }
+
+    Ok(())
+}
+
+fn print_page(
+    db_path: &str,
+    page_id: Option<PageId>,
+    output_path: Option<String>,
+) -> Result<(), Box<dyn std::error::Error>> {
     let db = match Database::open(db_path) {
         Ok(db) => db,
         Err(e) => panic!("Could not open database: {:?}", e),
@@ -257,7 +257,10 @@
     Ok(())
 }
 
-fn print_statistics(db_path: &str, output_path: Option<String>) -> Result<(), Box<dyn std::error::Error>> {
+fn print_statistics(
+    db_path: &str,
+    output_path: Option<String>,
+) -> Result<(), Box<dyn std::error::Error>> {
     let db = match Database::open(db_path) {
         Ok(db) => db,
         Err(e) => panic!("Could not open database: {:?}", e),
@@ -278,9 +281,12 @@
         Err(e) => println!("Error printing statistics: {:?}", e),
     }
     Ok(())
-}       
-
-fn root_page_info(db_path: &str, output_path: Option<String>) -> Result<(), Box<dyn std::error::Error>> {
+}
+
+fn root_page_info(
+    db_path: &str,
+    output_path: Option<String>,
+) -> Result<(), Box<dyn std::error::Error>> {
     let db = match Database::open(db_path) {
         Ok(db) => db,
         Err(e) => panic!("Could not open database: {:?}", e),
@@ -301,4 +307,4 @@
         Err(e) => println!("Error printing root page info: {:?}", e),
     }
     Ok(())
-}
+}