--- conflicted
+++ resolved
@@ -2,17 +2,6 @@
 
 Commands should be called from the `/cli` folder for an existing database. 
 
-<<<<<<< HEAD
-###Print Page###
-To print a single page of a database:
-`cargo run print -d <path to database> [-p <page_id of page to print>] [-o <output path>]`
-
-To print the whole database, omit the `page_id `:
-`cargo run print -d <path to database>`
-
-
-###Print TrieValue Info###
-=======
 ### Print Page ###
 To print a single page of a database:  
 `cargo run print -d <path to database> [-p <page_id of page to print>] [-o <output path>]`
@@ -22,7 +11,6 @@
 
 
 ### Print TrieValue Info ###
->>>>>>> 1d60a98b
 `cargo run trie-value -d <path to database> -i <node identifier> [-v <verbose options>]`
 
 Node identifier must be in one of these formats:  
@@ -36,23 +24,21 @@
   2. Verbose (-v verbose): Node information for every node accessed along path to specified node
   3. Extra Verbose (-v extra-verbose): Information for each page accessed followed by information for each node accessed from that page along path to specified node
 
-<<<<<<< HEAD
-###Page Statistics###
-`cargo run statistics -d <path to database> [-o <output path>]`
-
-Current stats, all presented with minimum, maxiumum, and mean:
-    * Nodes per page
-    * Bytes per page
-    * Depth of trie in nodes
-    * Depth of trie in pages
-    * Path prefix lenth
-    * Number of children per branch
-    * Node size in bytes
-=======
 
 ### Print Root Page Info ###
 Prints the state root, root subtrie page ID, and orphaned pages list.  
 `cargo run root-page -d <path to database> [-o <output path>]`
 
->>>>>>> 1d60a98b
 
+### Page Statistics ###
+`cargo run statistics -d <path to database> [-o <output path>]`
+
+Current stats, all presented with minimum, maxiumum, and mean:
+  * Nodes per page
+  * Bytes per page
+  * Depth of trie in nodes
+  * Depth of trie in pages
+  * Path prefix lenth
+  * Number of children per branch
+  * Node size in bytes
+
