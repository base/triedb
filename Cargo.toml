[package]
name = "triedb"
version = "0.1.0"
edition = "2021"

[dependencies]
alloy-primitives = { version = "0.8.21", features = ["arbitrary", "rand"] }
alloy-rlp = "0.3.11"
alloy-trie = { version = "0.7.6", features = ["arbitrary", "ethereum"] }
arrayvec = "0.7.6"
log = "0.4.25"
memmap2 = "0.9.5"
proptest = "1.6.0"
proptest-derive = "0.5.1"
sealed = "0.6.0"
pprof = { version = "0.14", features = ["criterion", "protobuf-codec"] }
metrics-derive = "0.1.0"
metrics = "0.24.1"

[dev-dependencies]
criterion = "0.5"
tempdir = "0.3.7"
rand = "0.8.5"

<<<<<<< HEAD
[features]
benchmarking = []
=======
[lib]
bench = false
>>>>>>> bc1524f3

[[bench]]
name = "database_benchmarks"
harness = false

[profile.bench]
debug = false
opt-level = 3<|MERGE_RESOLUTION|>--- conflicted
+++ resolved
@@ -22,13 +22,8 @@
 tempdir = "0.3.7"
 rand = "0.8.5"
 
-<<<<<<< HEAD
-[features]
-benchmarking = []
-=======
 [lib]
 bench = false
->>>>>>> bc1524f3
 
 [[bench]]
 name = "database_benchmarks"
