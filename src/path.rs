--- conflicted
+++ resolved
@@ -52,19 +52,13 @@
         Self { address: address_nibbles, slot: slot_nibbles }
     }
 
-<<<<<<< HEAD
     pub fn for_address_path_and_slot(address_path: AddressPath, slot: StorageKey) -> Self {
         let slot_hash = keccak256(slot);
         let slot_nibbles = Nibbles::unpack(slot_hash);
-        Self {
-            address: address_path,
-            slot: slot_nibbles,
-        }
+        Self { address: address_path, slot: slot_nibbles }
     }
 
-=======
     /// Returns the full 128 nibble path to the storage slot.
->>>>>>> 7c3f4291
     pub fn full_path(&self) -> Nibbles {
         self.address.path.join(&self.slot)
     }
