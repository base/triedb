--- conflicted
+++ resolved
@@ -351,17 +351,11 @@
 
     #[test]
     fn test_data_persistence() {
-<<<<<<< HEAD
         //TODO KALEY: change back to tempdir
         //let tmp_dir = TempDir::new("test_db").unwrap();
         //let file_path = tmp_dir.path().join("test.db").to_str().unwrap().to_owned();
         let file_path = "/Users/kaleychicoine/triedb/cli/test_db.db";
         let mut db = Database::create(file_path).unwrap();
-=======
-        let tmp_dir = TempDir::new("test_db").unwrap();
-        let file_path = tmp_dir.path().join("test.db").to_str().unwrap().to_owned();
-        let db = Database::create(file_path.as_str()).unwrap();
->>>>>>> c04f9fbe
 
         let address1 = address!("0xd8da6bf26964af9d7eed9e03e53415d37aa96045");
         let account1 = Account::new(1, U256::from(100), EMPTY_ROOT_HASH, KECCAK_EMPTY);
@@ -372,11 +366,7 @@
         tx.commit().unwrap();
         db.close().unwrap();
 
-<<<<<<< HEAD
         let mut db = Database::open(file_path).unwrap();
-=======
-        let db = Database::open(file_path.as_str()).unwrap();
->>>>>>> c04f9fbe
         let tx = db.begin_ro().unwrap();
         let account = tx.get_account(AddressPath::for_address(address1)).unwrap().unwrap();
         assert_eq!(account, account1);
