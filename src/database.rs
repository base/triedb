use crate::{
    context::TransactionContext,
    meta::{MetadataManager, OpenMetadataError},
    metrics::DatabaseMetrics,
    page::{PageError, PageId, PageManager},
    storage::engine::{self, StorageEngine},
    transaction::{Transaction, TransactionError, TransactionManager, RO, RW},
};
use alloy_primitives::B256;
<<<<<<< HEAD
use parking_lot::{Mutex, RwLock};
use std::{collections::HashSet, io, path::Path};
=======
use parking_lot::Mutex;
use std::{io, path::Path};
>>>>>>> 9bab6d6d

#[derive(Debug)]
pub struct Database {
    pub(crate) storage_engine: StorageEngine,
    pub(crate) transaction_manager: Mutex<TransactionManager>,
    metrics: DatabaseMetrics,
}

#[derive(Debug)]
pub enum Error {
    PageError(PageError),
    EngineError(engine::Error),
}

#[derive(Debug)]
pub enum OpenError {
    PageError(PageError),
    MetadataError(OpenMetadataError),
    IO(io::Error),
}

impl Database {
    pub fn create(path: impl AsRef<Path>) -> Result<Self, OpenError> {
        let db_file_path = path.as_ref();

        let mut meta_file_path = db_file_path.to_path_buf();
        meta_file_path.as_mut_os_string().push(".meta");

        let meta_manager =
            MetadataManager::open(meta_file_path).map_err(OpenError::MetadataError)?;
        let page_manager = PageManager::options()
            .create_new(true)
            .open(db_file_path)
            .map_err(OpenError::PageError)?;

        Ok(Self::new(StorageEngine::new(page_manager, meta_manager)))
    }

    pub fn open(path: impl AsRef<Path>) -> Result<Self, OpenError> {
        let db_file_path = path.as_ref();

        let mut meta_file_path = db_file_path.to_path_buf();
        meta_file_path.as_mut_os_string().push(".meta");
        let meta_manager =
            MetadataManager::open(meta_file_path).map_err(OpenError::MetadataError)?;

        let page_count = meta_manager.active_slot().page_count();
        let page_manager = PageManager::options()
            .create(false)
            .page_count(page_count)
            .open(db_file_path)
            .map_err(OpenError::PageError)?;

        Ok(Self::new(StorageEngine::new(page_manager, meta_manager)))
    }

    pub fn new(storage_engine: StorageEngine) -> Self {
        Self {
            storage_engine,
            transaction_manager: Mutex::new(TransactionManager::new()),
            metrics: DatabaseMetrics::default(),
        }
    }

    pub fn close(self) -> io::Result<()> {
        self.storage_engine.close()
    }

    pub fn print_page<W: io::Write>(self, buf: W, page_id: Option<PageId>) -> Result<(), Error> {
        let context = self.storage_engine.read_context();
        // TODO: Must use `expect()` because `storage::engine::Error` and `database::Error` are not
        // compatible. There's probably no reason to use two different error enums here, so maybe
        // we should unify them. Or maybe we could just rely on `std::io::Error`.
        self.storage_engine.print_page(&context, buf, page_id).expect("write failed");
        Ok(())
    }

    pub fn root_page_info<W: io::Write>(
        self,
        mut buf: W,
        file_path: impl AsRef<Path>,
    ) -> Result<(), OpenError> {
        let db_file_path = file_path.as_ref();

        let mut meta_file_path = db_file_path.to_path_buf();
        meta_file_path.as_mut_os_string().push(".meta");
        let mut meta_manager =
            MetadataManager::open(meta_file_path).map_err(OpenError::MetadataError)?;

        let page_count = meta_manager.active_slot().page_count();
        let active_slot = meta_manager.active_slot();
        let root_node_page_id = active_slot.root_node_page_id();
        let orphaned_page_list = meta_manager.orphan_pages().iter().collect::<Vec<_>>();

        writeln!(buf, "Root Node Page ID: {:?}", root_node_page_id).expect("write failed");

        //root subtrie pageID
        writeln!(buf, "Total Page Count: {:?}", page_count).expect("write failed");

        //orphaned pages list (grouped by page)
        writeln!(buf, "Orphaned Pages: {:?}", orphaned_page_list).expect("write failed");

        Ok(())
    }

    pub fn print_statistics<W: io::Write>(self, buf: W) -> Result<(), Error> {
        let context = self.storage_engine.read_context();
        self.storage_engine.debug_statistics(&context, buf).expect("write failed");
        Ok(())
    }

    pub fn consistency_check<W: io::Write>(
        self,
        mut buf: W,
        file_path: impl AsRef<Path>,
    ) -> Result<(), OpenError> {
        let db_file_path = file_path.as_ref();

        let mut meta_file_path = db_file_path.to_path_buf();
        meta_file_path.as_mut_os_string().push(".meta");
        let mut meta_manager =
            MetadataManager::open(meta_file_path).map_err(OpenError::MetadataError)?;

        let storage_engine = self.storage_engine.read();
        let context = storage_engine.read_context();
        let active_slot_page_id = storage_engine.metadata().active_slot().root_node_page_id();
        let dirty_slot_page_id = storage_engine.metadata().dirty_slot().root_node_page_id();

        let mut reachable_pages =
            storage_engine.consistency_check(active_slot_page_id, &context).expect("write failed");
        let dirty_slot_pages =
            storage_engine.consistency_check(dirty_slot_page_id, &context).expect("write failed");
        reachable_pages.extend(&dirty_slot_pages);

        let orphaned_pages = meta_manager.orphan_pages().iter().collect::<HashSet<_>>();

        let reachachable_orphaned_pages: HashSet<PageId> =
            orphaned_pages.intersection(&reachable_pages).cloned().collect();

        writeln!(buf, "Reachable Orphaned Pages: {:?}", reachachable_orphaned_pages)
            .expect("write failed");
        let page_count = storage_engine.size();

        let all_pages: HashSet<PageId> = (1..page_count)
            .map(|id| PageId::new(id).unwrap()) // Unwrap Option from new()
            .collect();

        let mut reachable_or_orphaned: HashSet<PageId> = reachable_pages.into_iter().collect();
        reachable_or_orphaned.extend(&orphaned_pages);

        // Unreachable pages = all_pages - reachable_or_orphaned
        let unreachable_pages: HashSet<PageId> =
            all_pages.difference(&reachable_or_orphaned).cloned().collect();

        // 4. Print unreachable pages
        writeln!(buf, "Unreachable Pages: {:?}", unreachable_pages).expect("write failed");

        Ok(())
    }

    pub fn begin_rw(&self) -> Result<Transaction<'_, RW>, TransactionError> {
        let context = self.storage_engine.write_context();
        let min_snapshot_id = self.transaction_manager.lock().begin_rw(context.snapshot_id)?;
        if min_snapshot_id > 0 {
            self.storage_engine.unlock(min_snapshot_id - 1);
        }
        Ok(Transaction::new(context, self))
    }

    pub fn begin_ro(&self) -> Result<Transaction<'_, RO>, TransactionError> {
        let context = self.storage_engine.read_context();
        self.transaction_manager.lock().begin_ro(context.snapshot_id);
        Ok(Transaction::new(context, self))
    }

    pub fn state_root(&self) -> B256 {
        self.storage_engine.read_context().root_node_hash
    }

    pub fn size(&self) -> u32 {
        self.storage_engine.size()
    }

    pub fn update_metrics_ro(&self, context: &TransactionContext) {
        self.metrics
            .ro_transaction_pages_read
            .record(context.transaction_metrics.take_pages_read() as f64);

        let (cache_storage_read_hit, cache_storage_read_miss) =
            context.transaction_metrics.take_cache_storage_read();
        self.metrics.cache_storage_read_hit.increment(cache_storage_read_hit as u64);
        self.metrics.cache_storage_read_miss.increment(cache_storage_read_miss as u64);
    }

    pub fn update_metrics_rw(&self, context: &TransactionContext) {
        self.metrics
            .rw_transaction_pages_read
            .record(context.transaction_metrics.take_pages_read() as f64);
        self.metrics
            .rw_transaction_pages_allocated
            .record(context.transaction_metrics.take_pages_allocated() as f64);
        self.metrics
            .rw_transaction_pages_reallocated
            .record(context.transaction_metrics.take_pages_reallocated() as f64);
        self.metrics
            .rw_transaction_pages_split
            .record(context.transaction_metrics.take_pages_split() as f64);
    }
}

#[cfg(test)]
mod tests {
    use super::*;
    use crate::{account::Account, path::AddressPath};
    use alloy_primitives::{address, Address, U256};
    use alloy_trie::{EMPTY_ROOT_HASH, KECCAK_EMPTY};
    use tempdir::TempDir;

    #[test]
    fn test_set_get_account() {
        let tmp_dir = TempDir::new("test_db").unwrap();
        let file_path = tmp_dir.path().join("test.db");
        let db = Database::create(file_path).unwrap();

        let address = address!("0xd8da6bf26964af9d7eed9e03e53415d37aa96045");

        let account1 = Account::new(1, U256::from(100), EMPTY_ROOT_HASH, KECCAK_EMPTY);
        let mut tx = db.begin_rw().unwrap();
        tx.set_account(AddressPath::for_address(address), Some(account1.clone())).unwrap();

        tx.commit().unwrap();

        let account2 = Account::new(456, U256::from(123), EMPTY_ROOT_HASH, KECCAK_EMPTY);
        let mut tx = db.begin_rw().unwrap();
        tx.set_account(AddressPath::for_address(address), Some(account2.clone())).unwrap();

        let mut ro_tx = db.begin_ro().unwrap();
        tx.commit().unwrap();

        // The read transaction was created before the write was committed, so it should not see the
        // changes.
        let read_account = ro_tx.get_account(AddressPath::for_address(address)).unwrap();

        assert_eq!(account1, read_account.unwrap());

        // The writer transaction is committed, so the read transaction should see the changes.
        let mut ro_tx = db.begin_ro().unwrap();

        let read_account = ro_tx.get_account(AddressPath::for_address(address)).unwrap();

        assert_eq!(account2, read_account.unwrap());

        // cleanup
        tmp_dir.close().unwrap();
    }

    #[test]
    fn test_open_resize() {
        // GIVEN: a database
        //
        // create the database on disk. currently this will create a database with 0 pages
        let tmp_dir = TempDir::new("test_db").unwrap();
        let file_path = tmp_dir.path().join("test.db");
        let _db = Database::create(&file_path).unwrap();

        // WHEN: the database is opened
        let db = Database::open(&file_path).unwrap();

        // THEN: the size of the database should be 0
        assert_eq!(db.size(), 0);

        // cleanup
        tmp_dir.close().unwrap();
    }

    #[test]
    fn test_data_persistence() {
        let tmp_dir = TempDir::new("test_db").unwrap();
        let file_path = tmp_dir.path().join("test.db");
        let db = Database::create(&file_path).unwrap();

        let address1 = address!("0xd8da6bf26964af9d7eed9e03e53415d37aa96045");
        let account1 = Account::new(1, U256::from(100), EMPTY_ROOT_HASH, KECCAK_EMPTY);

        let mut tx = db.begin_rw().unwrap();
        tx.set_account(AddressPath::for_address(address1), Some(account1.clone())).unwrap();

        tx.commit().unwrap();
        db.close().unwrap();

        let db = Database::open(&file_path).unwrap();
        let mut tx = db.begin_ro().unwrap();
        let account = tx.get_account(AddressPath::for_address(address1)).unwrap().unwrap();
        assert_eq!(account, account1);

        tx.commit().unwrap();

        let address2 = address!("0x1234567890abcdef1234567890abcdef12345678");
        let account2 = Account::new(2, U256::from(200), EMPTY_ROOT_HASH, KECCAK_EMPTY);
        let mut tx = db.begin_rw().unwrap();
        tx.set_account(AddressPath::for_address(address2), Some(account2.clone())).unwrap();

        tx.commit().unwrap();
        db.close().unwrap();

        let db = Database::open(&file_path).unwrap();
        let mut tx = db.begin_ro().unwrap();

        let account = tx.get_account(AddressPath::for_address(address1)).unwrap().unwrap();
        assert_eq!(account, account1);

        let account = tx.get_account(AddressPath::for_address(address2)).unwrap().unwrap();
        assert_eq!(account, account2);
    }

    #[test]
    fn test_orphan_page_recycling_safety() {
        fn random_accounts(count: usize) -> impl Iterator<Item = (AddressPath, Option<Account>)> {
            (0..count).map(|_| {
                let address = Address::random();
                let account = Account::new(1, U256::from(100), EMPTY_ROOT_HASH, KECCAK_EMPTY);
                (AddressPath::for_address(address), Some(account))
            })
        }

        fn alive_page_ids(db: &Database) -> Vec<PageId> {
            let orphan_pages = db
                .storage_engine
                .meta_manager
                .lock()
                .orphan_pages()
                .iter()
                .map(|orphan| orphan.page_id())
                .collect::<Vec<_>>();
            let all_pages = (1..db.storage_engine.page_manager.size())
                .map(|page_id| PageId::new(page_id).unwrap());
            all_pages.filter(move |page_id| !orphan_pages.contains(page_id)).collect()
        }

        // Create a new database and verify it has no pages
        let tmp_dir = TempDir::new("test_db").unwrap();
        let file_path = tmp_dir.path().join("test.db");
        let db = Database::create(file_path).unwrap();
        assert_eq!(db.storage_engine.page_manager.size(), 0);

        // Add 1000 accounts
        let mut tx = db.begin_rw().expect("rw transaction creation failed");
        let initial_accounts = random_accounts(1000).collect::<Vec<_>>();
        for (address, account) in &initial_accounts {
            tx.set_account(address.clone(), account.clone()).expect("adding account failed");
        }
        tx.commit().expect("commit failed");

        // Verify that the 1000 accounts got recorded in more than 1 page at snapshot 1
        let page_ids = alive_page_ids(&db);
        assert!(page_ids.len() > 1, "storage has no pages");
        for page_id in &page_ids {
            assert_eq!(
                db.storage_engine
                    .page_manager
                    .get(1, *page_id)
                    .unwrap_or_else(|err| panic!("page {page_id} not found: {err:?}"))
                    .snapshot_id(),
                1
            );
        }

        // Add 1000 more accounts
        let mut tx = db.begin_rw().expect("rw transaction creation failed");
        let more_accounts = random_accounts(1000).collect::<Vec<_>>();
        for (address, account) in &more_accounts {
            tx.set_account(address.clone(), account.clone()).expect("adding account failed");
        }
        tx.commit().expect("commit failed");

        // Verify that the new accounts caused even more pages to get added, this time at snapshot
        // 2
        let old_page_ids = page_ids;
        let new_page_ids = alive_page_ids(&db);
        assert!(
            new_page_ids.len() > old_page_ids.len(),
            "number of pages did not increase: {} -> {}",
            old_page_ids.len(),
            new_page_ids.len()
        );
        for page_id in &new_page_ids {
            let page = db
                .storage_engine
                .page_manager
                .get(1, *page_id)
                .unwrap_or_else(|err| panic!("page {page_id} not found: {err:?}"));
            if old_page_ids.contains(page_id) {
                assert_eq!(page.snapshot_id(), 1);
            } else {
                assert_eq!(page.snapshot_id(), 2);
            }
        }

        // Obtain a read transaction, and verify that it can access all the initial accounts
        let mut read_tx = db.begin_ro().expect("ro transaction creation failed");
        for (address, account) in &initial_accounts {
            assert_eq!(
                read_tx.get_account(address.clone()).expect("error while reading account"),
                account.clone()
            );
        }

        // Delete the initial accounts
        let mut tx = db.begin_rw().expect("rw transaction creation failed");
        for (address, _) in &initial_accounts {
            tx.set_account(address.clone(), None).expect("deleting account failed");
        }
        tx.commit().expect("commit failed");

        // Verify that the read transaction that we created before the delete can still access the
        // initial accounts
        read_tx.clear_cache();
        for (address, account) in &initial_accounts {
            assert_eq!(
                read_tx.get_account(address.clone()).expect("error while reading account"),
                account.clone()
            );
        }
    }
}<|MERGE_RESOLUTION|>--- conflicted
+++ resolved
@@ -7,13 +7,8 @@
     transaction::{Transaction, TransactionError, TransactionManager, RO, RW},
 };
 use alloy_primitives::B256;
-<<<<<<< HEAD
-use parking_lot::{Mutex, RwLock};
+use parking_lot::Mutex;
 use std::{collections::HashSet, io, path::Path};
-=======
-use parking_lot::Mutex;
-use std::{io, path::Path};
->>>>>>> 9bab6d6d
 
 #[derive(Debug)]
 pub struct Database {
@@ -137,25 +132,24 @@
         let mut meta_manager =
             MetadataManager::open(meta_file_path).map_err(OpenError::MetadataError)?;
 
-        let storage_engine = self.storage_engine.read();
-        let context = storage_engine.read_context();
-        let active_slot_page_id = storage_engine.metadata().active_slot().root_node_page_id();
-        let dirty_slot_page_id = storage_engine.metadata().dirty_slot().root_node_page_id();
+        let context = self.storage_engine.read_context();
+        let active_slot_page_id = meta_manager.active_slot().root_node_page_id();
+        let dirty_slot_page_id = meta_manager.dirty_slot().root_node_page_id();
 
         let mut reachable_pages =
-            storage_engine.consistency_check(active_slot_page_id, &context).expect("write failed");
+            self.storage_engine.consistency_check(active_slot_page_id, &context).expect("write failed");
         let dirty_slot_pages =
-            storage_engine.consistency_check(dirty_slot_page_id, &context).expect("write failed");
+            self.storage_engine.consistency_check(dirty_slot_page_id, &context).expect("write failed");
         reachable_pages.extend(&dirty_slot_pages);
 
-        let orphaned_pages = meta_manager.orphan_pages().iter().collect::<HashSet<_>>();
+        let orphaned_pages = meta_manager.orphan_pages().iter().map(|orphan| orphan.page_id()).collect::<HashSet<_>>();
 
         let reachachable_orphaned_pages: HashSet<PageId> =
             orphaned_pages.intersection(&reachable_pages).cloned().collect();
 
         writeln!(buf, "Reachable Orphaned Pages: {:?}", reachachable_orphaned_pages)
             .expect("write failed");
-        let page_count = storage_engine.size();
+        let page_count = self.storage_engine.size();
 
         let all_pages: HashSet<PageId> = (1..page_count)
             .map(|id| PageId::new(id).unwrap()) // Unwrap Option from new()
@@ -168,7 +162,7 @@
         let unreachable_pages: HashSet<PageId> =
             all_pages.difference(&reachable_or_orphaned).cloned().collect();
 
-        // 4. Print unreachable pages
+        // Print unreachable pages
         writeln!(buf, "Unreachable Pages: {:?}", unreachable_pages).expect("write failed");
 
         Ok(())
