--- conflicted
+++ resolved
@@ -8,12 +8,8 @@
 };
 use alloy_primitives::B256;
 use parking_lot::RwLock;
-<<<<<<< HEAD
+
 use std::{io, path::Path, sync::Arc};
-=======
-
-use std::{io, path::Path};
->>>>>>> 4204a028
 
 #[derive(Debug)]
 pub struct Database {
@@ -101,9 +97,6 @@
         Ok(())
     }
 
-<<<<<<< HEAD
-    pub fn begin_rw(self: &Arc<Self>) -> Result<Transaction<RW>, TransactionError> {
-=======
     pub fn root_page_info<W: io::Write>(
         self,
         mut buf: W,
@@ -139,8 +132,7 @@
         Ok(())
     }
 
-    pub fn begin_rw(&self) -> Result<Transaction<'_, RW>, TransactionError> {
->>>>>>> 4204a028
+    pub fn begin_rw(self: &Arc<Self>) -> Result<Transaction<RW>, TransactionError> {
         let mut transaction_manager = self.inner.transaction_manager.write();
         let mut storage_engine = self.inner.storage_engine.write();
         let metadata = storage_engine.metadata().dirty_slot();
