use crate::{
    context::TransactionContext,
    metrics::DatabaseMetrics,
    page::{OrphanPageManager, PageError, PageId, PageManager, RootPage},
    snapshot::SnapshotId,
    storage::engine::{self, StorageEngine},
    transaction::{Transaction, TransactionError, TransactionManager, RO, RW},
};
use alloy_primitives::B256;
use alloy_trie::EMPTY_ROOT_HASH;
use parking_lot::RwLock;
<<<<<<< HEAD
use std::{fs::File, sync::Arc};
=======
use std::{io, path::Path};
>>>>>>> ea84ee83

#[derive(Debug)]
pub struct Database {
    pub(crate) inner: Inner,
    metrics: DatabaseMetrics,
}

#[derive(Debug)]
pub(crate) struct Inner {
    pub(crate) metadata: RwLock<Metadata>,
    pub(crate) storage_engine: RwLock<StorageEngine>,
    pub(crate) transaction_manager: RwLock<TransactionManager>,
}

#[derive(Debug, Clone)]
pub struct Metadata {
    pub(crate) root_page_id: PageId,
    pub(crate) root_subtrie_page_id: PageId,
    pub(crate) max_page_number: PageId,
    pub(crate) snapshot_id: SnapshotId,
    pub(crate) state_root: B256,
}

impl Metadata {
    pub fn next(&self) -> Self {
        Self {
            snapshot_id: self.snapshot_id + 1,
            root_page_id: (self.root_page_id + 1) % 2,
            max_page_number: self.max_page_number,
            root_subtrie_page_id: self.root_subtrie_page_id,
            state_root: self.state_root,
        }
    }
}

#[derive(Debug)]
pub enum Error {
    PageError(PageError),
    CloseError(engine::Error),
}

impl Database {
    pub fn create(file_path: impl AsRef<Path>) -> Result<Self, Error> {
        let mut page_manager =
            PageManager::options().create_new(true).open(file_path).map_err(Error::PageError)?;
        // allocate the first 256 pages for the root, orphans, and root subtrie
        for i in 0..256 {
            let page = page_manager.allocate(0).map_err(Error::PageError)?;
            assert_eq!(page.id(), i);
        }

        let orphan_manager = OrphanPageManager::new();

        let metadata = Metadata {
            snapshot_id: 0,
            root_page_id: 0,
            max_page_number: 255,
            root_subtrie_page_id: 0,
            state_root: EMPTY_ROOT_HASH,
        };

        let db = Self::new(metadata, StorageEngine::new(page_manager, orphan_manager));
        let db_arc = Arc::new(db);

        let tx = db_arc.begin_rw().unwrap();
        tx.commit().unwrap();

        Ok(Arc::try_unwrap(db_arc).unwrap())
    }

    pub fn open(file_path: impl AsRef<Path>) -> Result<Self, Error> {
        let mut page_manager =
            PageManager::options().page_count(256).open(file_path).map_err(Error::PageError)?;

        let root_page_0 = page_manager.get(0, 0).map_err(Error::PageError)?;
        let root_page_1 = page_manager.get(0, 1).map_err(Error::PageError)?;

        let root_0 = RootPage::try_from(root_page_0).map_err(Error::PageError)?;
        let root_1 = RootPage::try_from(root_page_1).map_err(Error::PageError)?;

        let root_page = if root_0.snapshot_id() > root_1.snapshot_id() { root_0 } else { root_1 };

        let orphaned_page_ids =
            root_page.get_orphaned_page_ids(&page_manager).map_err(Error::PageError)?;
        let orphan_manager = OrphanPageManager::new_with_unlocked_page_ids(orphaned_page_ids);

        let metadata: Metadata = root_page.into();
        page_manager.set_size(metadata.max_page_number + 1);

        let storage_engine = StorageEngine::new(page_manager, orphan_manager);
        Ok(Self::new(metadata, storage_engine))
    }

    pub fn print_page<W: io::Write>(self, buf: W, page_id: Option<u32>) -> Result<(), Error> {
        let metadata = self.inner.metadata.read().clone();

        let context = TransactionContext::new(metadata);
        let storage_engine = self.inner.storage_engine.read();
        // TODO: Must use `expect()` because `storage::engine::Error` and `database::Error` are not
        // compatible. There's probably no reason to use two different error enums here, so maybe
        // we should unify them. Or maybe we could just rely on `std::io::Error`.
        storage_engine.print_page(&context, buf, page_id).expect("write failed");
        Ok(())
    }
}

impl Drop for Database {
    fn drop(&mut self) {
        self.commit().expect("failed to close database")
    }
}

impl Database {
    pub fn new(metadata: Metadata, storage_engine: StorageEngine) -> Self {
        Self {
            inner: Inner {
                metadata: RwLock::new(metadata),
                storage_engine: RwLock::new(storage_engine),
                transaction_manager: RwLock::new(TransactionManager::new()),
            },
            metrics: DatabaseMetrics::default(),
        }
    }

    pub fn begin_rw(self: &Arc<Self>) -> Result<Transaction<RW>, TransactionError> {
        let mut transaction_manager = self.inner.transaction_manager.write();
        let mut storage_engine = self.inner.storage_engine.write();
        let metadata = self.inner.metadata.read().next();
        let min_snapshot_id = transaction_manager.begin_rw(metadata.snapshot_id)?;
        if min_snapshot_id > 0 {
            storage_engine.unlock(min_snapshot_id - 1);
        }
        let context = TransactionContext::new(metadata);
<<<<<<< HEAD
        Ok(Transaction::new(context, Arc::clone(self), None))
=======
        Ok(Transaction::new(context, self))
>>>>>>> ea84ee83
    }

    pub fn begin_ro(self: &Arc<Self>) -> Result<Transaction<RO>, TransactionError> {
        let mut transaction_manager = self.inner.transaction_manager.write();
<<<<<<< HEAD
        let storage_engine = self.inner.storage_engine.read().clone();
        let metadata = self.inner.metadata.read().clone();
        transaction_manager.begin_ro(metadata.snapshot_id)?;
        let context = TransactionContext::new(metadata);
        Ok(Transaction::new(context, Arc::clone(self), Some(storage_engine)))
=======
        let metadata = self.inner.metadata.read().clone();
        transaction_manager.begin_ro(metadata.snapshot_id)?;
        let context = TransactionContext::new(metadata);
        Ok(Transaction::new(context, self))
>>>>>>> ea84ee83
    }

    pub fn state_root(&self) -> B256 {
        let metadata = self.inner.metadata.read();
        metadata.state_root
    }

    pub fn close(mut self) -> Result<(), Error> {
        self.commit()
    }

    fn commit(&mut self) -> Result<(), Error> {
        let mut storage_engine = self.inner.storage_engine.write();
        let metadata = self.inner.metadata.read();
        let context = TransactionContext::new(metadata.clone());
        storage_engine.commit(&context).map_err(Error::CloseError)?;
        Ok(())
    }

    pub fn size(&self) -> u32 {
        let storage_engine = self.inner.storage_engine.read();
        storage_engine.size()
    }

    pub fn update_metrics_ro(&self, context: &TransactionContext) {
        self.metrics
            .ro_transaction_pages_read
            .record(context.transaction_metrics.take_pages_read() as f64);

        let (cache_storage_read_hit, cache_storage_read_miss) =
            context.transaction_metrics.take_cache_storage_read();
        self.metrics.cache_storage_read_hit.increment(cache_storage_read_hit as u64);
        self.metrics.cache_storage_read_miss.increment(cache_storage_read_miss as u64);
    }

    pub fn update_metrics_rw(&self, context: &TransactionContext) {
        self.metrics
            .rw_transaction_pages_read
            .record(context.transaction_metrics.take_pages_read() as f64);
        self.metrics
            .rw_transaction_pages_allocated
            .record(context.transaction_metrics.take_pages_allocated() as f64);
        self.metrics
            .rw_transaction_pages_reallocated
            .record(context.transaction_metrics.take_pages_reallocated() as f64);
        self.metrics
            .rw_transaction_pages_split
            .record(context.transaction_metrics.take_pages_split() as f64);
    }
}

impl<'p> From<RootPage<'p>> for Metadata {
    fn from(root_page: RootPage<'p>) -> Self {
        Self {
            root_page_id: root_page.id(),
            root_subtrie_page_id: root_page.root_subtrie_page_id(),
            max_page_number: root_page.max_page_number(),
            snapshot_id: root_page.snapshot_id(),
            state_root: root_page.state_root(),
        }
    }
}

#[cfg(test)]
mod tests {
    use alloy_primitives::{address, U256};
    use alloy_trie::KECCAK_EMPTY;
    use std::fs::File;
    use tempdir::TempDir;

    use crate::{account::Account, page::Page, path::AddressPath};

    use super::*;

    #[test]
    fn test_set_get_account() {
        let tmp_dir = TempDir::new("test_db").unwrap();
<<<<<<< HEAD
        let file_path = tmp_dir.path().join("test.db").to_str().unwrap().to_owned();
        let db = Arc::new(Database::create(file_path.as_str()).unwrap());
=======
        let file_path = tmp_dir.path().join("test.db");
        let db = Database::create(file_path).unwrap();
>>>>>>> ea84ee83

        let address = address!("0xd8da6bf26964af9d7eed9e03e53415d37aa96045");

        let account1 = Account::new(1, U256::from(100), EMPTY_ROOT_HASH, KECCAK_EMPTY);
        let mut tx = db.begin_rw().unwrap();
        tx.set_account(AddressPath::for_address(address), Some(account1.clone())).unwrap();

        tx.commit().unwrap();

        let account2 = Account::new(456, U256::from(123), EMPTY_ROOT_HASH, KECCAK_EMPTY);
        let mut tx = db.begin_rw().unwrap();
        tx.set_account(AddressPath::for_address(address), Some(account2.clone())).unwrap();

        let mut ro_tx = db.begin_ro().unwrap();
        tx.commit().unwrap();

        // The read transaction was created before the write was committed, so it should not see the
        // changes.
        let read_account = ro_tx.get_account(AddressPath::for_address(address)).unwrap();

        assert_eq!(account1, read_account.unwrap());

        // The writer transaction is committed, so the read transaction should see the changes.
        let mut ro_tx = db.begin_ro().unwrap();

        let read_account = ro_tx.get_account(AddressPath::for_address(address)).unwrap();

        assert_eq!(account2, read_account.unwrap());

        // cleanup
        tmp_dir.close().unwrap();
    }

    #[test]
    fn test_open_resize() {
        // GIVEN: a database
        //
        // create the database on disk. currently this
        // will create a database with N pages (see 'create' for N).
        let tmp_dir = TempDir::new("test_db").unwrap();
        let file_path = tmp_dir.path().join("test.db");
        let _db = Database::create(&file_path).unwrap();

        // WHEN: the database is opened
        let db = Database::open(&file_path).unwrap();

        // THEN: the size of the database should be the
        // max_page_size + buffer
        let open_size = db.size();
        let max_page_size = 255; // fresh db has root pages + reserved orphan pages
        assert!(open_size >= max_page_size);

        // cleanup
        tmp_dir.close().unwrap();
    }

    #[test]
    fn test_close_resize() {
        // GIVEN: a database
        //
        // create the database on disk. currently this
        // will create a database with N pages (see 'create' for N).
        let tmp_dir = TempDir::new("test_db").unwrap();
        let file_path = tmp_dir.path().join("test.db");
        let db = Database::create(&file_path).unwrap();
        let create_size = db.size();
        assert!(create_size >= 256);

        // WHEN: the database is closed
        db.close().unwrap();

        // THEN: the size of the database should be at least large enough to contain
        // `max_page_size`
        let max_page_size = 256; // fresh db so at least 256 pages for the root pages + orphan pages
        let file = File::options().read(true).open(&file_path).unwrap();
        let file_len = file.metadata().unwrap().len();
        assert!(file_len >= max_page_size * Page::SIZE as u64);

        // cleanup
        tmp_dir.close().unwrap();
    }

    #[test]
    fn test_auto_close_database() {
        // GIVEN: a database
        //
        // create the database on disk. currently this
        // will create a database with N pages (see 'create' for N).
        let tmp_dir = TempDir::new("test_db").unwrap();
        let file_path = tmp_dir.path().join("test.db");

        {
            let db = Database::create(&file_path).unwrap();

            let create_size = db.size();
            assert!(create_size >= 256);
        }

        // WHEN: the database is dropped from scope
        // THEN: the database should be closed and the file should be truncated
        let max_page_size = 256; // fresh db so at least 256 pages for the root pages + orphan pages
        let file = File::options().read(true).open(&file_path).unwrap();
        let file_len = file.metadata().unwrap().len();
        assert!(file_len >= max_page_size * Page::SIZE as u64);

        // cleanup
        tmp_dir.close().unwrap();
    }

    #[test]
    fn test_data_persistence() {
        let tmp_dir = TempDir::new("test_db").unwrap();
<<<<<<< HEAD
        let file_path = tmp_dir.path().join("test.db").to_str().unwrap().to_owned();
        let db = Arc::new(Database::create(&file_path).unwrap());
=======
        let file_path = tmp_dir.path().join("test.db");
        let db = Database::create(&file_path).unwrap();
>>>>>>> ea84ee83

        let address1 = address!("0xd8da6bf26964af9d7eed9e03e53415d37aa96045");
        let account1 = Account::new(1, U256::from(100), EMPTY_ROOT_HASH, KECCAK_EMPTY);

        let mut tx = db.begin_rw().unwrap();
        tx.set_account(AddressPath::for_address(address1), Some(account1.clone())).unwrap();

        tx.commit().unwrap();
        Arc::try_unwrap(db).unwrap().close().unwrap();

<<<<<<< HEAD
        let db = Arc::new(Database::open(file_path.as_str()).unwrap());
        let tx = db.begin_ro().unwrap();
=======
        let db = Database::open(&file_path).unwrap();
        let mut tx = db.begin_ro().unwrap();
>>>>>>> ea84ee83
        let account = tx.get_account(AddressPath::for_address(address1)).unwrap().unwrap();
        assert_eq!(account, account1);

        tx.commit().unwrap();

        let address2 = address!("0x1234567890abcdef1234567890abcdef12345678");
        let account2 = Account::new(2, U256::from(200), EMPTY_ROOT_HASH, KECCAK_EMPTY);
        let mut tx = db.begin_rw().unwrap();
        tx.set_account(AddressPath::for_address(address2), Some(account2.clone())).unwrap();

        tx.commit().unwrap();
        Arc::try_unwrap(db).unwrap().close().unwrap();

<<<<<<< HEAD
        let db = Arc::new(Database::open(&file_path).unwrap());
        let tx = db.begin_ro().unwrap();
=======
        let db = Database::open(&file_path).unwrap();
        let mut tx = db.begin_ro().unwrap();
>>>>>>> ea84ee83

        let account = tx.get_account(AddressPath::for_address(address1)).unwrap().unwrap();
        assert_eq!(account, account1);

        let account = tx.get_account(AddressPath::for_address(address2)).unwrap().unwrap();
        assert_eq!(account, account2);
    }
}<|MERGE_RESOLUTION|>--- conflicted
+++ resolved
@@ -9,11 +9,7 @@
 use alloy_primitives::B256;
 use alloy_trie::EMPTY_ROOT_HASH;
 use parking_lot::RwLock;
-<<<<<<< HEAD
-use std::{fs::File, sync::Arc};
-=======
-use std::{io, path::Path};
->>>>>>> ea84ee83
+use std::{io, path::Path, sync::Arc};
 
 #[derive(Debug)]
 pub struct Database {
@@ -147,27 +143,15 @@
             storage_engine.unlock(min_snapshot_id - 1);
         }
         let context = TransactionContext::new(metadata);
-<<<<<<< HEAD
-        Ok(Transaction::new(context, Arc::clone(self), None))
-=======
-        Ok(Transaction::new(context, self))
->>>>>>> ea84ee83
+        Ok(Transaction::new(context, Arc::clone(self)))
     }
 
     pub fn begin_ro(self: &Arc<Self>) -> Result<Transaction<RO>, TransactionError> {
         let mut transaction_manager = self.inner.transaction_manager.write();
-<<<<<<< HEAD
-        let storage_engine = self.inner.storage_engine.read().clone();
         let metadata = self.inner.metadata.read().clone();
         transaction_manager.begin_ro(metadata.snapshot_id)?;
         let context = TransactionContext::new(metadata);
-        Ok(Transaction::new(context, Arc::clone(self), Some(storage_engine)))
-=======
-        let metadata = self.inner.metadata.read().clone();
-        transaction_manager.begin_ro(metadata.snapshot_id)?;
-        let context = TransactionContext::new(metadata);
-        Ok(Transaction::new(context, self))
->>>>>>> ea84ee83
+        Ok(Transaction::new(context, Arc::clone(self)))
     }
 
     pub fn state_root(&self) -> B256 {
@@ -245,13 +229,8 @@
     #[test]
     fn test_set_get_account() {
         let tmp_dir = TempDir::new("test_db").unwrap();
-<<<<<<< HEAD
-        let file_path = tmp_dir.path().join("test.db").to_str().unwrap().to_owned();
-        let db = Arc::new(Database::create(file_path.as_str()).unwrap());
-=======
-        let file_path = tmp_dir.path().join("test.db");
-        let db = Database::create(file_path).unwrap();
->>>>>>> ea84ee83
+        let file_path = tmp_dir.path().join("test.db");
+        let db = Arc::new(Database::create(file_path).unwrap());
 
         let address = address!("0xd8da6bf26964af9d7eed9e03e53415d37aa96045");
 
@@ -364,13 +343,8 @@
     #[test]
     fn test_data_persistence() {
         let tmp_dir = TempDir::new("test_db").unwrap();
-<<<<<<< HEAD
-        let file_path = tmp_dir.path().join("test.db").to_str().unwrap().to_owned();
+        let file_path = tmp_dir.path().join("test.db");
         let db = Arc::new(Database::create(&file_path).unwrap());
-=======
-        let file_path = tmp_dir.path().join("test.db");
-        let db = Database::create(&file_path).unwrap();
->>>>>>> ea84ee83
 
         let address1 = address!("0xd8da6bf26964af9d7eed9e03e53415d37aa96045");
         let account1 = Account::new(1, U256::from(100), EMPTY_ROOT_HASH, KECCAK_EMPTY);
@@ -381,13 +355,8 @@
         tx.commit().unwrap();
         Arc::try_unwrap(db).unwrap().close().unwrap();
 
-<<<<<<< HEAD
-        let db = Arc::new(Database::open(file_path.as_str()).unwrap());
-        let tx = db.begin_ro().unwrap();
-=======
-        let db = Database::open(&file_path).unwrap();
+        let db = Arc::new(Database::open(&file_path).unwrap());
         let mut tx = db.begin_ro().unwrap();
->>>>>>> ea84ee83
         let account = tx.get_account(AddressPath::for_address(address1)).unwrap().unwrap();
         assert_eq!(account, account1);
 
@@ -401,13 +370,8 @@
         tx.commit().unwrap();
         Arc::try_unwrap(db).unwrap().close().unwrap();
 
-<<<<<<< HEAD
         let db = Arc::new(Database::open(&file_path).unwrap());
-        let tx = db.begin_ro().unwrap();
-=======
-        let db = Database::open(&file_path).unwrap();
         let mut tx = db.begin_ro().unwrap();
->>>>>>> ea84ee83
 
         let account = tx.get_account(AddressPath::for_address(address1)).unwrap().unwrap();
         assert_eq!(account, account1);
