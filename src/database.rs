use crate::{
    context::TransactionContext,
    meta::{MetadataManager, OpenMetadataError},
    metrics::DatabaseMetrics,
    page::{PageError, PageId, PageManager},
    storage::engine::{self, StorageEngine},
    transaction::{Transaction, TransactionError, TransactionManager, RO, RW},
};
use alloy_primitives::B256;
use parking_lot::RwLock;

<<<<<<< HEAD
use std::{collections::HashSet, io, path::Path};
=======
use std::{io, path::Path};
>>>>>>> b7944653

#[derive(Debug)]
pub struct Database {
    pub(crate) inner: Inner,
    metrics: DatabaseMetrics,
}

#[derive(Debug)]
pub(crate) struct Inner {
    pub(crate) storage_engine: RwLock<StorageEngine>,
    pub(crate) transaction_manager: RwLock<TransactionManager>,
}

#[derive(Debug)]
pub enum Error {
    PageError(PageError),
    EngineError(engine::Error),
}

#[derive(Debug)]
pub enum OpenError {
    PageError(PageError),
    MetadataError(OpenMetadataError),
    IO(io::Error),
}

impl Database {
    pub fn create(path: impl AsRef<Path>) -> Result<Self, OpenError> {
        let db_file_path = path.as_ref();

        let mut meta_file_path = db_file_path.to_path_buf();
        meta_file_path.as_mut_os_string().push(".meta");

        let meta_manager =
            MetadataManager::open(meta_file_path).map_err(OpenError::MetadataError)?;
        let page_manager = PageManager::options()
            .create_new(true)
            .open(db_file_path)
            .map_err(OpenError::PageError)?;

        Ok(Self::new(StorageEngine::new(page_manager, meta_manager)))
    }

    pub fn open(path: impl AsRef<Path>) -> Result<Self, OpenError> {
        let db_file_path = path.as_ref();

        let mut meta_file_path = db_file_path.to_path_buf();
        meta_file_path.as_mut_os_string().push(".meta");
        let meta_manager =
            MetadataManager::open(meta_file_path).map_err(OpenError::MetadataError)?;

        let page_count = meta_manager.active_slot().page_count();
        let page_manager = PageManager::options()
            .create(false)
            .page_count(page_count)
            .open(db_file_path)
            .map_err(OpenError::PageError)?;

        Ok(Self::new(StorageEngine::new(page_manager, meta_manager)))
    }

    pub fn new(storage_engine: StorageEngine) -> Self {
        Self {
            inner: Inner {
                storage_engine: RwLock::new(storage_engine),
                transaction_manager: RwLock::new(TransactionManager::new()),
            },
            metrics: DatabaseMetrics::default(),
        }
    }

    pub fn close(self) -> io::Result<()> {
        self.inner.storage_engine.into_inner().close()
    }

    pub fn print_page<W: io::Write>(self, buf: W, page_id: Option<PageId>) -> Result<(), Error> {
        let storage_engine = self.inner.storage_engine.read();
        let context = storage_engine.read_context();
        // TODO: Must use `expect()` because `storage::engine::Error` and `database::Error` are not
        // compatible. There's probably no reason to use two different error enums here, so maybe
        // we should unify them. Or maybe we could just rely on `std::io::Error`.
        storage_engine.print_page(&context, buf, page_id).expect("write failed");
        Ok(())
    }

    pub fn root_page_info<W: io::Write>(
        self,
        mut buf: W,
        file_path: impl AsRef<Path>,
    ) -> Result<(), OpenError> {
        let db_file_path = file_path.as_ref();

        let mut meta_file_path = db_file_path.to_path_buf();
        meta_file_path.as_mut_os_string().push(".meta");
        let mut meta_manager =
            MetadataManager::open(meta_file_path).map_err(OpenError::MetadataError)?;

        let page_count = meta_manager.active_slot().page_count();
        let active_slot = meta_manager.active_slot();
        let root_node_page_id = active_slot.root_node_page_id();
        let orphaned_page_list = meta_manager.orphan_pages().iter().collect::<Vec<_>>();

        writeln!(buf, "Root Node Page ID: {:?}", root_node_page_id).expect("write failed");

        //root subtrie pageID
        writeln!(buf, "Total Page Count: {:?}", page_count).expect("write failed");

        //orphaned pages list (grouped by page)
        writeln!(buf, "Orphaned Pages: {:?}", orphaned_page_list).expect("write failed");

        Ok(())
    }

    pub fn print_statistics<W: io::Write>(self, buf: W) -> Result<(), Error> {
        let storage_engine = self.inner.storage_engine.read();
        let context = storage_engine.read_context();
        storage_engine.debug_statistics(&context, buf).expect("write failed");
        Ok(())
    }

<<<<<<< HEAD
    pub fn consistency_check<W: io::Write>(
        self,
        mut buf: W,
        file_path: impl AsRef<Path>,
    ) -> Result<(), OpenError> {
        let db_file_path = file_path.as_ref();

        let mut meta_file_path = db_file_path.to_path_buf();
        meta_file_path.as_mut_os_string().push(".meta");
        let mut meta_manager =
            MetadataManager::open(meta_file_path).map_err(OpenError::MetadataError)?;

        let storage_engine = self.inner.storage_engine.read();
        let context = storage_engine.read_context();
        let active_slot_page_id = storage_engine.metadata().active_slot().root_node_page_id();
        let dirty_slot_page_id = storage_engine.metadata().dirty_slot().root_node_page_id();

        let mut reachable_pages =
            storage_engine.consistency_check(active_slot_page_id, &context).expect("write failed");
        let dirty_slot_pages =
            storage_engine.consistency_check(dirty_slot_page_id, &context).expect("write failed");
        reachable_pages.extend(&dirty_slot_pages);

        let orphaned_pages = meta_manager.orphan_pages().iter().collect::<HashSet<_>>();

        let reachachable_orphaned_pages: HashSet<PageId> =
            orphaned_pages.intersection(&reachable_pages).cloned().collect();

        writeln!(buf, "Reachable Orphaned Pages: {:?}", reachachable_orphaned_pages)
            .expect("write failed");
        let page_count = storage_engine.size();

        let all_pages: HashSet<PageId> = (1..page_count)
            .map(|id| PageId::new(id).unwrap()) // Unwrap Option from new()
            .collect();

        let mut reachable_or_orphaned: HashSet<PageId> = reachable_pages.into_iter().collect();
        reachable_or_orphaned.extend(&orphaned_pages);

        // Unreachable pages = all_pages - reachable_or_orphaned
        let unreachable_pages: HashSet<PageId> =
            all_pages.difference(&reachable_or_orphaned).cloned().collect();

        // 4. Print unreachable pages
        writeln!(buf, "Unreachable Pages: {:?}", unreachable_pages).expect("write failed");

        Ok(())
    }

=======
>>>>>>> b7944653
    pub fn begin_rw(&self) -> Result<Transaction<'_, RW>, TransactionError> {
        let mut transaction_manager = self.inner.transaction_manager.write();
        let mut storage_engine = self.inner.storage_engine.write();
        let metadata = storage_engine.metadata().dirty_slot();
        let min_snapshot_id = transaction_manager.begin_rw(metadata.snapshot_id())?;
        if min_snapshot_id > 0 {
            storage_engine.unlock(min_snapshot_id - 1);
        }
        let context = storage_engine.write_context();
        Ok(Transaction::new(context, self))
    }

    pub fn begin_ro(&self) -> Result<Transaction<'_, RO>, TransactionError> {
        let mut transaction_manager = self.inner.transaction_manager.write();
        let storage_engine = self.inner.storage_engine.read();
        let metadata = storage_engine.metadata().active_slot();
        transaction_manager.begin_ro(metadata.snapshot_id());
        let context = storage_engine.read_context();
        Ok(Transaction::new(context, self))
    }

    pub fn state_root(&self) -> B256 {
        self.inner.storage_engine.read().metadata().active_slot().root_node_hash()
    }

    pub fn size(&self) -> u32 {
        let storage_engine = self.inner.storage_engine.read();
        storage_engine.size()
    }

    pub fn update_metrics_ro(&self, context: &TransactionContext) {
        self.metrics
            .ro_transaction_pages_read
            .record(context.transaction_metrics.take_pages_read() as f64);

        let (cache_storage_read_hit, cache_storage_read_miss) =
            context.transaction_metrics.take_cache_storage_read();
        self.metrics.cache_storage_read_hit.increment(cache_storage_read_hit as u64);
        self.metrics.cache_storage_read_miss.increment(cache_storage_read_miss as u64);
    }

    pub fn update_metrics_rw(&self, context: &TransactionContext) {
        self.metrics
            .rw_transaction_pages_read
            .record(context.transaction_metrics.take_pages_read() as f64);
        self.metrics
            .rw_transaction_pages_allocated
            .record(context.transaction_metrics.take_pages_allocated() as f64);
        self.metrics
            .rw_transaction_pages_reallocated
            .record(context.transaction_metrics.take_pages_reallocated() as f64);
        self.metrics
            .rw_transaction_pages_split
            .record(context.transaction_metrics.take_pages_split() as f64);
    }
}

#[cfg(test)]
mod tests {
    use super::*;
    use crate::{account::Account, path::AddressPath};
    use alloy_primitives::{address, U256};
    use alloy_trie::{EMPTY_ROOT_HASH, KECCAK_EMPTY};
    use tempdir::TempDir;

    #[test]
    fn test_set_get_account() {
        let tmp_dir = TempDir::new("test_db").unwrap();
        let file_path = tmp_dir.path().join("test.db");
        let db = Database::create(file_path).unwrap();

        let address = address!("0xd8da6bf26964af9d7eed9e03e53415d37aa96045");

        let account1 = Account::new(1, U256::from(100), EMPTY_ROOT_HASH, KECCAK_EMPTY);
        let mut tx = db.begin_rw().unwrap();
        tx.set_account(AddressPath::for_address(address), Some(account1.clone())).unwrap();

        tx.commit().unwrap();

        let account2 = Account::new(456, U256::from(123), EMPTY_ROOT_HASH, KECCAK_EMPTY);
        let mut tx = db.begin_rw().unwrap();
        tx.set_account(AddressPath::for_address(address), Some(account2.clone())).unwrap();

        let mut ro_tx = db.begin_ro().unwrap();
        tx.commit().unwrap();

        // The read transaction was created before the write was committed, so it should not see the
        // changes.
        let read_account = ro_tx.get_account(AddressPath::for_address(address)).unwrap();

        assert_eq!(account1, read_account.unwrap());

        // The writer transaction is committed, so the read transaction should see the changes.
        let mut ro_tx = db.begin_ro().unwrap();

        let read_account = ro_tx.get_account(AddressPath::for_address(address)).unwrap();

        assert_eq!(account2, read_account.unwrap());

        // cleanup
        tmp_dir.close().unwrap();
    }

    #[test]
    fn test_open_resize() {
        // GIVEN: a database
        //
        // create the database on disk. currently this will create a database with 0 pages
        let tmp_dir = TempDir::new("test_db").unwrap();
        let file_path = tmp_dir.path().join("test.db");
        let _db = Database::create(&file_path).unwrap();

        // WHEN: the database is opened
        let db = Database::open(&file_path).unwrap();

        // THEN: the size of the database should be 0
        assert_eq!(db.size(), 0);

        // cleanup
        tmp_dir.close().unwrap();
    }

    #[test]
    fn test_data_persistence() {
        let tmp_dir = TempDir::new("test_db").unwrap();
        let file_path = tmp_dir.path().join("test.db");
        let db = Database::create(&file_path).unwrap();

        let address1 = address!("0xd8da6bf26964af9d7eed9e03e53415d37aa96045");
        let account1 = Account::new(1, U256::from(100), EMPTY_ROOT_HASH, KECCAK_EMPTY);

        let mut tx = db.begin_rw().unwrap();
        tx.set_account(AddressPath::for_address(address1), Some(account1.clone())).unwrap();

        tx.commit().unwrap();
        db.close().unwrap();

        let db = Database::open(&file_path).unwrap();
        let mut tx = db.begin_ro().unwrap();
        let account = tx.get_account(AddressPath::for_address(address1)).unwrap().unwrap();
        assert_eq!(account, account1);

        tx.commit().unwrap();

        let address2 = address!("0x1234567890abcdef1234567890abcdef12345678");
        let account2 = Account::new(2, U256::from(200), EMPTY_ROOT_HASH, KECCAK_EMPTY);
        let mut tx = db.begin_rw().unwrap();
        tx.set_account(AddressPath::for_address(address2), Some(account2.clone())).unwrap();

        tx.commit().unwrap();
        db.close().unwrap();

        let db = Database::open(&file_path).unwrap();
        let mut tx = db.begin_ro().unwrap();

        let account = tx.get_account(AddressPath::for_address(address1)).unwrap().unwrap();
        assert_eq!(account, account1);

        let account = tx.get_account(AddressPath::for_address(address2)).unwrap().unwrap();
        assert_eq!(account, account2);
    }
}<|MERGE_RESOLUTION|>--- conflicted
+++ resolved
@@ -9,11 +9,8 @@
 use alloy_primitives::B256;
 use parking_lot::RwLock;
 
-<<<<<<< HEAD
+
 use std::{collections::HashSet, io, path::Path};
-=======
-use std::{io, path::Path};
->>>>>>> b7944653
 
 #[derive(Debug)]
 pub struct Database {
@@ -134,7 +131,6 @@
         Ok(())
     }
 
-<<<<<<< HEAD
     pub fn consistency_check<W: io::Write>(
         self,
         mut buf: W,
@@ -184,8 +180,6 @@
         Ok(())
     }
 
-=======
->>>>>>> b7944653
     pub fn begin_rw(&self) -> Result<Transaction<'_, RW>, TransactionError> {
         let mut transaction_manager = self.inner.transaction_manager.write();
         let mut storage_engine = self.inner.storage_engine.write();
