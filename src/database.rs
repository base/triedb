use crate::{
    context::TransactionContext,
    metrics::DatabaseMetrics,
    page::{OrphanPageManager, PageError, PageId, PageManager, RootPage},
    snapshot::SnapshotId,
    storage::engine::{self, StorageEngine},
    transaction::{Transaction, TransactionError, TransactionManager, RO, RW},
};
use alloy_primitives::B256;
use alloy_trie::EMPTY_ROOT_HASH;
use parking_lot::RwLock;
<<<<<<< HEAD
use std::{
    fs::File,
    io::{BufWriter, Write},
};
=======
use std::{io, path::Path};
>>>>>>> 8b6c0d82

#[derive(Debug)]
pub struct Database {
    pub(crate) inner: Inner,
    metrics: DatabaseMetrics,
}

#[derive(Debug)]
pub(crate) struct Inner {
    pub(crate) metadata: RwLock<Metadata>,
    pub(crate) storage_engine: RwLock<StorageEngine>,
    pub(crate) transaction_manager: RwLock<TransactionManager>,
}

#[derive(Debug, Clone)]
pub struct Metadata {
    pub(crate) root_page_id: PageId,
    pub(crate) root_subtrie_page_id: PageId,
    pub(crate) max_page_number: PageId,
    pub(crate) snapshot_id: SnapshotId,
    pub(crate) state_root: B256,
}

impl Metadata {
    pub fn next(&self) -> Self {
        Self {
            snapshot_id: self.snapshot_id + 1,
            root_page_id: (self.root_page_id + 1) % 2,
            max_page_number: self.max_page_number,
            root_subtrie_page_id: self.root_subtrie_page_id,
            state_root: self.state_root,
        }
    }
}

#[derive(Debug)]
pub enum Error {
    PageError(PageError),
    CloseError(engine::Error),
}

impl From<std::io::Error> for Error {
    fn from(error: std::io::Error) -> Self {
        Error::CloseError(engine::Error::Other(error.to_string()))
    }
}

impl Database {
    pub fn create(file_path: impl AsRef<Path>) -> Result<Self, Error> {
        let mut page_manager =
            PageManager::options().create_new(true).open(file_path).map_err(Error::PageError)?;
        // allocate the first 256 pages for the root, orphans, and root subtrie
        for i in 0..256 {
            let page = page_manager.allocate(0).map_err(Error::PageError)?;
            assert_eq!(page.id(), i);
        }

        let orphan_manager = OrphanPageManager::new();

        let metadata = Metadata {
            snapshot_id: 0,
            root_page_id: 0,
            max_page_number: 255,
            root_subtrie_page_id: 0,
            state_root: EMPTY_ROOT_HASH,
        };

        let db = Self::new(metadata, StorageEngine::new(page_manager, orphan_manager));

        let tx = db.begin_rw().unwrap();
        tx.commit().unwrap();

        Ok(db)
    }

    pub fn open(file_path: impl AsRef<Path>) -> Result<Self, Error> {
        let mut page_manager =
            PageManager::options().page_count(256).open(file_path).map_err(Error::PageError)?;

        let root_page_0 = page_manager.get(0, 0).map_err(Error::PageError)?;
        let root_page_1 = page_manager.get(0, 1).map_err(Error::PageError)?;

        let root_0 = RootPage::try_from(root_page_0).map_err(Error::PageError)?;
        let root_1 = RootPage::try_from(root_page_1).map_err(Error::PageError)?;

        let root_page = if root_0.snapshot_id() > root_1.snapshot_id() { root_0 } else { root_1 };

        let orphaned_page_ids =
            root_page.get_orphaned_page_ids(&page_manager).map_err(Error::PageError)?;
        let orphan_manager = OrphanPageManager::new_with_unlocked_page_ids(orphaned_page_ids);

        let metadata: Metadata = root_page.into();
        page_manager.set_size(metadata.max_page_number + 1);

        let storage_engine = StorageEngine::new(page_manager, orphan_manager);
        Ok(Self::new(metadata, storage_engine))
    }

    pub fn print_page<W: io::Write>(self, buf: W, page_id: Option<u32>) -> Result<(), Error> {
        let metadata = self.inner.metadata.read().clone();

        let context = TransactionContext::new(metadata);
        let storage_engine = self.inner.storage_engine.read();
        // TODO: Must use `expect()` because `storage::engine::Error` and `database::Error` are not
        // compatible. There's probably no reason to use two different error enums here, so maybe
        // we should unify them. Or maybe we could just rely on `std::io::Error`.
        storage_engine.print_page(&context, buf, page_id).expect("write failed");
        Ok(())
    }

    pub fn root_page_info(self, file_path: &str, output_file: &File) -> Result<(), Error> {
        let page_manager = PageManager::open(file_path).map_err(Error::PageError)?;

        let root_page_0 = page_manager.get(0, 0).map_err(Error::PageError)?;
        let root_page_1 = page_manager.get(0, 1).map_err(Error::PageError)?;

        let root_0 = RootPage::try_from(root_page_0).map_err(Error::PageError)?;
        let root_1 = RootPage::try_from(root_page_1).map_err(Error::PageError)?;

        let root_page = if root_0.snapshot_id() > root_1.snapshot_id() { root_0 } else { root_1 };

        let orphaned_page_ids =
            root_page.get_orphaned_page_ids(&page_manager).map_err(Error::PageError)?;

        let metadata: Metadata = root_page.into();

        let mut writer = BufWriter::new(output_file);

        //state root
        writer.write_all(format!("State Root: {:?}\n", metadata.state_root).as_bytes())?;

        //root subtrie pageID
        writer.write_all(
            format!("Root Subtrie Page ID: {:?}\n", metadata.root_subtrie_page_id).as_bytes(),
        )?;

        //orphaned pages list (grouped by page)
        writer.write_all(format!("Orphaned Pages: {:?}\n", orphaned_page_ids).as_bytes())?;

        //write to file
        writer.flush()?;

        Ok(())
    }
}

impl Drop for Database {
    fn drop(&mut self) {
        self.commit().expect("failed to close database")
    }
}

impl Database {
    pub fn new(metadata: Metadata, storage_engine: StorageEngine) -> Self {
        Self {
            inner: Inner {
                metadata: RwLock::new(metadata),
                storage_engine: RwLock::new(storage_engine),
                transaction_manager: RwLock::new(TransactionManager::new()),
            },
            metrics: DatabaseMetrics::default(),
        }
    }

    pub fn begin_rw(&self) -> Result<Transaction<'_, RW>, TransactionError> {
        let mut transaction_manager = self.inner.transaction_manager.write();
        let mut storage_engine = self.inner.storage_engine.write();
        let metadata = self.inner.metadata.read().next();
        let min_snapshot_id = transaction_manager.begin_rw(metadata.snapshot_id)?;
        if min_snapshot_id > 0 {
            storage_engine.unlock(min_snapshot_id - 1);
        }
        let context = TransactionContext::new(metadata);
        Ok(Transaction::new(context, self))
    }

    pub fn begin_ro(&self) -> Result<Transaction<'_, RO>, TransactionError> {
        let mut transaction_manager = self.inner.transaction_manager.write();
        let metadata = self.inner.metadata.read().clone();
        transaction_manager.begin_ro(metadata.snapshot_id)?;
        let context = TransactionContext::new(metadata);
        Ok(Transaction::new(context, self))
    }

    pub fn state_root(&self) -> B256 {
        let metadata = self.inner.metadata.read();
        metadata.state_root
    }

    pub fn close(mut self) -> Result<(), Error> {
        self.commit()
    }

    fn commit(&mut self) -> Result<(), Error> {
        let mut storage_engine = self.inner.storage_engine.write();
        let metadata = self.inner.metadata.read();
        let context = TransactionContext::new(metadata.clone());
        storage_engine.commit(&context).map_err(Error::CloseError)?;
        Ok(())
    }

    pub fn size(&self) -> u32 {
        let storage_engine = self.inner.storage_engine.read();
        storage_engine.size()
    }

    pub fn update_metrics_ro(&self, context: &TransactionContext) {
        self.metrics
            .ro_transaction_pages_read
            .record(context.transaction_metrics.take_pages_read() as f64);

        let (cache_storage_read_hit, cache_storage_read_miss) =
            context.transaction_metrics.take_cache_storage_read();
        self.metrics.cache_storage_read_hit.increment(cache_storage_read_hit as u64);
        self.metrics.cache_storage_read_miss.increment(cache_storage_read_miss as u64);
    }

    pub fn update_metrics_rw(&self, context: &TransactionContext) {
        self.metrics
            .rw_transaction_pages_read
            .record(context.transaction_metrics.take_pages_read() as f64);
        self.metrics
            .rw_transaction_pages_allocated
            .record(context.transaction_metrics.take_pages_allocated() as f64);
        self.metrics
            .rw_transaction_pages_reallocated
            .record(context.transaction_metrics.take_pages_reallocated() as f64);
        self.metrics
            .rw_transaction_pages_split
            .record(context.transaction_metrics.take_pages_split() as f64);
    }
}

impl<'p> From<RootPage<'p>> for Metadata {
    fn from(root_page: RootPage<'p>) -> Self {
        Self {
            root_page_id: root_page.id(),
            root_subtrie_page_id: root_page.root_subtrie_page_id(),
            max_page_number: root_page.max_page_number(),
            snapshot_id: root_page.snapshot_id(),
            state_root: root_page.state_root(),
        }
    }
}

#[cfg(test)]
mod tests {
    use alloy_primitives::{address, U256};
    use alloy_trie::KECCAK_EMPTY;
    use std::fs::File;
    use tempdir::TempDir;

    use crate::{account::Account, page::Page, path::AddressPath};

    use super::*;

    #[test]
    fn test_set_get_account() {
        let tmp_dir = TempDir::new("test_db").unwrap();
        let file_path = tmp_dir.path().join("test.db");
        let db = Database::create(file_path).unwrap();

        let address = address!("0xd8da6bf26964af9d7eed9e03e53415d37aa96045");

        let account1 = Account::new(1, U256::from(100), EMPTY_ROOT_HASH, KECCAK_EMPTY);
        let mut tx = db.begin_rw().unwrap();
        tx.set_account(AddressPath::for_address(address), Some(account1.clone())).unwrap();

        tx.commit().unwrap();

        let account2 = Account::new(456, U256::from(123), EMPTY_ROOT_HASH, KECCAK_EMPTY);
        let mut tx = db.begin_rw().unwrap();
        tx.set_account(AddressPath::for_address(address), Some(account2.clone())).unwrap();

        let mut ro_tx = db.begin_ro().unwrap();
        tx.commit().unwrap();

        // The read transaction was created before the write was committed, so it should not see the
        // changes.
        let read_account = ro_tx.get_account(AddressPath::for_address(address)).unwrap();

        assert_eq!(account1, read_account.unwrap());

        // The writer transaction is committed, so the read transaction should see the changes.
        let mut ro_tx = db.begin_ro().unwrap();

        let read_account = ro_tx.get_account(AddressPath::for_address(address)).unwrap();

        assert_eq!(account2, read_account.unwrap());

        // cleanup
        tmp_dir.close().unwrap();
    }

    #[test]
    fn test_open_resize() {
        // GIVEN: a database
        //
        // create the database on disk. currently this
        // will create a database with N pages (see 'create' for N).
        let tmp_dir = TempDir::new("test_db").unwrap();
        let file_path = tmp_dir.path().join("test.db");
        let _db = Database::create(&file_path).unwrap();

        // WHEN: the database is opened
        let db = Database::open(&file_path).unwrap();

        // THEN: the size of the database should be the
        // max_page_size + buffer
        let open_size = db.size();
        let max_page_size = 255; // fresh db has root pages + reserved orphan pages
        assert!(open_size >= max_page_size);

        // cleanup
        tmp_dir.close().unwrap();
    }

    #[test]
    fn test_close_resize() {
        // GIVEN: a database
        //
        // create the database on disk. currently this
        // will create a database with N pages (see 'create' for N).
        let tmp_dir = TempDir::new("test_db").unwrap();
        let file_path = tmp_dir.path().join("test.db");
        let db = Database::create(&file_path).unwrap();
        let create_size = db.size();
        assert!(create_size >= 256);

        // WHEN: the database is closed
        db.close().unwrap();

        // THEN: the size of the database should be at least large enough to contain
        // `max_page_size`
        let max_page_size = 256; // fresh db so at least 256 pages for the root pages + orphan pages
        let file = File::options().read(true).open(&file_path).unwrap();
        let file_len = file.metadata().unwrap().len();
        assert!(file_len >= max_page_size * Page::SIZE as u64);

        // cleanup
        tmp_dir.close().unwrap();
    }

    #[test]
    fn test_auto_close_database() {
        // GIVEN: a database
        //
        // create the database on disk. currently this
        // will create a database with N pages (see 'create' for N).
        let tmp_dir = TempDir::new("test_db").unwrap();
        let file_path = tmp_dir.path().join("test.db");

        {
            let db = Database::create(&file_path).unwrap();

            let create_size = db.size();
            assert!(create_size >= 256);
        }

        // WHEN: the database is dropped from scope
        // THEN: the database should be closed and the file should be truncated
        let max_page_size = 256; // fresh db so at least 256 pages for the root pages + orphan pages
        let file = File::options().read(true).open(&file_path).unwrap();
        let file_len = file.metadata().unwrap().len();
        assert!(file_len >= max_page_size * Page::SIZE as u64);

        // cleanup
        tmp_dir.close().unwrap();
    }

    #[test]
    fn test_data_persistence() {
        let tmp_dir = TempDir::new("test_db").unwrap();
        let file_path = tmp_dir.path().join("test.db");
        let db = Database::create(&file_path).unwrap();

        let address1 = address!("0xd8da6bf26964af9d7eed9e03e53415d37aa96045");
        let account1 = Account::new(1, U256::from(100), EMPTY_ROOT_HASH, KECCAK_EMPTY);

        let mut tx = db.begin_rw().unwrap();
        tx.set_account(AddressPath::for_address(address1), Some(account1.clone())).unwrap();

        tx.commit().unwrap();
        db.close().unwrap();

        let db = Database::open(&file_path).unwrap();
        let mut tx = db.begin_ro().unwrap();
        let account = tx.get_account(AddressPath::for_address(address1)).unwrap().unwrap();
        assert_eq!(account, account1);

        tx.commit().unwrap();

        let address2 = address!("0x1234567890abcdef1234567890abcdef12345678");
        let account2 = Account::new(2, U256::from(200), EMPTY_ROOT_HASH, KECCAK_EMPTY);
        let mut tx = db.begin_rw().unwrap();
        tx.set_account(AddressPath::for_address(address2), Some(account2.clone())).unwrap();

        tx.commit().unwrap();
        db.close().unwrap();

        let db = Database::open(&file_path).unwrap();
        let mut tx = db.begin_ro().unwrap();

        let account = tx.get_account(AddressPath::for_address(address1)).unwrap().unwrap();
        assert_eq!(account, account1);

        let account = tx.get_account(AddressPath::for_address(address2)).unwrap().unwrap();
        assert_eq!(account, account2);
    }
}<|MERGE_RESOLUTION|>--- conflicted
+++ resolved
@@ -9,14 +9,8 @@
 use alloy_primitives::B256;
 use alloy_trie::EMPTY_ROOT_HASH;
 use parking_lot::RwLock;
-<<<<<<< HEAD
-use std::{
-    fs::File,
-    io::{BufWriter, Write},
-};
-=======
+
 use std::{io, path::Path};
->>>>>>> 8b6c0d82
 
 #[derive(Debug)]
 pub struct Database {
@@ -58,12 +52,6 @@
     CloseError(engine::Error),
 }
 
-impl From<std::io::Error> for Error {
-    fn from(error: std::io::Error) -> Self {
-        Error::CloseError(engine::Error::Other(error.to_string()))
-    }
-}
-
 impl Database {
     pub fn create(file_path: impl AsRef<Path>) -> Result<Self, Error> {
         let mut page_manager =
@@ -127,37 +115,21 @@
         Ok(())
     }
 
-    pub fn root_page_info(self, file_path: &str, output_file: &File) -> Result<(), Error> {
-        let page_manager = PageManager::open(file_path).map_err(Error::PageError)?;
-
-        let root_page_0 = page_manager.get(0, 0).map_err(Error::PageError)?;
-        let root_page_1 = page_manager.get(0, 1).map_err(Error::PageError)?;
-
-        let root_0 = RootPage::try_from(root_page_0).map_err(Error::PageError)?;
-        let root_1 = RootPage::try_from(root_page_1).map_err(Error::PageError)?;
-
-        let root_page = if root_0.snapshot_id() > root_1.snapshot_id() { root_0 } else { root_1 };
-
+    pub fn root_page_info<W: io::Write>(self, mut buf: W) -> Result<(), Error> {
+        let metadata = self.inner.metadata.read().clone();
+        let storage_engine = self.inner.storage_engine.read();
         let orphaned_page_ids =
-            root_page.get_orphaned_page_ids(&page_manager).map_err(Error::PageError)?;
-
-        let metadata: Metadata = root_page.into();
-
-        let mut writer = BufWriter::new(output_file);
+            storage_engine.get_orphaned_page_ids().expect("failed to get orphaned page ids");
 
         //state root
-        writer.write_all(format!("State Root: {:?}\n", metadata.state_root).as_bytes())?;
+        writeln!(buf, "State Root: {:?}\n", metadata.state_root).expect("write failed");
 
         //root subtrie pageID
-        writer.write_all(
-            format!("Root Subtrie Page ID: {:?}\n", metadata.root_subtrie_page_id).as_bytes(),
-        )?;
+        writeln!(buf, "Root Subtrie Page ID: {:?}\n", metadata.root_subtrie_page_id)
+            .expect("write failed");
 
         //orphaned pages list (grouped by page)
-        writer.write_all(format!("Orphaned Pages: {:?}\n", orphaned_page_ids).as_bytes())?;
-
-        //write to file
-        writer.flush()?;
+        writeln!(buf, "Orphaned Pages: {:?}\n", orphaned_page_ids).expect("write failed");
 
         Ok(())
     }
