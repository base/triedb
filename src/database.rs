--- conflicted
+++ resolved
@@ -22,22 +22,17 @@
     pub(crate) transaction_manager: RwLock<TransactionManager>,
 }
 
-#[derive(Debug)]
+#[derive(Clone, Debug)]
 pub enum Error {
     PageError(PageError),
     EngineError(engine::Error),
 }
 
-<<<<<<< HEAD
 #[derive(Clone, Debug)]
-pub enum Error {
-=======
-#[derive(Debug)]
 pub enum OpenError {
->>>>>>> 47b4680b
     PageError(PageError),
     MetadataError(OpenMetadataError),
-    IO(io::Error),
+    IO(Arc<io::Error>),
 }
 
 impl Database {
@@ -47,15 +42,6 @@
         let mut meta_file_path = db_file_path.to_path_buf();
         meta_file_path.as_mut_os_string().push(".meta");
 
-<<<<<<< HEAD
-        let db = Self::new(metadata, StorageEngine::new(page_manager, orphan_manager));
-        let db_arc = Arc::new(db);
-
-        let mut tx = db_arc.begin_rw().unwrap();
-        tx.commit().unwrap();
-
-        Ok(Arc::try_unwrap(db_arc).unwrap())
-=======
         let meta_manager =
             MetadataManager::open(meta_file_path).map_err(OpenError::MetadataError)?;
         let page_manager = PageManager::options()
@@ -63,8 +49,13 @@
             .open(db_file_path)
             .map_err(OpenError::PageError)?;
 
-        Ok(Self::new(StorageEngine::new(page_manager, meta_manager)))
->>>>>>> 47b4680b
+        let db = Self::new(StorageEngine::new(page_manager, meta_manager));
+        let db_arc = Arc::new(db);
+
+        let tx = db_arc.begin_rw().unwrap();
+        tx.commit().unwrap();
+
+        Ok(Arc::try_unwrap(db_arc).unwrap())
     }
 
     pub fn open(path: impl AsRef<Path>) -> Result<Self, OpenError> {
@@ -95,9 +86,6 @@
         }
     }
 
-<<<<<<< HEAD
-    pub fn begin_rw(self: &Arc<Self>) -> Result<Transaction<RW>, TransactionError> {
-=======
     pub fn print_page<W: io::Write>(self, buf: W, page_id: Option<PageId>) -> Result<(), Error> {
         let storage_engine = self.inner.storage_engine.read();
         let context = storage_engine.read_context();
@@ -108,8 +96,7 @@
         Ok(())
     }
 
-    pub fn begin_rw(&self) -> Result<Transaction<'_, RW>, TransactionError> {
->>>>>>> 47b4680b
+    pub fn begin_rw(self: &Arc<Self>) -> Result<Transaction<RW>, TransactionError> {
         let mut transaction_manager = self.inner.transaction_manager.write();
         let mut storage_engine = self.inner.storage_engine.write();
         let metadata = storage_engine.metadata().dirty_slot();
@@ -117,29 +104,18 @@
         if min_snapshot_id > 0 {
             storage_engine.unlock(min_snapshot_id - 1);
         }
-<<<<<<< HEAD
-        let context = TransactionContext::new(metadata);
+
+        let context = storage_engine.write_context();
         Ok(Transaction::new(context, Arc::clone(self)))
-=======
-        let context = storage_engine.write_context();
-        Ok(Transaction::new(context, self))
->>>>>>> 47b4680b
     }
 
     pub fn begin_ro(self: &Arc<Self>) -> Result<Transaction<RO>, TransactionError> {
         let mut transaction_manager = self.inner.transaction_manager.write();
-<<<<<<< HEAD
-        let metadata = self.inner.metadata.read().clone();
-        transaction_manager.begin_ro(metadata.snapshot_id)?;
-        let context = TransactionContext::new(metadata);
-        Ok(Transaction::new(context, Arc::clone(self)))
-=======
         let storage_engine = self.inner.storage_engine.read();
         let metadata = storage_engine.metadata().active_slot();
         transaction_manager.begin_ro(metadata.snapshot_id())?;
         let context = storage_engine.read_context();
-        Ok(Transaction::new(context, self))
->>>>>>> 47b4680b
+        Ok(Transaction::new(context, Arc::clone(self)))
     }
 
     pub fn state_root(&self) -> B256 {
