<<<<<<< HEAD
use std::cmp::max;

use alloy_primitives::B256;
use alloy_rlp::{encode, BufMut, Encodable};
=======
use alloy_primitives::{hex, StorageValue, B256, U256};
use alloy_rlp::{decode_exact, encode, encode_fixed_size, BufMut, Encodable};
>>>>>>> 64d31af3
use alloy_trie::{
    nodes::{BranchNode, ExtensionNodeRef, LeafNodeRef, RlpNode},
    Nibbles, TrieMask, EMPTY_ROOT_HASH, KECCAK_EMPTY,
};
use arrayvec::ArrayVec;
use proptest::prelude::{any, prop, Strategy};
use proptest_derive::Arbitrary;

use crate::{
    account::Account,
    pointer::Pointer,
    storage::value::{self, Value},
};

// This is equivalent to RlpNode::word_rlp(&EMPTY_ROOT_HASH), and is used to encode the storage root of an account with no storage.
const EMPTY_ROOT_RLP: [u8; 33] =
    hex!("0xa056e81f171bcc55a6ff8345e692c0f86e5b48e01b996cadc001622fb5e363b421");

#[derive(Debug, Clone, PartialEq, Eq, Arbitrary)]
pub enum Node {
    AccountLeaf {
        prefix: Nibbles,
        #[proptest(strategy = "arb_u64_rlp()")]
        nonce_rlp: ArrayVec<u8, 9>,
        #[proptest(strategy = "arb_u256_rlp()")]
        balance_rlp: ArrayVec<u8, 33>,
        code_hash: B256,
        storage_root: Option<Pointer>,
    },
    StorageLeaf {
        prefix: Nibbles,
        value: StorageValue,
    },
    Branch {
        prefix: Nibbles,
        #[proptest(strategy = "arb_children()")]
        children: [Option<Pointer>; 16],
    },
}

fn arb_u64_rlp() -> impl Strategy<Value = ArrayVec<u8, 9>> {
    any::<u64>().prop_map(|u| encode_fixed_size(&u)).boxed()
}

fn arb_u256_rlp() -> impl Strategy<Value = ArrayVec<u8, 33>> {
    any::<U256>().prop_map(|u| encode_fixed_size(&u)).boxed()
}

impl Node {
    pub fn new_leaf(prefix: Nibbles, value: TrieValue) -> Self {
        assert!(
            prefix.len() <= 64,
            "account and storage leaf prefix's must be at most 64 nibbles"
        );
        match value {
            TrieValue::Account(account) => Node::new_account_leaf(
                prefix,
                encode_fixed_size(&account.balance),
                encode_fixed_size(&account.nonce),
                account.code_hash,
                None,
            ),
            TrieValue::Storage(storage) => Node::new_storage_leaf(prefix, storage),
        }
    }

    pub fn new_account_leaf(
        prefix: Nibbles,
        balance_rlp: ArrayVec<u8, 33>,
        nonce_rlp: ArrayVec<u8, 9>,
        code_hash: B256,
        storage_root: Option<Pointer>,
    ) -> Self {
        Self::AccountLeaf {
            prefix,
            balance_rlp,
            nonce_rlp,
            code_hash,
            storage_root,
        }
    }

    pub fn new_storage_leaf(prefix: Nibbles, value: StorageValue) -> Self {
        Self::StorageLeaf { prefix, value }
    }

    pub fn new_branch(prefix: Nibbles) -> Self {
        Self::Branch {
            prefix,
            children: [const { None }; 16],
        }
    }

    pub fn prefix(&self) -> &Nibbles {
        match self {
            Self::StorageLeaf { prefix, .. } => prefix,
            Self::AccountLeaf { prefix, .. } => prefix,
            Self::Branch { prefix, .. } => prefix,
        }
    }

    pub fn set_prefix(&mut self, new_prefix: Nibbles) {
        match self {
            Self::StorageLeaf { prefix, .. } => *prefix = new_prefix,
            Self::AccountLeaf { prefix, .. } => *prefix = new_prefix,
            Self::Branch { prefix, .. } => *prefix = new_prefix,
        }
    }

    pub fn has_children(&self) -> bool {
        matches!(self, Self::Branch { .. } | Self::AccountLeaf { .. })
    }

    pub fn is_branch(&self) -> bool {
        matches!(self, Self::Branch { .. })
    }

    pub fn enumerate_children(&self) -> Vec<(u8, &Pointer)> {
        match self {
            Self::AccountLeaf { storage_root, .. } => [storage_root]
                .iter()
                .enumerate()
                .filter_map(|(i, child)| child.as_ref().map(|p| (i as u8, p)))
                .collect(),
            Self::Branch { children, .. } => children
                .iter()
                .enumerate()
                .filter_map(|(i, child)| child.as_ref().map(|p| (i as u8, p)))
                .collect(),
            _ => panic!("cannot enumerate children of non-branch node"),
        }
    }

    pub fn child(&self, index: u8) -> Option<&Pointer> {
        match self {
            Self::Branch { children, .. } => children[index as usize].as_ref(),
            _ => panic!("cannot get child of leaf node"),
        }
    }

    pub fn direct_child(&self) -> Option<&Pointer> {
        match self {
            Self::AccountLeaf { storage_root, .. } => storage_root.as_ref(),
            _ => panic!("cannot get child of leaf node"),
        }
    }

    pub fn set_child(&mut self, index: u8, child: Pointer) {
        match self {
            Self::AccountLeaf { storage_root, .. } => *storage_root = Some(child),
            Self::Branch { children, .. } => children[index as usize] = Some(child),
            _ => panic!("cannot set child of non-branch node"),
        }
    }

    pub fn remove_child(&mut self, index: u8) {
        match self {
            Self::AccountLeaf { storage_root, .. } => *storage_root = None,
            Self::Branch { children, .. } => children[index as usize] = None,
            _ => panic!("cannot set child of non-branch node"),
        }
    }

    pub fn value(&self) -> TrieValue {
        match self {
            Self::StorageLeaf { value, .. } => TrieValue::Storage(*value),
            Self::AccountLeaf {
                balance_rlp,
                nonce_rlp,
                code_hash,
                storage_root,
                ..
            } => TrieValue::Account(Account {
                balance: decode_exact(balance_rlp).expect("invalid balance rlp"),
                nonce: decode_exact(nonce_rlp).expect("invalid nonce rlp"),
                storage_root: storage_root
                    .as_ref()
                    .and_then(|p| p.rlp().as_hash())
                    .unwrap_or(EMPTY_ROOT_HASH),
                code_hash: *code_hash,
            }),
            _ => panic!("cannot get value of non-leaf node"),
        }
    }
}

impl Node {
    pub fn rlp_encode(&self) -> RlpNode {
        RlpNode::from_rlp(&encode(self))
    }
}

impl Value for Node {
    fn size(&self) -> usize {
        match self {
            Self::StorageLeaf { prefix, .. } => {
                let packed_prefix_length = (prefix.len() + 1) / 2;
                2 + packed_prefix_length + 32 // 2 bytes for type and prefix length
            }
            Self::AccountLeaf {
                prefix,
                balance_rlp,
                nonce_rlp,
                storage_root,
                code_hash,
            } => {
                let packed_prefix_length = (prefix.len() + 1) / 2;
                2 + packed_prefix_length
                    + balance_rlp.len()
                    + nonce_rlp.len()
                    + storage_root.is_some() as usize * 37
                    + (*code_hash != KECCAK_EMPTY) as usize * 32 // 2 bytes for flags and prefix length
            }
            Self::Branch { prefix, children } => {
                let total_children = children.into_iter().filter(|child| child.is_some()).count();
                let children_slot_size = max(total_children.next_power_of_two(), 2);

                let prefix_length = prefix.len();
                let packed_prefix_length = (prefix_length + 1) / 2;
                return 2 + packed_prefix_length + 2 + children_slot_size * 37; // 2 bytes for type and prefix length, 2 for bitmask, 37 for each child pointer
            }
        }
    }

    fn serialize_into(&self, buf: &mut [u8]) -> value::Result<usize> {
        match self {
            Self::StorageLeaf { prefix, value } => {
                let prefix_length = prefix.len();
                let packed_prefix_length = (prefix.len() + 1) / 2;
                let total_size = 2 + packed_prefix_length + 32;
                if buf.len() < total_size {
                    return Err(value::Error::InvalidEncoding);
                }

                buf[0] = 0; // StorageLeaf type
                buf[1] = prefix_length as u8;
                prefix.pack_to(buf[2..2 + packed_prefix_length].as_mut());
                buf[2 + packed_prefix_length..].copy_from_slice(value.as_le_slice());

                Ok(2 + packed_prefix_length + 32)
            }
            Self::AccountLeaf {
                prefix,
                balance_rlp,
                nonce_rlp,
                code_hash,
                storage_root,
            } => {
                let prefix_length = prefix.len();
                let packed_prefix_length = (prefix.len() + 1) / 2;
                let total_size = 2
                    + packed_prefix_length
                    + balance_rlp.len()
                    + nonce_rlp.len()
                    + storage_root.is_some() as usize * 37
                    + (*code_hash != KECCAK_EMPTY) as usize * 32;
                if buf.len() < total_size {
                    return Err(value::Error::InvalidEncoding);
                }

                let flags = 1
                    | (storage_root.is_some() as u8) << 7
                    | ((*code_hash != KECCAK_EMPTY) as u8) << 6;

                buf[0] = flags;
                buf[1] = prefix_length as u8;
                let mut offset = 2;
                prefix.pack_to(buf[offset..offset + packed_prefix_length].as_mut());
                offset += packed_prefix_length;
                buf[offset..offset + nonce_rlp.len()].copy_from_slice(nonce_rlp.as_slice());
                offset += nonce_rlp.len();
                buf[offset..offset + balance_rlp.len()].copy_from_slice(balance_rlp.as_slice());
                offset += balance_rlp.len();
                if *code_hash != KECCAK_EMPTY {
                    buf[offset..offset + 32].copy_from_slice(code_hash.as_slice());
                    offset += 32;
                }

                if let Some(storage_root) = storage_root {
                    // Serialize the pointer
                    storage_root.serialize_into(&mut buf[offset..offset + 37])?;
                    offset += 37;
                }

                Ok(offset)
            }
            Self::Branch { prefix, children } => {
                // children is saved in a list of 2, 4, 8, 16 slots depending on the number of children
                let total_children = children.into_iter().filter(|child| child.is_some()).count();
                let children_slot_size = max(total_children.next_power_of_two(), 2);

                let prefix_length = prefix.len();
                let packed_prefix_length = (prefix_length + 1) / 2;
<<<<<<< HEAD
                let mut total_size = 2 + packed_prefix_length + 2; // Type, prefix length, bitmask
                total_size += children_slot_size * 37; // Each pointer is 37 bytes
=======
                let total_size = 2 + packed_prefix_length + 2 + 16 * 37; // Type, prefix length, bitmask, children
>>>>>>> 64d31af3

                if buf.len() < total_size {
                    return Err(value::Error::InvalidEncoding);
                }

                buf[0] = 2; // Branch type
                buf[1] = prefix_length as u8;
                prefix.pack_to(buf[2..2 + packed_prefix_length].as_mut());

                // Calculate and store the children bitmask
                let children_bitmask = children
                    .iter()
                    .enumerate()
                    .map(|(idx, child)| (child.is_some() as u16) << (15 - idx))
                    .sum::<u16>();
                buf[2 + packed_prefix_length..2 + packed_prefix_length + 2]
                    .copy_from_slice(&children_bitmask.to_be_bytes());

                // Store each child pointer
                let mut offset = 2 + packed_prefix_length + 2;
                for child in children.iter() {
                    if let Some(child) = child {
                        child.serialize_into(&mut buf[offset..offset + 37])?;
                        offset += 37;
                    }
                    // else {
                    //     buf[offset..offset + 37].fill(0);
                    // }
                    // offset += 37;
                }
                let padding_size = (children_slot_size - total_children) * 37;
                buf[offset..offset + padding_size].fill(0);
                offset += padding_size;

                Ok(offset)
            }
        }
    }

    fn from_bytes(bytes: &[u8]) -> value::Result<Self> {
        let flags = bytes[0];
        if flags == 0 {
            let prefix_length = bytes[1] as usize;
            let packed_prefix_length = (prefix_length + 1) / 2;
            let mut prefix = Nibbles::unpack(&bytes[2..2 + packed_prefix_length]);
            prefix.truncate(prefix_length);
            let value = StorageValue::from_le_slice(&bytes[packed_prefix_length + 2..]);
            Ok(Self::StorageLeaf { prefix, value })
        } else if flags & 1 == 1 {
            let has_storage = flags & 0b10000000 != 0;
            let has_code = flags & 0b01000000 != 0;
            let prefix_length = bytes[1] as usize;
            let packed_prefix_length = (prefix_length + 1) / 2;
            let mut prefix = Nibbles::unpack(&bytes[2..2 + packed_prefix_length]);
            prefix.truncate(prefix_length);

            let mut offset = 2 + packed_prefix_length;

            let nonce_header = bytes[offset];
            let (nonce_rlp, nonce_len) = if nonce_header <= 128 {
                let mut nonce_rlp = ArrayVec::new();
                nonce_rlp.push(nonce_header);
                (nonce_rlp, 1)
            } else {
                let nonce_len = nonce_header as usize - 128;
                let nonce_rlp =
                    ArrayVec::from_iter(bytes[offset..offset + nonce_len + 1].iter().copied());
                (nonce_rlp, nonce_len + 1)
            };
            offset += nonce_len;

            let balance_header = bytes[offset];
            let (balance_rlp, balance_len) = if balance_header <= 128 {
                let mut balance_rlp = ArrayVec::new();
                balance_rlp.push(balance_header);
                (balance_rlp, 1)
            } else {
                let balance_len = balance_header as usize - 128;
                let balance_rlp =
                    ArrayVec::from_iter(bytes[offset..offset + balance_len + 1].iter().copied());
                (balance_rlp, balance_len + 1)
            };
            offset += balance_len;

            let mut storage_root = None;
            let mut code_hash = KECCAK_EMPTY;

            if has_code {
                if bytes.len() < offset + 32 {
                    return Err(value::Error::InvalidEncoding);
                }
                code_hash = B256::from_slice(&bytes[offset..offset + 32]);
                offset += 32;
            }

            if has_storage {
                if bytes.len() < offset + 37 {
                    return Err(value::Error::InvalidEncoding);
                }
                storage_root = Some(Pointer::from_bytes(&bytes[offset..offset + 37])?);
            }

            Ok(Self::AccountLeaf {
                prefix,
                balance_rlp,
                nonce_rlp,
                code_hash,
                storage_root,
            })
        } else if flags == 2 {
            let prefix_length = bytes[1] as usize;
            let packed_prefix_length = (prefix_length + 1) / 2;
            let mut prefix = Nibbles::unpack(&bytes[2..2 + packed_prefix_length]);
            prefix.truncate(prefix_length);
            let children_bitmask = u16::from_be_bytes(
                bytes[2 + packed_prefix_length..2 + packed_prefix_length + 2]
                    .try_into()
                    .unwrap(),
            );
            let mut children = [const { None }; 16];
            let mut block_count = 0;
            for (i, child) in children.iter_mut().enumerate() {
                if children_bitmask & (1 << (15 - i)) == 0 {
                    continue;
                }
                let child_offset = 4 + packed_prefix_length + block_count * 37;
                let child_bytes = &bytes[child_offset..child_offset + 37];
                *child = Some(Pointer::from_bytes(child_bytes)?);
                block_count += 1;
            }
            Ok(Self::Branch { prefix, children })
        } else {
            return Err(value::Error::InvalidEncoding);
        }
    }
}

<<<<<<< HEAD
impl<V: Value> Node<V> {
    fn size_branch(prefix: &Nibbles, children: &[Option<Pointer>; 16]) -> usize {
        let total_children = children.into_iter().filter(|child| child.is_some()).count();
        let children_slot_size = max(total_children.next_power_of_two(), 2);

        let prefix_length = prefix.len();
        let packed_prefix_length = (prefix_length + 1) / 2;
        return 2 + packed_prefix_length + 2 + children_slot_size * 37; // 2 bytes for type and prefix length, 2 for bitmask, 37 for each child pointer
    }

    fn serialize_branch_into(
        prefix: &Nibbles,
        children: &[Option<Pointer>; 16],
        buf: &mut [u8],
    ) -> value::Result<usize> {
        // children is saved in a list of 2, 4, 8, 16 slots depending on the number of children
        let total_children = children.into_iter().filter(|child| child.is_some()).count();
        let children_slot_size = max(total_children.next_power_of_two(), 2);

        let prefix_length = prefix.len();
        let packed_prefix_length = (prefix_length + 1) / 2;
        let mut total_size = 2 + packed_prefix_length + 2; // Type, prefix length, bitmask
        total_size += children_slot_size * 37; // Each pointer is 37 bytes

        if buf.len() < total_size {
            return Err(value::Error::InvalidEncoding);
        }

        buf[0] = 2; // Branch type
        buf[1] = prefix_length as u8;
        prefix.pack_to(buf[2..2 + packed_prefix_length].as_mut());

        // Calculate and store the children bitmask
        let children_bitmask = children
            .iter()
            .enumerate()
            .map(|(idx, child)| (child.is_some() as u16) << (15 - idx))
            .sum::<u16>();
        buf[2 + packed_prefix_length..2 + packed_prefix_length + 2]
            .copy_from_slice(&children_bitmask.to_be_bytes());

        // Store each child pointer
        let mut offset = 2 + packed_prefix_length + 2;
        for child in children.iter() {
            if let Some(child) = child {
                child.serialize_into(&mut buf[offset..offset + 37])?;
                offset += 37;
            }
            // else {
            //     buf[offset..offset + 37].fill(0);
            // }
            // offset += 37;
        }
        let padding_size = (children_slot_size - total_children) * 37;
        buf[offset..offset + padding_size].fill(0);
        offset += padding_size;

        Ok(offset)
    }
}

impl<V: Value + Encodable> Encodable for Node<V> {
=======
impl Encodable for Node {
>>>>>>> 64d31af3
    fn encode(&self, out: &mut dyn BufMut) {
        match self {
            Self::StorageLeaf { prefix, value } => {
                let value_rlp = encode_fixed_size(value);
                LeafNodeRef {
                    key: prefix,
                    value: &value_rlp,
                }
                .encode(out);
            }
            Self::AccountLeaf {
                prefix,
                balance_rlp,
                nonce_rlp,
                code_hash,
                storage_root,
            } => {
                let mut buf = [0u8; 110]; // max RLP length for an account: 2 bytes for list length, 9 for nonce, 33 for balance, 33 for storage root, 33 for code hash
                let mut value_rlp = buf.as_mut();
                let storage_root_rlp = storage_root
                    .as_ref()
                    .map(|p| p.rlp().as_slice())
                    .unwrap_or(&EMPTY_ROOT_RLP);
                let len = 2 + nonce_rlp.len() + balance_rlp.len() + storage_root_rlp.len() + 33;
                value_rlp.put_u8(0xf8);
                value_rlp.put_u8((len - 2) as u8);
                value_rlp.put_slice(nonce_rlp);
                value_rlp.put_slice(balance_rlp);
                value_rlp.put_slice(storage_root_rlp);
                value_rlp.put_u8(0xa0);
                value_rlp.put_slice(code_hash.as_slice());
                LeafNodeRef {
                    key: prefix,
                    value: &buf[..len],
                }
                .encode(out);
            }
            Self::Branch { prefix, children } => {
                if prefix.is_empty() {
                    BranchNode {
                        stack: children
                            .iter()
                            .filter_map(|child| child.as_ref().map(|p| p.rlp().clone()))
                            .collect(),
                        state_mask: TrieMask::new(
                            children
                                .iter()
                                .enumerate()
                                .map(|(i, child)| (child.is_some() as u16) << i)
                                .sum(),
                        ),
                    }
                    .encode(out);
                } else {
                    let branch_rlp = encode(&BranchNode {
                        stack: children
                            .iter()
                            .filter_map(|child| child.as_ref().map(|p| p.rlp().clone()))
                            .collect(),
                        state_mask: TrieMask::new(
                            children
                                .iter()
                                .enumerate()
                                .map(|(i, child)| (child.is_some() as u16) << i)
                                .sum(),
                        ),
                    });
                    ExtensionNodeRef {
                        key: prefix,
                        child: &RlpNode::from_rlp(&branch_rlp),
                    }
                    .encode(out);
                }
            }
        }
    }

    fn length(&self) -> usize {
        match self {
            Self::StorageLeaf { prefix, .. } => {
                // this just has to be an estimate for `Vec::with_capacity`
                prefix.len() + 32 + 10 // 10 is just a buffer
            }
            Self::AccountLeaf { prefix, .. } => {
                // this just has to be an estimate for `Vec::with_capacity`
                prefix.len() + 32 + 8 + 32 + 37 + 10 // 10 is just a buffer
            }
            Self::Branch { prefix, children } => {
                if prefix.is_empty() {
                    BranchNode {
                        stack: children
                            .iter()
                            .filter_map(|child| child.as_ref().map(|p| p.rlp().clone()))
                            .collect(),
                        state_mask: TrieMask::new(
                            children
                                .iter()
                                .enumerate()
                                .map(|(i, child)| (child.is_some() as u16) << i)
                                .sum(),
                        ),
                    }
                    .length()
                } else {
                    ExtensionNodeRef {
                        key: prefix,
                        // hack: we know that a branch node will always be a
                        // RlpNode hash. since we only need the length, we use
                        // a dummy zero value here.
                        child: &RlpNode::word_rlp(&B256::ZERO),
                    }
                    .length()
                }
            }
        }
    }
}

fn arb_children() -> impl Strategy<Value = [Option<Pointer>; 16]> {
    (prop::collection::vec(any::<Pointer>(), 2..16), 1..15).prop_map(|(children, spacing)| {
        let mut result = [const { None }; 16];
        for (i, child) in children.iter().enumerate() {
            result[(i + spacing as usize) % 16] = Some(child.clone());
        }
        result
    })
}

#[derive(Debug, Clone, PartialEq, Eq)]
pub enum TrieValue {
    Storage(StorageValue),
    Account(Account),
}

#[cfg(test)]
mod tests {
    use alloy_primitives::{b256, hex, B256, U256};
    use alloy_trie::KECCAK_EMPTY;
    use proptest::prelude::*;

    use super::*;

    #[test]
    fn test_size_branch() {
        // 2 children, reserve 2 children slots
        let mut node: Node<Vec<u8>> = Node::new_branch(Nibbles::new());
        node.set_child(0, Pointer::new(42.into(), RlpNode::from_rlp(&encode(10u8))));
        node.set_child(
            11,
            Pointer::new(11.into(), RlpNode::from_rlp(&encode("foo"))),
        );
        let size = node.size();
        assert_eq!(size, 2 + 2 + 37 * 2); // 2 bytes for type and prefix length, 2 for bitmask, 37 for each 2 children pointers

        // 3 children, reserve 4 children slots
        let mut node: Node<Vec<u8>> = Node::new_branch(Nibbles::new());
        for i in 0..3 {
            node.set_child(
                i,
                Pointer::new((i as u32).into(), RlpNode::from_rlp(&encode(i))),
            );
        }

        let size = node.size();
        assert_eq!(size, 2 + 2 + 37 * 4); // 2 bytes for type and prefix length, 2 for bitmask, 37 for each 4 children pointers

        // 4 children, reserve 4 children slots
        let mut node: Node<Vec<u8>> = Node::new_branch(Nibbles::new());
        for i in 0..4 {
            node.set_child(
                i,
                Pointer::new((i as u32).into(), RlpNode::from_rlp(&encode(i))),
            );
        }
        let size = node.size();
        assert_eq!(size, 2 + 2 + 37 * 4); // 2 bytes for type and prefix length, 2 for bitmask, 37 for each 4 children pointers

        // 5 children, reserve 8 children slots
        let mut node: Node<Vec<u8>> = Node::new_branch(Nibbles::new());
        for i in 0..5 {
            node.set_child(
                i,
                Pointer::new((i as u32).into(), RlpNode::from_rlp(&encode(i))),
            );
        }
        let size = node.size();
        assert_eq!(size, 2 + 2 + 37 * 8); // 2 bytes for type and prefix length, 2 for bitmask, 37 for each 8 children pointers

        // 8 children, reserve 8 children slots
        let mut node: Node<Vec<u8>> = Node::new_branch(Nibbles::new());
        for i in 0..8 {
            node.set_child(
                i,
                Pointer::new((i as u32).into(), RlpNode::from_rlp(&encode(i))),
            );
        }
        let size = node.size();
        assert_eq!(size, 2 + 2 + 37 * 8); // 2 bytes for type and prefix length, 2 for bitmask, 37 for each 8 children pointers

        // 9 children, reserve 16 children slots
        let mut node: Node<Vec<u8>> = Node::new_branch(Nibbles::new());
        for i in 0..9 {
            node.set_child(
                i,
                Pointer::new((i as u32).into(), RlpNode::from_rlp(&encode(i))),
            );
        }
        let size = node.size();
        assert_eq!(size, 2 + 2 + 37 * 16); // 2 bytes for type and prefix length, 2 for bitmask, 37 for each 16 children pointers
    }

    #[test]
    fn test_storage_leaf_node_serialize() {
        let node = Node::new_storage_leaf(
            Nibbles::from_nibbles([0xa, 0xb]),
            StorageValue::from_le_slice(&[4, 5, 6]),
        );
        let bytes = node.serialize().unwrap();
        assert_eq!(
            bytes,
            hex!("0x0002ab0405060000000000000000000000000000000000000000000000000000000000")
        );

        let node = Node::new_storage_leaf(
            Nibbles::from_nibbles([0xa, 0xb, 0xc]),
            StorageValue::from_le_slice(&[4, 5, 6, 7]),
        );
        let bytes = node.serialize().unwrap();
        assert_eq!(
            bytes,
            hex!("0x0003abc00405060700000000000000000000000000000000000000000000000000000000")
        );

        let node = Node::new_storage_leaf(
            Nibbles::new(),
            StorageValue::from_le_slice(&[0xf, 0xf, 0xf, 0xf]),
        );
        let bytes = node.serialize().unwrap();
        assert_eq!(
            bytes,
            hex!("0x00000f0f0f0f00000000000000000000000000000000000000000000000000000000")
        );
    }

    #[test]
    fn test_account_leaf_node_serialize() {
        let node = Node::new_leaf(
            Nibbles::from_nibbles([0xa, 0xb]),
            TrieValue::Account(Account::new(
                0,
                U256::from_be_slice(&[4, 5, 6]),
                EMPTY_ROOT_HASH,
                KECCAK_EMPTY,
            )),
        );
        let bytes = node.serialize().unwrap();
        assert_eq!(bytes, hex!("0x0102ab8083040506"));

        let node = Node::new_leaf(
            Nibbles::from_nibbles([0xa, 0xb, 0xc]),
            TrieValue::Account(Account::new(
                0,
                U256::from_be_slice(&[4, 5, 6, 7]),
                EMPTY_ROOT_HASH,
                KECCAK_EMPTY,
            )),
        );
        let bytes = node.serialize().unwrap();
        assert_eq!(bytes, hex!("0x0103abc0808404050607"));

        let node = Node::new_leaf(
            Nibbles::new(),
            TrieValue::Account(Account::new(
                0,
                U256::from_be_slice(&[0xf, 0xf, 0xf, 0xf]),
                EMPTY_ROOT_HASH,
                b256!("0xdeadbeefdeadbeefdeadbeefdeadbeefdeadbeefdeadbeefdeadbeefdeadbeef"),
            )),
        );
        let bytes = node.serialize().unwrap();
        assert_eq!(bytes, hex!("0x410080840f0f0f0fdeadbeefdeadbeefdeadbeefdeadbeefdeadbeefdeadbeefdeadbeefdeadbeef"));

        let mut node = Node::new_leaf(
            Nibbles::new(),
            TrieValue::Account(Account::new(
                0,
                U256::from_be_slice(&[0xf, 0xf, 0xf, 0xf]),
                EMPTY_ROOT_HASH,
                b256!("0xdeadbeefdeadbeefdeadbeefdeadbeefdeadbeefdeadbeefdeadbeefdeadbeef"),
            )),
        );
        node.set_child(
            0,
            Pointer::new(
                42.into(),
                RlpNode::word_rlp(&b256!(
                    "0x1234567890abcdef1234567890abcdef1234567890abcdef1234567890abcdef"
                )),
            ),
        );
        let bytes = node.serialize().unwrap();
        assert_eq!(bytes, hex!("0xc10080840f0f0f0fdeadbeefdeadbeefdeadbeefdeadbeefdeadbeefdeadbeefdeadbeefdeadbeef0000002aa01234567890abcdef1234567890abcdef1234567890abcdef1234567890abcdef"));
    }

    #[test]
    fn test_branch_node_serialize() {
        let mut node: Node = Node::new_branch(Nibbles::new());
        let hash1 = b256!("0x1234567890abcdef1234567890abcdef1234567890abcdef1234567890abcdef");
        let hash2 = b256!("0xdeadbeefdeadbeefdeadbeefdeadbeefdeadbeefdeadbeefdeadbeefdeadbeef");
        node.set_child(0, Pointer::new(42.into(), RlpNode::word_rlp(&hash1)));
        node.set_child(11, Pointer::new(43.into(), RlpNode::word_rlp(&hash2)));
        let bytes = node.serialize().unwrap();
        assert_eq!(bytes.len(), 2 + 2 + 37 * 2);
        // branch, no prefix
        let mut expected = Vec::from([2, 0]);
        // children bitmask (10000000 00010000)
        expected.extend([128, 16]);
        // child 0
        expected.extend([0, 0, 0, 42, 160]);
        expected.extend(hash1.as_slice());
        // child 11
        expected.extend([0, 0, 0, 43, 160]);
        expected.extend(hash2.as_slice());
        // children 12-15
        assert_eq!(bytes, expected);

        let mut node: Node = Node::new_branch(Nibbles::from_nibbles([0xa, 0xb, 0xc, 0xd, 0xe]));
        let hash1 = b256!("0x1234567890abcdef1234567890abcdef1234567890abcdef1234567890abcdef");
        let hash2 = b256!("0xdeadbeefdeadbeefdeadbeefdeadbeefdeadbeefdeadbeefdeadbeefdeadbeef");
        let hash3 = b256!("0x1111111111111111111111111111111111111111111111111111111111111111");
        node.set_child(2, Pointer::new(100.into(), RlpNode::word_rlp(&hash1)));
        node.set_child(3, Pointer::new(200.into(), RlpNode::word_rlp(&hash2)));
        node.set_child(15, Pointer::new(210.into(), RlpNode::word_rlp(&hash3)));
        let bytes = node.serialize().unwrap();
        assert_eq!(bytes.len(), 2 + 3 + 2 + 37 * 4);
        // branch, length, prefix
        let mut expected = Vec::from([2, 5, 171, 205, 224]);
        // children bitmask (00110000 00000001)
        expected.extend([48, 1]);
        // child 2
        expected.extend([0, 0, 0, 100, 160]);
        expected.extend(hash1.as_slice());
        // child 3
        expected.extend([0, 0, 0, 200, 160]);
        expected.extend(hash2.as_slice());
        // child 15
        expected.extend([0, 0, 0, 210, 160]);
        expected.extend(hash3.as_slice());
        // remaining empty slot
        expected.extend([0; 37 * 1]);
        assert_eq!(bytes, expected);

        let mut node: Node = Node::new_branch(Nibbles::from_nibbles([0x0, 0x0]));
        let v1 = encode(1u8);
        let v2 = encode("hello world");
        node.set_child(1, Pointer::new(99999.into(), RlpNode::from_rlp(&v1)));
        node.set_child(2, Pointer::new(8675309.into(), RlpNode::from_rlp(&v2)));
        let bytes = node.serialize().unwrap();

        // branch, length, prefix
        let mut expected = Vec::from([2, 2, 0]);
        // children bitmask (01100000 00000000)
        expected.extend([96, 0]);
        // child 1
        expected.extend([0, 1, 134, 159]);
        expected.extend(v1);
        expected.extend([0; 32]);
        // child 2
        expected.extend([0, 132, 95, 237]);
        expected.extend(v2);
        expected.extend([0; 21]);
        assert_eq!(bytes, expected);
    }

    #[test]
    fn test_leaf_node_encode() {
        let node = Node::new_leaf(
            Nibbles::new(),
            TrieValue::Account(Account::new(0, U256::from(1), B256::ZERO, B256::ZERO)),
        );
        let mut bytes = vec![];
        node.encode(&mut bytes);
        assert_eq!(bytes, hex!("0xf84920b846f8448001a056e81f171bcc55a6ff8345e692c0f86e5b48e01b996cadc001622fb5e363b421a00000000000000000000000000000000000000000000000000000000000000000"));

        let node = Node::new_leaf(
            Nibbles::from_nibbles([0xa, 0xb]),
            TrieValue::Account(Account::new(1, U256::from(100), B256::ZERO, B256::ZERO)),
        );
        let mut bytes = vec![];
        node.encode(&mut bytes);
        assert_eq!(bytes, hex!("0xf84b8220abb846f8440164a056e81f171bcc55a6ff8345e692c0f86e5b48e01b996cadc001622fb5e363b421a00000000000000000000000000000000000000000000000000000000000000000"));

        let node = Node::new_leaf(
            Nibbles::from_nibbles([0xa, 0xb, 0xc, 0xd, 0xe]),
            TrieValue::Account(Account::new(
                999,
                U256::from(123456789),
                B256::ZERO,
                B256::ZERO,
            )),
        );
        let mut bytes = vec![];
        node.encode(&mut bytes);
        assert_eq!(bytes, hex!("0xf852833abcdeb84cf84a8203e784075bcd15a056e81f171bcc55a6ff8345e692c0f86e5b48e01b996cadc001622fb5e363b421a00000000000000000000000000000000000000000000000000000000000000000"));

        let node = Node::new_leaf(
            Nibbles::unpack(hex!(
                "0x761d5c42184a02cc64585ed2ff339fc39a907e82731d70313c83d2212b2da36b"
            )),
            TrieValue::Account(Account::new(
                0,
                U256::from(10_000_000_000_000_000_000u64),
                EMPTY_ROOT_HASH,
                KECCAK_EMPTY,
            )),
        );
        let mut bytes = vec![];
        node.encode(&mut bytes);
        assert_eq!(bytes, hex!("0xf872a120761d5c42184a02cc64585ed2ff339fc39a907e82731d70313c83d2212b2da36bb84ef84c80888ac7230489e80000a056e81f171bcc55a6ff8345e692c0f86e5b48e01b996cadc001622fb5e363b421a0c5d2460186f7233c927e7db2dcc703c0e500b653ca82273b7bfad8045d85a470"));
        let rlp_encoded = node.rlp_encode();
        // hash prefixed with 0xa0 (length 32)
        assert_eq!(
            rlp_encoded.as_slice(),
            hex!("0xa0337e249c268401079fc728c58142710845805285dbc90e7c71bb1b79b9d7a745")
        );
    }

    #[test]
    fn test_branch_node_encode() {
        let mut node = Node::new_branch(Nibbles::new());
        node.set_child(
            0,
            Pointer::new(
                0.into(),
                RlpNode::word_rlp(&b256!(
                    "0x1234567890abcdef1234567890abcdef1234567890abcdef1234567890abcdef"
                )),
            ),
        );
        node.set_child(
            15,
            Pointer::new(
                15.into(),
                RlpNode::word_rlp(&b256!(
                    "0xdeadbeefdeadbeefdeadbeefdeadbeefdeadbeefdeadbeefdeadbeefdeadbeef"
                )),
            ),
        );
        let mut bytes = vec![];
        node.encode(&mut bytes);
        assert_eq!(bytes, hex!("0xf851a01234567890abcdef1234567890abcdef1234567890abcdef1234567890abcdef8080808080808080808080808080a0deadbeefdeadbeefdeadbeefdeadbeefdeadbeefdeadbeefdeadbeefdeadbeef80"));

        let mut node = Node::new_branch(Nibbles::new());
        node.set_child(
            3,
            Pointer::new(
                0.into(),
                RlpNode::word_rlp(&b256!(
                    "0x1234567890abcdef1234567890abcdef1234567890abcdef1234567890abcdef"
                )),
            ),
        );
        node.set_child(
            7,
            Pointer::new(
                15.into(),
                RlpNode::word_rlp(&b256!(
                    "0xdeadbeefdeadbeefdeadbeefdeadbeefdeadbeefdeadbeefdeadbeefdeadbeef"
                )),
            ),
        );
        node.set_child(
            13,
            Pointer::new(
                13.into(),
                RlpNode::word_rlp(&b256!(
                    "0xf00f00f00f00f00f00f00f00f00f00f00f00f00f00f00f00f00f00f00f00f00f"
                )),
            ),
        );
        let mut bytes = vec![];
        node.encode(&mut bytes);
        assert_eq!(bytes, hex!("0xf871808080a01234567890abcdef1234567890abcdef1234567890abcdef1234567890abcdef808080a0deadbeefdeadbeefdeadbeefdeadbeefdeadbeefdeadbeefdeadbeefdeadbeef8080808080a0f00f00f00f00f00f00f00f00f00f00f00f00f00f00f00f00f00f00f00f00f00f808080"));

        let mut node = Node::new_branch(Nibbles::from_nibbles([0x1, 0x2]));
        node.set_child(
            0,
            Pointer::new(
                0.into(),
                RlpNode::word_rlp(&b256!(
                    "0x1234567890abcdef1234567890abcdef1234567890abcdef1234567890abcdef"
                )),
            ),
        );
        node.set_child(
            15,
            Pointer::new(
                15.into(),
                RlpNode::word_rlp(&b256!(
                    "0xdeadbeefdeadbeefdeadbeefdeadbeefdeadbeefdeadbeefdeadbeefdeadbeef"
                )),
            ),
        );
        let mut bytes = vec![];
        node.encode(&mut bytes);
        assert_eq!(
            bytes,
            hex!("0xe4820012a07bd949f8cd65627b2b00e38e837d3d6136a9fd1599e3677a4b5a730e2176f67d")
        );

        let mut node = Node::new_branch(Nibbles::from_nibbles([0x7, 0x7, 0x7, 0x7, 0x7, 0x7, 0x7]));
        node.set_child(
            3,
            Pointer::new(
                0.into(),
                RlpNode::word_rlp(&b256!(
                    "0x1234567890abcdef1234567890abcdef1234567890abcdef1234567890abcdef"
                )),
            ),
        );
        node.set_child(
            7,
            Pointer::new(
                15.into(),
                RlpNode::word_rlp(&b256!(
                    "0xdeadbeefdeadbeefdeadbeefdeadbeefdeadbeefdeadbeefdeadbeefdeadbeef"
                )),
            ),
        );
        node.set_child(
            13,
            Pointer::new(
                13.into(),
                RlpNode::word_rlp(&b256!(
                    "0xf00f00f00f00f00f00f00f00f00f00f00f00f00f00f00f00f00f00f00f00f00f"
                )),
            ),
        );
        let encoded = encode(&node);
        node.encode(&mut bytes);
        assert_eq!(
            encoded,
            hex!(
                "0xe68417777777a0dea7c3591d20f8be14c2ae9448648a7c4f7e63f3bad1ae7bf750871a66d3b95b"
            )
        );

        let mut node = Node::new_branch(Nibbles::new());
        node.set_child(
            5,
            Pointer::new(
                5.into(),
                RlpNode::word_rlp(&b256!(
                    "0x18e3b46e84b35270116303fb2a33c853861d45d99da2d87117c2136f7edbd0b9"
                )),
            ),
        );
        node.set_child(
            7,
            Pointer::new(
                7.into(),
                RlpNode::word_rlp(&b256!(
                    "0x717aef38e7ba4a0ae477856a6e7f6ba8d4ee764c57908e6f22643a558db737ff"
                )),
            ),
        );
        let encoded = encode(&node);
        assert_eq!(
            encoded,
            hex!(
                "0xf8518080808080a018e3b46e84b35270116303fb2a33c853861d45d99da2d87117c2136f7edbd0b980a0717aef38e7ba4a0ae477856a6e7f6ba8d4ee764c57908e6f22643a558db737ff808080808080808080"
            )
        );
        let rlp_encoded = node.rlp_encode();
        // hash prefixed with 0xa0 (length 32)
        assert_eq!(
            rlp_encoded.as_slice(),
            hex!("0xa00d9348243d7357c491e6a61f4b1305e77dc6acacdb8cc708e662f6a9bab6ca02")
        );
    }

    #[test]
    fn test_branch_node_encode_decode() {
        let nibbles = Nibbles::from_nibbles([0x1, 0x2, 0x3, 0x4]);
        let mut node: Node<AccountVec> = Node::new_branch(nibbles);
        node.set_child(
            0,
            Pointer::new(
                0.into(),
                RlpNode::word_rlp(&b256!(
                    "0x1234567890abcdef1234567890abcdef1234567890abcdef1234567890abcdef"
                )),
            ),
        );
        node.set_child(
            10,
            Pointer::new(
                1.into(),
                RlpNode::word_rlp(&b256!(
                    "0x1234567890abcdef1234567890abcdef1234567890abcdef1234567890abcdef"
                )),
            ),
        );
        assert_eq!(node.size(), 2 + 2 + 2 + 37 * 2);

        let x = node.serialize().unwrap();
        let y = Node::from_bytes(&x).unwrap();
        assert_eq!(node, y);
    }

    proptest! {
        #[test]
        fn fuzz_node_to_from_bytes(node: Node) {
            let bytes = node.serialize().unwrap();
            let decoded = Node::from_bytes(&bytes).unwrap();
            assert_eq!(node, decoded);
        }

        #[test]
        fn fuzz_node_rlp_encode(node: Node) {
            let mut bytes = vec![];
            node.encode(&mut bytes);
        }
    }
}<|MERGE_RESOLUTION|>--- conflicted
+++ resolved
@@ -1,12 +1,9 @@
-<<<<<<< HEAD
 use std::cmp::max;
 
 use alloy_primitives::B256;
-use alloy_rlp::{encode, BufMut, Encodable};
-=======
 use alloy_primitives::{hex, StorageValue, B256, U256};
 use alloy_rlp::{decode_exact, encode, encode_fixed_size, BufMut, Encodable};
->>>>>>> 64d31af3
+use alloy_rlp::{encode, BufMut, Encodable};
 use alloy_trie::{
     nodes::{BranchNode, ExtensionNodeRef, LeafNodeRef, RlpNode},
     Nibbles, TrieMask, EMPTY_ROOT_HASH, KECCAK_EMPTY,
@@ -300,12 +297,8 @@
 
                 let prefix_length = prefix.len();
                 let packed_prefix_length = (prefix_length + 1) / 2;
-<<<<<<< HEAD
                 let mut total_size = 2 + packed_prefix_length + 2; // Type, prefix length, bitmask
                 total_size += children_slot_size * 37; // Each pointer is 37 bytes
-=======
-                let total_size = 2 + packed_prefix_length + 2 + 16 * 37; // Type, prefix length, bitmask, children
->>>>>>> 64d31af3
 
                 if buf.len() < total_size {
                     return Err(value::Error::InvalidEncoding);
@@ -443,7 +436,6 @@
     }
 }
 
-<<<<<<< HEAD
 impl<V: Value> Node<V> {
     fn size_branch(prefix: &Nibbles, children: &[Option<Pointer>; 16]) -> usize {
         let total_children = children.into_iter().filter(|child| child.is_some()).count();
@@ -506,9 +498,6 @@
 }
 
 impl<V: Value + Encodable> Encodable for Node<V> {
-=======
-impl Encodable for Node {
->>>>>>> 64d31af3
     fn encode(&self, out: &mut dyn BufMut) {
         match self {
             Self::StorageLeaf { prefix, value } => {
