--- conflicted
+++ resolved
@@ -19,16 +19,7 @@
 };
 use alloy_primitives::StorageValue;
 use alloy_trie::{nodes::RlpNode, nybbles, Nibbles, EMPTY_ROOT_HASH};
-<<<<<<< HEAD
-use std::{
-    cmp::{max, Ordering},
-    fmt::Debug,
-    io,
-    sync::Arc,
-};
-=======
-use std::{cmp::Ordering, fmt::Debug, io};
->>>>>>> 47b4680b
+use std::{cmp::Ordering, fmt::Debug, io, sync::Arc};
 
 /// The [StorageEngine] is responsible for managing the storage of data in the database.
 /// It handles reading and writing account and storage values, as well as managing the lifecycle of
