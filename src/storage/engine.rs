--- conflicted
+++ resolved
@@ -660,7 +660,6 @@
         node: &mut Node,
         common_prefix_length: usize,
     ) -> Result<Option<Pointer>, Error> {
-<<<<<<< HEAD
         if changes.is_empty() {
             // there are no changes to make. just return a pointer to our current node.
             let rlp_node = node.rlp_encode();
@@ -670,12 +669,8 @@
             )));
         }
 
-        // the account has no storage trie yet, so we need to create a new leaf node for the first slot
-        // Get the first change and create a new leaf node
-=======
         // the account has no storage trie yet, so we need to create a new leaf node for the first
         // slot Get the first change and create a new leaf node
->>>>>>> f91f32aa
         let ((path, value), changes) = changes.split_first().unwrap();
         if value.is_none() {
             // this is a delete on a storage value that doesn't exist. skip it.
@@ -837,8 +832,8 @@
                     // 3. and add new cell pointer for the new leaf node (3 bytes)
                     // when adding the new child, split the page.
                     // FIXME: is it safe to split the page here if we've already modified the page?
-                    if slotted_page.num_free_bytes() <
-                        node_size_incr + new_node.size() + CELL_POINTER_SIZE
+                    if slotted_page.num_free_bytes()
+                        < node_size_incr + new_node.size() + CELL_POINTER_SIZE
                     {
                         self.split_page(context, slotted_page)?;
                         return Err(Error::PageSplit);
@@ -3159,9 +3154,8 @@
             )
             .unwrap();
         assert_eq!(context.metadata.root_subtrie_page_id, 256);
-        let root_subtrie_page = storage_engine
-            .get_page(&context, context.metadata.root_subtrie_page_id)
-            .unwrap();
+        let root_subtrie_page =
+            storage_engine.get_page(&context, context.metadata.root_subtrie_page_id).unwrap();
         let root_subtrie_contents_before = root_subtrie_page.contents().to_vec();
 
         // WHEN: an account with a similiar but divergent path is deleted
@@ -3169,16 +3163,12 @@
             "0xf80f21938e5248ec70b870ac1103d0dd01b7811550a7ffffffffffffffffffff"
         ));
         storage_engine
-            .set_accounts(
-                &mut context,
-                vec![(AddressPath::new(address_nibbles), None)],
-            )
+            .set_accounts(&mut context, vec![(AddressPath::new(address_nibbles), None)])
             .unwrap();
 
         // THEN: the trie should remain unchanged
-        let root_subtrie_page = storage_engine
-            .get_page(&context, context.metadata.root_subtrie_page_id)
-            .unwrap();
+        let root_subtrie_page =
+            storage_engine.get_page(&context, context.metadata.root_subtrie_page_id).unwrap();
         let root_subtrie_contents_after = root_subtrie_page.contents().to_vec();
         assert_eq!(root_subtrie_contents_before, root_subtrie_contents_after);
 
@@ -3192,9 +3182,8 @@
                 vec![(AddressPath::for_address(address), Some(account.clone()))],
             )
             .unwrap();
-        let root_node_page = storage_engine
-            .get_page(&context, context.metadata.root_subtrie_page_id)
-            .unwrap();
+        let root_node_page =
+            storage_engine.get_page(&context, context.metadata.root_subtrie_page_id).unwrap();
         let root_subtrie_contents_before = root_node_page.contents().to_vec();
         let root_node_slotted_page = SlottedPage::try_from(root_node_page).unwrap();
         let root_node: Node = root_node_slotted_page.get_value(0).unwrap();
@@ -3203,16 +3192,12 @@
         // WHEN: a non-existent value is deleted from the branch node
         let address = address!("0xf8da6bf26964af9d7eed9e03e53415d37aa96045"); // first nibble is different, hash doesn't exist
         storage_engine
-            .set_accounts(
-                &mut context,
-                vec![(AddressPath::for_address(address), None)],
-            )
+            .set_accounts(&mut context, vec![(AddressPath::for_address(address), None)])
             .unwrap();
 
         // THEN: the trie should remain unchanged
-        let root_subtrie_page = storage_engine
-            .get_page(&context, context.metadata.root_subtrie_page_id)
-            .unwrap();
+        let root_subtrie_page =
+            storage_engine.get_page(&context, context.metadata.root_subtrie_page_id).unwrap();
         let root_subtrie_contents_after = root_subtrie_page.contents().to_vec();
         assert_eq!(root_subtrie_contents_before, root_subtrie_contents_after);
     }
