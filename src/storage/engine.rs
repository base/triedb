use crate::{
    account::Account,
    database::TransactionContext,
    location::Location,
    node::{Node, TrieValue},
    page::{
        OrphanPageManager, Page, PageError, PageId, PageManager, RootPage, SlottedPage,
        PAGE_DATA_SIZE, RO, RW,
    },
    path::{AddressPath, StoragePath},
    pointer::Pointer,
    snapshot::SnapshotId,
};
use alloy_trie::{nodes::RlpNode, Nibbles, EMPTY_ROOT_HASH};
use std::cmp::max;
use std::fmt::Debug;
use std::sync::Arc;
use std::sync::RwLock;

use alloy_primitives::StorageValue;

#[derive(Debug)]
pub struct StorageEngine<P: PageManager> {
    inner: Arc<RwLock<Inner<P>>>,
}

#[derive(Debug)]
struct Inner<P: PageManager> {
    page_manager: P,
    orphan_manager: OrphanPageManager,
    status: Status,
}

#[derive(Debug)]
enum Status {
    Open,
    Closed,
}

impl<P: PageManager> StorageEngine<P> {
    pub fn new(page_manager: P, orphan_manager: OrphanPageManager) -> Self {
        Self {
            inner: Arc::new(RwLock::new(Inner {
                page_manager,
                orphan_manager,
                status: Status::Open,
            })),
        }
    }

    pub(crate) fn unlock(&self, snapshot_id: SnapshotId) {
        let mut inner = self.inner.write().unwrap();

        if inner.is_closed() {
            return;
        }

        inner.orphan_manager.unlock(snapshot_id);
    }

    // Allocates a new page from the underlying page manager.
    // If there is an orphaned page available as of the given snapshot id,
    // it is used to allocate a new page instead.
    fn allocate_page<'p>(&self, context: &mut TransactionContext) -> Result<Page<'p, RW>, Error> {
        let mut inner = self.inner.write().unwrap();

        if inner.is_closed() {
            return Err(Error::EngineClosed);
        }

        inner.allocate_page(context)
    }

    // Retrieves a mutable clone of a page from the underlying page manager.
    // The original page is marked as orphaned and a new page is allocated, potentially from an orphaned page.
    fn get_mut_clone<'p>(
        &self,
        context: &mut TransactionContext,
        page_id: PageId,
    ) -> Result<Page<'p, RW>, Error> {
        let mut inner = self.inner.write().unwrap();

        if inner.is_closed() {
            return Err(Error::EngineClosed);
        }

        let original_page = inner.get_page_mut(context, page_id)?;
        // if the page already has the correct snapshot id, return it without cloning.
        if original_page.snapshot_id() == context.metadata.snapshot_id {
            return Ok(original_page);
        }

        let mut new_page = inner.allocate_page(context)?;

        inner
            .orphan_manager
            .add_orphaned_page_id(context.metadata.snapshot_id, page_id);
        new_page
            .contents_mut()
            .copy_from_slice(original_page.contents());
        Ok(new_page)
    }

    fn get_page<'p>(
        &self,
        context: &TransactionContext,
        page_id: PageId,
    ) -> Result<Page<'p, RO>, Error> {
        let inner = self.inner.read().unwrap();

        if inner.is_closed() {
            return Err(Error::EngineClosed);
        }

        inner.get_page(context, page_id)
    }

    #[cfg(test)]
    fn get_mut_page<'p>(
        &self,
        context: &TransactionContext,
        page_id: PageId,
    ) -> Result<Page<'p, RW>, Error> {
        let mut inner = self.inner.write().unwrap();

        if inner.is_closed() {
            return Err(Error::EngineClosed);
        }

        inner.get_page_mut(context, page_id)
    }

    pub fn get_account(
        &self,
        context: &TransactionContext,
        address_path: AddressPath,
    ) -> Result<Option<Account>, Error> {
        let page = self.get_page(context, context.metadata.root_subtrie_page_id)?;
        let slotted_page = SlottedPage::try_from(page)?;

        match self.get_value_from_page(context, address_path.into(), slotted_page, 0)? {
            Some(TrieValue::Account(account)) => Ok(Some(account)),
            _ => Ok(None),
        }
    }

    fn get_value_from_page(
        &self,
        context: &TransactionContext,
        path: Nibbles,
        slotted_page: SlottedPage<'_, RO>,
        page_index: u8,
    ) -> Result<Option<TrieValue>, Error> {
        let node: Node = slotted_page.get_value(page_index)?;

        let common_prefix_length = path.common_prefix_length(node.prefix());
        if common_prefix_length < node.prefix().len() {
            return Ok(None);
        }

        let remaining_path = path.slice(common_prefix_length..);
        if remaining_path.is_empty() {
            return Ok(Some(node.value()));
        }

        let child_pointer = if !node.is_branch() {
            node.direct_child()
        } else {
            node.child(remaining_path[0])
        };

        let remaining_path = if !node.is_branch() {
            // if we are at an AccountLeaf, we need a "free hop" to the storage trie
            // so the remaining_path needs to contain the current nibble.
            path.slice(common_prefix_length..)
        } else {
            path.slice(common_prefix_length + 1..)
        };

        match child_pointer {
            Some(child_pointer) => {
                let child_location = child_pointer.location();
                if child_location.cell_index().is_some() {
                    self.get_value_from_page(
                        context,
                        remaining_path,
                        slotted_page,
                        child_location.cell_index().unwrap(),
                    )
                } else {
                    let child_page_id = child_location.page_id().unwrap();
                    let child_page = self.get_page(context, child_page_id)?;
                    let child_slotted_page = SlottedPage::try_from(child_page)?;
                    self.get_value_from_page(context, remaining_path, child_slotted_page, 0)
                }
            }
            None => Ok(None),
        }
    }

    pub fn set_account(
        &self,
        context: &mut TransactionContext,
        address_path: AddressPath,
        account: Option<Account>,
    ) -> Result<(), Error> {
        if account.is_none() {
            if let Some(pointer) = self.delete_value_in_page(
                context,
                address_path.clone().into(),
                context.metadata.root_subtrie_page_id,
                0,
            )? {
                context.metadata.root_subtrie_page_id = pointer.location().page_id().unwrap();
                if pointer.rlp().is_empty() {
                    context.metadata.state_root = EMPTY_ROOT_HASH;
                } else {
                    context.metadata.state_root = pointer.rlp().as_hash().unwrap();
                }
            }

            return Ok(());
        }

        let account = account.unwrap();
        let root_subtrie_page_id = context.metadata.root_subtrie_page_id;
        let pointer = self.set_value_in_page(
            context,
            address_path.into(),
            TrieValue::Account(account),
            root_subtrie_page_id,
            0,
        )?;
        context.metadata.root_subtrie_page_id = pointer.location().page_id().unwrap();
        context.metadata.state_root = pointer.rlp().as_hash().unwrap();
        Ok(())
    }

    fn set_value_in_page(
        &self,
        context: &mut TransactionContext,
        path: Nibbles,
        value: TrieValue,
        page_id: PageId,
        page_index: u8,
    ) -> Result<Pointer, Error> {
        let page = self.get_mut_clone(context, page_id)?;
        let mut new_slotted_page = SlottedPage::try_from(page)?;
        let result = self.set_value_in_cloned_page(
            context,
            path.clone(),
            value.clone(),
            &mut new_slotted_page,
            page_index,
        );
        match result {
            Ok(pointer) => Ok(pointer),
            // In the case of a page split, re-attempt the operation from scratch. This ensures that a page will be
            // consistently evaluated, and not modified in the middle of an operation, which could result in
            // inconsistent cell pointers.
            Err(Error::PageSplit) => {
                context.transaction_metrics.inc_pages_split();
                self.set_value_in_cloned_page(
                    context,
                    path,
                    value,
                    &mut new_slotted_page,
                    page_index,
                )
            }
            Err(Error::PageError(PageError::PageIsFull)) => {
                panic!("Page is full!");
            }
            Err(e) => Err(e),
        }
    }

    fn set_value_in_cloned_page(
        &self,
        context: &mut TransactionContext,
        path: Nibbles,
        value: TrieValue,
        slotted_page: &mut SlottedPage<'_, RW>,
        page_index: u8,
    ) -> Result<Pointer, Error> {
        let res = slotted_page.get_value::<Node>(page_index);
        if res.is_err() {
            // Trie is empty, insert the new account at the root.
            let new_node = Node::new_leaf(path, value);
            let rlp_node = new_node.rlp_encode();
            let index = slotted_page.insert_value(new_node)?;
            assert_eq!(index, 0, "root node must be at index 0");
            return Ok(Pointer::new(
                Location::for_page(slotted_page.page_id()),
                rlp_node,
            ));
        }

        let mut node = res.unwrap();
        let common_prefix_length = path.common_prefix_length(node.prefix());
        // find the common prefix between the path and the node prefix.
        let common_prefix = path.slice(0..common_prefix_length);
        if common_prefix_length < node.prefix().len() {
            // the path does not match the node prefix, so we need to create a new branch node as its parent.
            // ensure that the page has enough space (1000 bytes) to insert a new branch and leaf node.
            // TODO: use a more accurate threshold
            if slotted_page.num_free_bytes() < 1000 {
                self.split_page(context, slotted_page)?;
                return Err(Error::PageSplit);
            }
            let mut new_parent_branch = Node::new_branch(common_prefix);
            let child_branch_index = path[common_prefix_length];
            let remaining_path = path.slice(common_prefix_length + 1..);
            let new_leaf_node = Node::new_leaf(remaining_path, value);
            // update the prefix of the existing node and insert it into the page
            let node_branch_index = node.prefix()[common_prefix_length];
            node.set_prefix(node.prefix().slice(common_prefix_length + 1..));
            let rlp_node = node.rlp_encode();
            let location = Location::for_cell(slotted_page.insert_value(node)?);
            new_parent_branch.set_child(node_branch_index, Pointer::new(location, rlp_node));
            let rlp_node = new_leaf_node.rlp_encode();
            let location = Location::for_cell(slotted_page.insert_value(new_leaf_node)?);
            new_parent_branch.set_child(child_branch_index, Pointer::new(location, rlp_node));
            let rlp_branch_node = new_parent_branch.rlp_encode();
            slotted_page.set_value(page_index, new_parent_branch)?;

            return Ok(Pointer::new(
                self.node_location(slotted_page.page_id(), page_index),
                rlp_branch_node,
            ));
        }

        if common_prefix_length == path.len() {
            // the path matches the node prefix exactly, so we can update the value.
            let new_node = Node::new_leaf(path, value);
            let rlp_node = new_node.rlp_encode();
            slotted_page.set_value(page_index, new_node)?;

            return Ok(Pointer::new(
                self.node_location(slotted_page.page_id(), page_index),
                rlp_node,
            ));
        }

        // the path is a prefix of the node prefix, so we need to traverse the node's children.
        let child_index = path[common_prefix_length];

        let remaining_path = if !node.is_branch() {
            // if we are at an AccountLeaf, we need a "free hop" to the storage trie
            // so the remaining_path needs to contain the current nibble.
            path.slice(common_prefix_length..)
        } else {
            path.slice(common_prefix_length + 1..)
        };

        // Note: if the node is an AccountLeaf, there is no such thing as a "child_index"
        // so node.child(...) will always return the storage_root.
        let child_pointer = if !node.is_branch() {
            node.direct_child()
        } else {
            node.child(child_index)
        };

        match child_pointer {
            Some(child_pointer) => {
                // the child node exists, so we need to traverse it.
                let child_location = child_pointer.location();
                if let Some(child_cell_index) = child_location.cell_index() {
                    let child_pointer = self.set_value_in_cloned_page(
                        context,
                        remaining_path,
                        value,
                        slotted_page,
                        child_cell_index,
                    )?;
                    node.set_child(child_index, child_pointer.clone());
                    let rlp_node = node.rlp_encode();
                    slotted_page.set_value(page_index, node)?;

                    Ok(Pointer::new(
                        self.node_location(slotted_page.page_id(), page_index),
                        rlp_node,
                    ))
                } else {
                    // otherwise, insert the new account into the empty child slot.
                    let child_page_id = child_location.page_id().unwrap();
                    let child_pointer =
                        self.set_value_in_page(context, remaining_path, value, child_page_id, 0)?;
                    node.set_child(child_index, child_pointer.clone());
                    let rlp_node = node.rlp_encode();
                    slotted_page.set_value(page_index, node)?;

                    Ok(Pointer::new(
                        self.node_location(slotted_page.page_id(), page_index),
                        rlp_node,
                    ))
                }
            }
            None => {
                // the child node does not exist, so we need to create a new leaf node with the remaining path.
                // ensure that the page has enough space (200 bytes) to insert a new leaf node.
                // TODO: use a more accurate threshold
<<<<<<< HEAD
                // Add buffer of 300 bytes when children number go from 8 -> 9 (+296)
                if slotted_page.num_free_bytes() < 300 + 300 {
                    self.split_page::<V>(context, slotted_page)?;
                    return Err(Error::PageSplit);
                }
                let new_node1 = Node::new_leaf(remaining_path.clone(), value.clone(), leaf_type);

                let new_node = Node::new_leaf(remaining_path, value, leaf_type);

                eprintln!("=== new_node size: {}", new_node1.size());
                eprintln!("slotted_page size: {}", slotted_page.num_free_bytes());
                eprintln!("node size: {}", node.size());

                let rlp_node = new_node.rlp_encode();
                let location = Location::for_cell(slotted_page.insert_value(new_node)?);
                node.set_child(child_index, Pointer::new(location, rlp_node.clone()));
                if !node.is_branch() {
                    // We are at an AccountLeaf and our storage just changed. Let's update our storage root.
                    return self.update_account_storage_root(
                        node,
                        rlp_node.as_hash().unwrap(),
                        slotted_page,
                        page_index,
                    );
                }

                eprintln!("slotted_page size: {}", slotted_page.num_free_bytes());
                eprintln!("node size: {}", node.size());
                eprintln!("page_index: {}", page_index);

=======
                if slotted_page.num_free_bytes() < 200 {
                    self.split_page(context, slotted_page)?;
                    return Err(Error::PageSplit);
                }
                let new_node = Node::new_leaf(remaining_path, value);
                let rlp_node = new_node.rlp_encode();
                let location = Location::for_cell(slotted_page.insert_value(new_node)?);
                node.set_child(child_index, Pointer::new(location, rlp_node));
>>>>>>> 64d31af3
                let rlp_node_with_child = node.rlp_encode();
                slotted_page.set_value(page_index, node)?;
                // TODO: if error is PageIsFull, we should split the page

                Ok(Pointer::new(
                    self.node_location(slotted_page.page_id(), page_index),
                    rlp_node_with_child,
                ))
            }
        }
    }

    fn delete_value_in_page(
        &self,
        context: &mut TransactionContext,
        path: Nibbles,
        page_id: PageId,
        page_index: u8,
    ) -> Result<Option<Pointer>, Error> {
        let page = self.get_mut_clone(context, page_id)?;
        let mut new_slotted_page = SlottedPage::try_from(page)?;
        let result = self.delete_value_in_cloned_page(
            context,
            path.clone(),
            &mut new_slotted_page,
            page_index,
        );
        match result {
            // This case means the root node was deleted so return a pointer to the cloned page
            // with an empty RlpNode
            Ok(None) => Ok(Some(Pointer::new(
                Location::from(new_slotted_page.page_id()),
                RlpNode::default(),
            ))),
            Ok(pointer) => Ok(pointer),
            // No deletion occurred because the value didn't exist
            Err(Error::InvalidPath) => Ok(None),
            Err(Error::PageError(PageError::PageIsFull)) => {
                panic!("Page is full!");
            }
            Err(e) => Err(e),
        }
    }

    fn delete_value_in_cloned_page(
        &self,
        context: &mut TransactionContext,
        path: Nibbles,
        slotted_page: &mut SlottedPage<'_, RW>,
        page_index: u8,
    ) -> Result<Option<Pointer>, Error> {
        let mut node: Node = match slotted_page.get_value(page_index) {
            Ok(node) => node,
            // No node exists on this page, so there is nothing to delete
            Err(_) => return Err(Error::InvalidPath),
        };

        let node_prefix = node.prefix();
        let common_prefix_length = path.common_prefix_length(node_prefix);
        if common_prefix_length < node_prefix.len() {
            // the value we are looking to delete doesn't exist.
            return Err(Error::InvalidPath);
        }

        let remaining_path = path.slice(common_prefix_length..);

        if remaining_path.len() == 0 {
            // the node's prefix and our path match exactly. we've arrived at the node we need to delete.
            // we need to delete this data from the slotted page.
            if node.has_children() {
                // delete our entire subtrie. For example, if this an AccountLeaf
                // we want to delete all of our storage.
                self.delete_subtrie(context, slotted_page, page_index)?;
            }

            slotted_page.delete_value(page_index)?;
            return Ok(None);
        }

        // otherwise, the node's entire prefix matches some portion of our path,
        // so continue traversing the node's children
        let child_index = remaining_path
            .first()
            .expect("remaining path has at least 1 element");

        let (child_pointer, remaining_path) = if !node.is_branch() {
            (node.direct_child(), remaining_path)
        } else {
            (node.child(child_index), remaining_path.slice(1..))
        };

        let updated_child_pointer = match child_pointer {
            Some(pointer) => {
                if let Some(cell_index) = pointer.location().cell_index() {
                    // our next node exists on the same page as us, so we can recursively traverse
                    // it.
                    self.delete_value_in_cloned_page(
                        context,
                        remaining_path,
                        slotted_page,
                        cell_index,
                    )?
                } else {
                    // the child is located on another page. load the next slotted page and
                    // recursively traverse it.
                    let child_page = self.get_mut_clone(
                        context,
                        pointer.location().page_id().expect("page_id should exist"),
                    )?;
                    let mut child_slotted_page = SlottedPage::try_from(child_page)?;
                    self.delete_value_in_cloned_page(
                        context,
                        remaining_path,
                        &mut child_slotted_page,
                        0,
                    )?
                }
            }
            None => {
                // the value we want to delete doesn't exist
                return Err(Error::InvalidPath);
            }
        };

        match updated_child_pointer {
            Some(pointer) => {
                // the value was deleted somewhere in our subtree. update our
                // child pointer to reflect changes in our subtree.
                //
                // Note: no need to split page because we are overwriting
                // ourself with the same amount of data
                //
                // if we are an AccountLeaf our storage just got changed. we need to update our
                // stored storage root.
                node.set_child(child_index, pointer);
                let rlp_node = node.rlp_encode();
                slotted_page.set_value(page_index, node)?;
                Ok(Some(Pointer::new(
                    self.node_location(slotted_page.page_id(), page_index),
                    rlp_node,
                )))
            }

            None => {
                // our direct child was deleted. we need to remove our child pointer.
                // After, removing our child pointer:
                // 1. if we are an account leaf just return our location and update our hash
                // 2. if we are a branch node with more than 1 child just return our location and update our hash
                // 3. if we are a branch node with 1 child:
                //      3a: if our child is a leaf, merge with our child creating a new leaf with our child_index prepended
                //          to the leaf's prefix
                //      3b: if our child is a branch, become a single nibble prefixed extension node to our child branch
                node.remove_child(child_index);

                let children = node.enumerate_children();

                if !node.is_branch() || children.len() > 1 {
                    // we are either an account leaf or a branch node with 2 or more children, so
                    // just update our child pointer/hash and return upstream.
                    //
                    // Note: no need to split page because we are overwriting
                    // ourself with at most the same amount of data
                    //
                    // if we are an AccountLeaf our storage just got deleted. we need to update our
                    // stored storage root.
                    let rlp_node = node.rlp_encode();
                    slotted_page.set_value(page_index, node)?;
                    return Ok(Some(Pointer::new(
                        self.node_location(slotted_page.page_id(), page_index),
                        rlp_node,
                    )));
                }

                // we are a branch node with 1 child. we need to "merge" ourselves with our child.
                //
                // whether our child_node is leaf (accountleaf or storageleaf) or a branch doesn't matter.
                // by prepending our child_index to the child_node's prefix, we are either creating a longer
                // leaf node or a longer extension node which is exactly what we need.
                let (only_child_index, only_child_node_pointer) = children[0];

                let (mut only_child_node, child_slotted_page) =
                    if let Some(cell_index) = only_child_node_pointer.location().cell_index() {
                        (slotted_page.get_value::<Node>(cell_index)?, None)
                    } else {
                        // the child is located on another page. load the correct slotted page and
                        // get the child.
                        let child_page = self.get_mut_clone(
                            context,
                            only_child_node_pointer
                                .location()
                                .page_id()
                                .expect("page_id should exist"),
                        )?;
                        let child_slotted_page = SlottedPage::try_from(child_page)?;
                        (child_slotted_page.get_value(0)?, Some(child_slotted_page))
                    };

                let mut new_nibbles = Nibbles::new();
                new_nibbles = new_nibbles.join(node.prefix());
                new_nibbles.push(only_child_index);
                new_nibbles = new_nibbles.join(only_child_node.prefix());
                only_child_node.set_prefix(new_nibbles);
                let rlp_node = only_child_node.rlp_encode();

                let child_is_in_same_page = child_slotted_page.is_none();

                if child_is_in_same_page {
                    // if the child is on the same page as us, delete the child and
                    // write it in our cell index. This also handles the corner case
                    // were we are the root node of this page.
                    let child_cell_index = only_child_node_pointer
                        .location()
                        .cell_index()
                        .expect("cell index should exist");
                    slotted_page.delete_value(child_cell_index)?;
                    slotted_page.delete_value(page_index)?;

                    let only_child_node_index = slotted_page.insert_value(only_child_node)?;
                    if page_index == 0 {
                        // adding this just for sanity checks. if we are the root of the page,
                        // we must insert the new node at index 0
                        assert_eq!(only_child_node_index, page_index);
                    }

                    return Ok(Some(Pointer::new(
                        self.node_location(slotted_page.page_id(), only_child_node_index),
                        rlp_node,
                    )));
                }

                // child is stored on another page at the root cell index 0.
                let mut child_slotted_page =
                    child_slotted_page.expect("child slotted page should exist");

                let branch_page_id = slotted_page.page_id();

                // in this case our child is the root node of another page.
                // So we will delete ourself, write the new node in the child location
                // and return the child pointer to our parent. if we are a root node,
                // we will also orphan our current page as this means are page is now
                // completely empty.
                //
                // ensure that the page has enough space (200 bytes) to overwrite.
                // TODO: use a more accurate threshold
                if child_slotted_page.num_free_bytes() < 200 {
                    self.split_page(context, &mut child_slotted_page)?;
                    // Note: we are not returning Error::PageSplit here because
                    // we are not splitting the page we are currently traversing,
                    // we are splitting on the **child** page.
                }

                // delete ourself from disk
                slotted_page.delete_value(page_index)?;

                child_slotted_page.set_value(0, only_child_node)?;

                if page_index == 0 {
                    // We are a root node on this page and just deleted ourself
                    // in favor of our child. Our page is now orphaned.
                    {
                        self.inner
                            .write()
                            .unwrap()
                            .orphan_manager
                            .add_orphaned_page_id(context.metadata.snapshot_id, branch_page_id);
                    }
                }

                Ok(Some(Pointer::new(
                    self.node_location(child_slotted_page.page_id(), 0),
                    rlp_node,
                )))
            }
        }
    }

    fn node_location(&self, page_id: PageId, page_index: u8) -> Location {
        if page_index == 0 {
            Location::for_page(page_id)
        } else {
            Location::for_cell(page_index)
        }
    }

    // Split the page into two, moving the largest immediate subtrie of the root node to a new child page.
    fn split_page(
        &self,
        context: &mut TransactionContext,
        page: &mut SlottedPage<'_, RW>,
    ) -> Result<(), Error> {
        while page.num_free_bytes() < PAGE_DATA_SIZE / 4_usize {
            let child_page = self.allocate_page(context)?;
            let mut child_slotted_page = SlottedPage::try_from(child_page)?;

            let mut root_node: Node = page.get_value(0)?;

            // Find the child with the largest subtrie
            let (largest_child_index, largest_child_pointer) = root_node
                .enumerate_children()
                .into_iter()
                .max_by_key(|(_, ptr)| {
                    // If pointer points to a cell in current page, count nodes in that subtrie
                    if let Some(cell_index) = ptr.location().cell_index() {
                        count_subtrie_nodes(page, cell_index).unwrap_or(0)
                    } else {
                        // If pointer points to another page, count as 0
                        0
                    }
                })
                .ok_or(Error::PageError(PageError::PageIsFull))?;

            // Move the subtrie to the new page
            if let Some(cell_index) = largest_child_pointer.location().cell_index() {
                // Move all child nodes that are in the current page
                let location =
                    self.move_subtrie_nodes(page, cell_index, &mut child_slotted_page)?;
                assert!(
                    location.page_id().is_some(),
                    "expected subtrie to be moved to a new page"
                );

                // Update the pointer in the root node to point to the new page
                root_node.set_child(
                    largest_child_index,
                    Pointer::new(
                        Location::for_page(child_slotted_page.page_id()),
                        largest_child_pointer.rlp().clone(),
                    ),
                );
                page.set_value(0, root_node)?;
            }
        }

        Ok(())
    }

    // Helper function to move an entire subtrie from one page to another.
    fn move_subtrie_nodes(
        &self,
        source_page: &mut SlottedPage<'_, RW>,
        root_index: u8,
        target_page: &mut SlottedPage<'_, RW>,
    ) -> Result<Location, Error> {
        let node: Node = source_page.get_value(root_index)?;
        source_page.delete_value(root_index)?;

        let has_children = node.has_children();

        // first insert the node into the new page to secure its location.
        let new_index = target_page.insert_value(node)?;

        // if the node has no children, we're done.
        if !has_children {
            return Ok(self.node_location(target_page.page_id(), new_index));
        }

        // otherwise, we need to move the children of the node.
        let mut updated_node: Node = target_page.get_value(new_index)?;

        // Process each child that's in the current page
        let range = if updated_node.is_branch() {
            0..16
        } else {
            // AccountLeaf's only have 1 child
            0..1
        };

        for branch_index in range {
            let child_ptr = if !updated_node.is_branch() {
                updated_node.direct_child()
            } else {
                updated_node.child(branch_index)
            };
            if let Some(child_ptr) = child_ptr {
                if let Some(child_index) = child_ptr.location().cell_index() {
                    // Recursively move its children
                    let new_location =
                        self.move_subtrie_nodes(source_page, child_index, target_page)?;
                    // update the pointer in the parent node
                    updated_node.set_child(
                        branch_index,
                        Pointer::new(new_location, child_ptr.rlp().clone()),
                    );
                }
            }
        }

        // update the parent node with the new child pointers.
        target_page.set_value(new_index, updated_node)?;

        Ok(self.node_location(target_page.page_id(), new_index))
    }

    fn delete_subtrie(
        &self,
        context: &mut TransactionContext,
        slotted_page: &mut SlottedPage<'_, RW>,
        cell_index: u8,
    ) -> Result<(), Error> {
        if cell_index == 0 {
            // if we are a root node, deleting ourself will orphan our entire page and
            // all of our descendant pages. Instead of deleting each cell one-by-one
            // we can orphan our entire page, and recursively orphan all our descendant
            // pages as well.
            return self.orphan_subtrie(context, slotted_page.page_id());
        }

        let node: Node = slotted_page.get_value(cell_index)?;

        if node.has_children() {
            let children = node.enumerate_children();

            for (_, child_ptr) in children {
                if let Some(cell_index) = child_ptr.location().cell_index() {
                    self.delete_subtrie(context, slotted_page, cell_index)?
                } else {
                    // the child is a root of another page, and that child will be
                    // deleted, essentially orphaning that page and all descendants of
                    // that page.
                    self.orphan_subtrie(
                        context,
                        child_ptr.location().page_id().expect("page_id must exist"),
                    )?
                }
            }
        }

        slotted_page.delete_value(cell_index)?;
        Ok(())
    }

    fn orphan_subtrie(&self, context: &mut TransactionContext, page_id: u32) -> Result<(), Error> {
        let page = self.get_page(context, page_id)?;
        let slotted_page = SlottedPage::try_from(page)?;

        let mut orphaned_page_ids = Vec::new();
        self.orphan_subtrie_helper(context, &slotted_page, 0, &mut orphaned_page_ids)?;

        {
            self.inner
                .write()
                .unwrap()
                .orphan_manager
                .add_orphaned_page_ids(context.metadata.snapshot_id, orphaned_page_ids)
        }

        Ok(())
    }

    fn orphan_subtrie_helper(
        &self,
        context: &mut TransactionContext,
        slotted_page: &SlottedPage<'_, RO>,
        cell_index: u8,
        orphan_page_ids: &mut Vec<PageId>,
    ) -> Result<(), Error> {
        let node: Node = slotted_page.get_value(cell_index)?;

        if node.has_children() {
            let children = node.enumerate_children();

            for (_, child_ptr) in children {
                if let Some(cell_index) = child_ptr.location().cell_index() {
                    self.orphan_subtrie_helper(context, slotted_page, cell_index, orphan_page_ids)?;
                } else {
                    // the child is a root of another page, and that child will be
                    // deleted, essentially orphaning that page and all descendants of
                    // that page.
                    let child_page = self.get_page(
                        context,
                        child_ptr.location().page_id().expect("page_id must exist"),
                    )?;
                    let child_slotted_page = SlottedPage::try_from(child_page)?;
                    self.orphan_subtrie_helper(context, &child_slotted_page, 0, orphan_page_ids)?
                }
            }
        }

        if cell_index == 0 {
            orphan_page_ids.push(slotted_page.page_id());
        }

        Ok(())
    }

    pub fn get_storage(
        &self,
        context: &TransactionContext,
        storage_path: StoragePath,
    ) -> Result<Option<StorageValue>, Error> {
        let page = self.get_page(context, context.metadata.root_subtrie_page_id)?;
        let slotted_page = SlottedPage::try_from(page)?;

        match self.get_value_from_page(context, storage_path.full_path(), slotted_page, 0)? {
            Some(TrieValue::Storage(storage_value)) => Ok(Some(storage_value)),
            _ => Ok(None),
        }
    }

    pub fn set_storage(
        &self,
        context: &mut TransactionContext,
        storage_path: StoragePath,
        value: Option<StorageValue>,
    ) -> Result<(), Error> {
        if value.is_none() {
            if let Some(pointer) = self.delete_value_in_page(
                context,
                storage_path.full_path(),
                context.metadata.root_subtrie_page_id,
                0,
            )? {
                context.metadata.root_subtrie_page_id = pointer.location().page_id().unwrap();
                if pointer.rlp().is_empty() {
                    context.metadata.state_root = EMPTY_ROOT_HASH;
                } else {
                    context.metadata.state_root = pointer.rlp().as_hash().unwrap();
                }
            }
        } else {
            let trie_value = TrieValue::Storage(value.unwrap());
            let pointer = self.set_value_in_page(
                context,
                storage_path.full_path(),
                trie_value,
                context.metadata.root_subtrie_page_id,
                0,
            )?;

            context.metadata.root_subtrie_page_id = pointer.location().page_id().unwrap();
            context.metadata.state_root = pointer.rlp().as_hash().unwrap();
        }

        Ok(())
    }

    pub fn commit(&self, context: &TransactionContext) -> Result<(), Error> {
        let mut inner = self.inner.write().unwrap();

        if inner.is_closed() {
            return Err(Error::EngineClosed);
        }

        inner.commit(context)
    }

    pub fn rollback(&self, _context: &TransactionContext) -> Result<(), Error> {
        todo!()
    }

    pub fn resize(&mut self, new_page_count: PageId) -> Result<(), Error> {
        let mut inner = self.inner.write().unwrap();

        if inner.is_closed() {
            return Err(Error::EngineClosed);
        }

        inner.resize(new_page_count)
    }

    pub fn size(&self) -> u32 {
        let inner = self.inner.read().unwrap();
        inner.page_manager.size()
    }

    pub fn close(&self, context: &TransactionContext) -> Result<(), Error> {
        let mut inner = self.inner.write().unwrap();

        if inner.is_closed() {
            return Err(Error::EngineClosed);
        }

        // there will always be a minimum of 256 pages (root pages + reserved orphan pages).
        let max_page_count = max(context.metadata.max_page_number, 256);
        // resize the page manager so that we only store the exact amount of pages we need.
        inner.resize(max_page_count)?;
        // commit all outstanding data to disk.
        inner.commit(context)?;
        // mark engine as closed, causing all operations on engine to return an error.
        inner.status = Status::Closed;

        Ok(())
    }
}

// Helper function to count nodes in a subtrie on the given page
fn count_subtrie_nodes(page: &SlottedPage<'_, RW>, root_index: u8) -> Result<u8, Error> {
    let mut count = 1; // Count the root node
    let node: Node = page.get_value(root_index)?;
    if !node.is_branch() {
        return Ok(count);
    }

    // Count child nodes that are in this page
    for (_, child_ptr) in node.enumerate_children() {
        if let Some(child_index) = child_ptr.location().cell_index() {
            count += count_subtrie_nodes(page, child_index)?;
        }
    }

    Ok(count)
}

impl<P: PageManager> Inner<P> {
    fn is_closed(&self) -> bool {
        matches!(self.status, Status::Closed)
    }

    fn allocate_page<'p>(
        &mut self,
        context: &mut TransactionContext,
    ) -> Result<Page<'p, RW>, Error> {
        let orphaned_page_id = self.orphan_manager.get_orphaned_page_id();
        let page_to_return: Page<'p, RW>;
        if let Some(orphaned_page_id) = orphaned_page_id {
            let mut page = self.get_page_mut(context, orphaned_page_id)?;
            page.set_snapshot_id(context.metadata.snapshot_id);
            page.contents_mut().fill(0);
            context.transaction_metrics.inc_pages_reallocated();
            page_to_return = page;
        } else {
            page_to_return = self.page_manager.allocate(context.metadata.snapshot_id)?;
            context.transaction_metrics.inc_pages_allocated();
        }

        context.metadata.max_page_number =
            max(context.metadata.max_page_number, page_to_return.page_id());
        Ok(page_to_return)
    }

    fn resize(&mut self, new_page_count: PageId) -> Result<(), Error> {
        self.page_manager.resize(new_page_count)?;
        Ok(())
    }

    fn commit(&mut self, context: &TransactionContext) -> Result<(), Error> {
        // First commit to ensure all changes are written before writing the new root page.
        self.page_manager.commit(context.metadata.snapshot_id)?;

        let page_mut = self
            .page_manager
            .get_mut(context.metadata.snapshot_id, context.metadata.root_page_id)
            .unwrap();
        // TODO: include the remaining metadata in the new root page.
        let mut new_root_page = RootPage::new(
            page_mut,
            context.metadata.state_root,
            context.metadata.max_page_number,
        );
        let orphaned_page_ids = self.orphan_manager.iter().copied().collect::<Vec<PageId>>();
        let num_orphan_pages_used = self.orphan_manager.get_num_orphan_pages_used();
        self.orphan_manager.reset_num_orphan_pages_used();
        new_root_page
            .add_orphaned_page_ids(
                &orphaned_page_ids,
                num_orphan_pages_used,
                &mut self.page_manager,
            )
            .unwrap();

        // Second commit to ensure the new root page is written to disk.
        self.page_manager.commit(context.metadata.snapshot_id)?;

        Ok(())
    }

    // a wrapper around the page manager get_mut that increments the pages read metric
    fn get_page_mut<'p>(
        &mut self,
        context: &TransactionContext,
        page_id: PageId,
    ) -> Result<Page<'p, RW>, Error> {
        let page = self
            .page_manager
            .get_mut(context.metadata.snapshot_id, page_id)?;
        context.transaction_metrics.inc_pages_read();
        Ok(page)
    }

    // a wrapper around the page manager get that increments the pages read metric
    fn get_page<'p>(
        &self,
        context: &TransactionContext,
        page_id: PageId,
    ) -> Result<Page<'p, RO>, Error> {
        let page = self
            .page_manager
            .get(context.metadata.snapshot_id, page_id)?;
        context.transaction_metrics.inc_pages_read();
        Ok(page)
    }
}

#[derive(Debug)]
pub enum Error {
    PageError(PageError),
    InvalidPath,
    InvalidSnapshotId,
    EngineClosed,
    PageSplit,
}

impl From<PageError> for Error {
    fn from(error: PageError) -> Self {
        Error::PageError(error)
    }
}

#[cfg(test)]
mod tests {
    use crate::{account::Account, storage::engine::PageError};
    use alloy_primitives::{address, b256, hex, keccak256, Address, StorageKey, B256, U256};
    use alloy_trie::{
        root::{storage_root_unhashed, storage_root_unsorted},
        EMPTY_ROOT_HASH, KECCAK_EMPTY,
    };
    use proptest::prelude::*;
    use rand::{rngs::StdRng, seq::SliceRandom, Rng, RngCore, SeedableRng};

    use super::*;
    use crate::{database::Metadata, page::MmapPageManager};

    fn create_test_engine(
        page_count: u32,
        root_subtrie_page_id: PageId,
    ) -> (StorageEngine<MmapPageManager>, TransactionContext) {
        let manager = MmapPageManager::new_anon(page_count, root_subtrie_page_id + 1).unwrap();
        let orphan_manager = OrphanPageManager::new();
        let metadata = Metadata {
            snapshot_id: 1,
            root_page_id: 0,
            max_page_number: root_subtrie_page_id,
            root_subtrie_page_id,
            state_root: EMPTY_ROOT_HASH,
        };
        let storage_engine = StorageEngine::new(manager, orphan_manager);
        (storage_engine, TransactionContext::new(metadata))
    }

    fn random_test_account(rng: &mut StdRng) -> Account {
        create_test_account(rng.next_u64(), rng.next_u64())
    }

    fn create_test_account(balance: u64, nonce: u64) -> Account {
        Account::new(nonce, U256::from(balance), EMPTY_ROOT_HASH, KECCAK_EMPTY)
    }

    fn assert_metrics(
        context: &TransactionContext,
        pages_read: u32,
        pages_allocated: u32,
        pages_reallocated: u32,
        pages_split: u32,
    ) {
        assert_eq!(context.transaction_metrics.get_pages_read(), pages_read);
        assert_eq!(
            context.transaction_metrics.get_pages_allocated(),
            pages_allocated
        );
        assert_eq!(
            context.transaction_metrics.get_pages_reallocated(),
            pages_reallocated
        );
        assert_eq!(context.transaction_metrics.get_pages_split(), pages_split);
    }

    #[test]
    fn test_allocate_get_mut_clone() {
        let (storage_engine, mut context) = create_test_engine(10, 1);

        // Initial allocation
        let mut page = storage_engine.allocate_page(&mut context).unwrap();
        assert_eq!(page.page_id(), 2);
        assert_eq!(page.contents()[0], 0);
        assert_eq!(page.snapshot_id(), 1);
        assert_metrics(&context, 0, 1, 0, 0);

        // mutation
        page.contents_mut()[0] = 123;
        storage_engine.commit(&context).unwrap();

        context = TransactionContext::new(context.metadata.next());

        // reading mutated page
        let page = storage_engine.get_page(&context, 2).unwrap();
        assert_eq!(page.page_id(), 2);
        assert_eq!(page.contents()[0], 123);
        assert_eq!(page.snapshot_id(), 1);
        assert_metrics(&context, 1, 0, 0, 0);

        // cloning a page should allocate a new page and orphan the original page
        let cloned_page = storage_engine.get_mut_clone(&mut context, 2).unwrap();
        assert_eq!(cloned_page.page_id(), 3);
        assert_eq!(cloned_page.contents()[0], 123);
        assert_eq!(cloned_page.snapshot_id(), 2);
        assert_ne!(cloned_page.page_id(), page.page_id());
        assert_metrics(&context, 2, 1, 0, 0);

        // the next allocation should not come from the orphaned page, as the snapshot id is the same as when the page was orphaned
        let page = storage_engine.allocate_page(&mut context).unwrap();
        assert_eq!(page.page_id(), 4);
        assert_eq!(page.contents()[0], 0);
        assert_eq!(page.snapshot_id(), 2);
        assert_metrics(&context, 2, 2, 0, 0);

        storage_engine.commit(&context).unwrap();
        context = TransactionContext::new(context.metadata.next());

        // the next allocation should not come from the orphaned page, as the snapshot has not been unlocked yet
        let page = storage_engine.allocate_page(&mut context).unwrap();
        assert_eq!(page.page_id(), 5);
        assert_eq!(page.contents()[0], 0);
        assert_eq!(page.snapshot_id(), 3);
        assert_metrics(&context, 0, 1, 0, 0);

        storage_engine.unlock(3);

        // the next allocation should come from the orphaned page because the snapshot id has increased.
        // The page data should be zeroed out.
        let page = storage_engine.allocate_page(&mut context).unwrap();
        assert_eq!(page.page_id(), 2);
        assert_eq!(page.contents()[0], 0);
        assert_eq!(page.snapshot_id(), 3);
        assert_metrics(&context, 1, 1, 1, 0);

        // assert that the metadata tracks the largest page number
        assert_eq!(context.metadata.max_page_number, 5);
    }

    #[test]
    fn test_shared_page_mutability() {
        let (storage_engine, context) = create_test_engine(10, 1);

        let page1 = storage_engine.get_page(&context, 1).unwrap();
        assert_eq!(page1.contents()[0], 0);
        assert_metrics(&context, 1, 0, 0, 0);

        let mut page2 = storage_engine.get_mut_page(&context, 1).unwrap();
        page2.contents_mut()[0] = 123;
        assert_metrics(&context, 2, 0, 0, 0);

        storage_engine.commit(&context).unwrap();

        assert_eq!(page1.contents()[0], 123);
        assert_eq!(page2.contents()[0], 123);
        assert_metrics(&context, 2, 0, 0, 0);
    }

    #[test]
    fn test_set_get_account() {
        let (storage_engine, mut context) = create_test_engine(300, 256);

        let address = address!("0xd8da6bf26964af9d7eed9e03e53415d37aa96045");
        let account = create_test_account(100, 1);
        storage_engine
            .set_account(
                &mut context,
                AddressPath::for_address(address),
                Some(account.clone()),
            )
            .unwrap();
        assert_eq!(context.metadata.root_subtrie_page_id, 257);
        assert_metrics(&context, 1, 1, 0, 0);

        let test_cases = vec![
            (
                address!("0x4200000000000000000000000000000000000015"),
                create_test_account(123, 456),
            ),
            (
                address!("0x4200000000000000000000000000000000000016"),
                create_test_account(999, 999),
            ),
            (
                address!("0x4200000000000000000000000000000000000002"),
                create_test_account(1000, 1000),
            ),
            (
                address!("0x4200000000000000000000000000000000000000"),
                create_test_account(1001, 1001),
            ),
        ];

        // Insert accounts and verify they don't exist before insertion
        for (address, account) in &test_cases {
            let path = AddressPath::for_address(*address);

            let read_account = storage_engine.get_account(&context, path.clone()).unwrap();
            assert_eq!(read_account, None);

            storage_engine
                .set_account(&mut context, path, Some(account.clone()))
                .unwrap();
        }

        // Verify all accounts exist after insertion
        for (address, account) in test_cases {
            let read_account = storage_engine
                .get_account(&context, AddressPath::for_address(address))
                .unwrap();
            assert_eq!(read_account, Some(account));
        }
    }

    #[test]
    fn test_simple_trie_state_root_1() {
        let (storage_engine, mut context) = create_test_engine(300, 256);

        let address1 = address!("0x8e64566b5eb8f595f7eb2b8d302f2e5613cb8bae");
        let account1 = create_test_account(1_000_000_000_000_000_000u64, 0);
        let path1 = AddressPath::for_address(address1);

        let address2 = address!("0xcea8f2236efa20c8fadeb9d66e398a6532cca6c8");
        let account2 = create_test_account(14_000_000_000_000_000_000u64, 1);
        let path2 = AddressPath::for_address(address2);

        storage_engine
            .set_account(&mut context, path1, Some(account1.clone()))
            .unwrap();
        assert_metrics(&context, 1, 1, 0, 0);
        storage_engine
            .set_account(&mut context, path2, Some(account2.clone()))
            .unwrap();
        assert_metrics(&context, 2, 1, 0, 0);

        assert_eq!(
            context.metadata.state_root,
            b256!("0x0d9348243d7357c491e6a61f4b1305e77dc6acacdb8cc708e662f6a9bab6ca02")
        );
    }

    #[test]
    fn test_simple_trie_state_root_2() {
        let (storage_engine, mut context) = create_test_engine(300, 256);

        let address1 = address!("0x000f3df6d732807ef1319fb7b8bb8522d0beac02");
        let account1 = Account::new(1, U256::from(0), EMPTY_ROOT_HASH, keccak256(hex!("0x3373fffffffffffffffffffffffffffffffffffffffe14604d57602036146024575f5ffd5b5f35801560495762001fff810690815414603c575f5ffd5b62001fff01545f5260205ff35b5f5ffd5b62001fff42064281555f359062001fff015500")));
        let path1 = AddressPath::for_address(address1);

        let address2 = address!("0x0000000000000000000000000000000000001000");
        let account2 = Account::new(1, U256::from(0x010000000000u64), EMPTY_ROOT_HASH, keccak256(hex!("0x366000602037602060003660206000720f3df6d732807ef1319fb7b8bb8522d0beac02620186a0f16000556000516001553d6002553d600060003e600051600355")));
        let path2 = AddressPath::for_address(address2);

        let address3 = address!("0xa94f5374fce5edbc8e2a8697c15331677e6ebf0b");
        let account3 = Account::new(
            0,
            U256::from(0x3635c9adc5dea00000u128),
            EMPTY_ROOT_HASH,
            KECCAK_EMPTY,
        );
        let path3 = AddressPath::for_address(address3);

        storage_engine
            .set_account(&mut context, path1, Some(account1.clone()))
            .unwrap();
        assert_metrics(&context, 1, 1, 0, 0);
        storage_engine
            .set_account(&mut context, path2, Some(account2.clone()))
            .unwrap();
        assert_metrics(&context, 2, 1, 0, 0);
        storage_engine
            .set_account(&mut context, path3.clone(), Some(account3.clone()))
            .unwrap();
        assert_metrics(&context, 3, 1, 0, 0);

        assert_eq!(
            context.metadata.state_root,
            b256!("0x6f78ee01791dd8a62b4e2e86fae3d7957df9fa7f7a717ae537f90bb0c79df296")
        );

        let account1_storage = [
            (B256::with_last_byte(0x0c), U256::from(0x0c)),
            (
                b256!("0x000000000000000000000000000000000000000000000000000000000000200b"),
                b256!("0x6c31fc15422ebad28aaf9089c306702f67540b53c7eea8b7d2941044b027100f").into(),
            ),
        ];

        let account2_storage = vec![
            (B256::with_last_byte(0x00), U256::from(0x01)),
            (
                B256::with_last_byte(0x01),
                b256!("0x6c31fc15422ebad28aaf9089c306702f67540b53c7eea8b7d2941044b027100f").into(),
            ),
            (B256::with_last_byte(0x02), U256::from(0x20)),
            (
                B256::with_last_byte(0x03),
                b256!("0x6c31fc15422ebad28aaf9089c306702f67540b53c7eea8b7d2941044b027100f").into(),
            ),
        ];

        let account3_updated = Account::new(
            1,
            U256::from(0x3635c9adc5de938d5cu128),
            EMPTY_ROOT_HASH,
            KECCAK_EMPTY,
        );

        account1_storage.iter().for_each(|(key, value)| {
            storage_engine
                .set_storage(
                    &mut context,
                    StoragePath::for_address_and_slot(address1, *key),
                    Some(*value),
                )
                .unwrap();
        });

        account2_storage.iter().for_each(|(key, value)| {
            storage_engine
                .set_storage(
                    &mut context,
                    StoragePath::for_address_and_slot(address2, *key),
                    Some(*value),
                )
                .unwrap();
        });

        storage_engine
            .set_account(&mut context, path3, Some(account3_updated.clone()))
            .unwrap();
        assert_metrics(&context, 10, 1, 0, 0);

        assert_eq!(
            context.metadata.state_root,
            b256!("0xf869dcb9ef8893f6b30bf495847fd99166aaf790ed962c468d11a826996ab2d2")
        );
    }

    #[test]
    fn test_trie_state_root_order_independence() {
        let mut rng = StdRng::seed_from_u64(1);

        // create 100 accounts with random addresses, balances, and storage values
        let mut accounts = Vec::new();
        for _ in 0..100 {
            let address = Address::random_with(&mut rng);
            let account = random_test_account(&mut rng);
            let mut storage = Vec::new();
            if rng.next_u64() % 10 == 0 {
                for _ in 0..rng.gen_range(1..25) {
                    let slot = StorageKey::random_with(&mut rng);
                    storage.push((slot, StorageValue::from(rng.next_u64())));
                }
            }
            accounts.push((address, account, storage));
        }

        let (storage_engine, mut context) = create_test_engine(350, 256);

        // insert accounts and storage in random order
        accounts.shuffle(&mut rng);
        for (address, account, mut storage) in accounts.clone() {
            storage_engine
                .set_account(
                    &mut context,
                    AddressPath::for_address(address),
                    Some(account.clone()),
                )
                .unwrap();
            storage.shuffle(&mut rng);
            for (slot, value) in storage {
                storage_engine
                    .set_storage(
                        &mut context,
                        StoragePath::for_address_and_slot(address, slot),
                        Some(value),
                    )
                    .unwrap();
            }
        }

        // commit the changes
        storage_engine.commit(&context).unwrap();

        let state_root = context.metadata.state_root;

        let (storage_engine, mut context) = create_test_engine(350, 256);

        // insert accounts in a different random order, but only after inserting different values first
        accounts.shuffle(&mut rng);
        for (address, _, mut storage) in accounts.clone() {
            storage_engine
                .set_account(
                    &mut context,
                    AddressPath::for_address(address),
                    Some(random_test_account(&mut rng)),
                )
                .unwrap();

            storage.shuffle(&mut rng);
            for (slot, _) in storage {
                storage_engine
                    .set_storage(
                        &mut context,
                        StoragePath::for_address_and_slot(address, slot),
                        Some(StorageValue::from(rng.next_u64())),
                    )
                    .unwrap();
            }
        }

        accounts.shuffle(&mut rng);
        for (address, account, mut storage) in accounts {
            storage_engine
                .set_account(
                    &mut context,
                    AddressPath::for_address(address),
                    Some(account.clone()),
                )
                .unwrap();

            storage.shuffle(&mut rng);
            for (slot, value) in storage {
                storage_engine
                    .set_storage(
                        &mut context,
                        StoragePath::for_address_and_slot(address, slot),
                        Some(value),
                    )
                    .unwrap();
            }
        }

        // commit the changes
        storage_engine.commit(&context).unwrap();

        // verify the state root is the same
        assert_eq!(state_root, context.metadata.state_root);
    }

    #[test]
    fn test_set_get_account_common_prefix() {
        let (storage_engine, mut context) = create_test_engine(300, 256);

        let test_accounts = vec![
            (hex!("00000000000000000000000000000000000000000000000000000000000000010000000000000000000000000000000000000000000000000000000000000001"), create_test_account(100, 1)),
            (hex!("00000000000000000000000000000000000000000000000000000000000000010000000000000000000000000000000000000000000000000000000000000002"), create_test_account(123, 456)),
            (hex!("00000000000000000000000000000000000000000000000000000000000000020000000000000000000000000000000000000000000000000000000000000003"), create_test_account(999, 999)),
            (hex!("00000000000000000000000000000000000000000000000000000000000000020000000000000000000000000000000000000000000000000000000000000004"), create_test_account(1000, 1000)),
            (hex!("00000000000000000000000000000000000000000000000000000000000000020000000000000000000000000000030000000000000000000000000000000005"), create_test_account(1001, 1001)),
        ];

        // Insert all accounts
        for (nibbles, account) in test_accounts.iter() {
            let path = AddressPath::new(Nibbles::from_nibbles(*nibbles));
            storage_engine
                .set_account(&mut context, path, Some(account.clone()))
                .unwrap();
        }

        // Verify all accounts exist
        for (nibbles, account) in test_accounts {
            let path = AddressPath::new(Nibbles::from_nibbles(nibbles));
            let read_account = storage_engine.get_account(&context, path).unwrap();
            assert_eq!(read_account, Some(account));
        }
    }

    #[test]
    fn test_split_page() {
        let (storage_engine, mut context) = create_test_engine(300, 256);

        let test_accounts = vec![
            (hex!("00000000000000000000000000000000000000000000000000000000000000010000000000000000000000000000000000000000000000000000000000000001"), create_test_account(100, 1)),
            (hex!("00000000000000000000000000000000000000000000000000000000000000010000000000000000000000000000000000000000000000000000000000000002"), create_test_account(123, 456)),
            (hex!("00000000000000000000000000000000000000000000000000000000000000020000000000000000000000000000000000000000000000000000000000000003"), create_test_account(999, 999)),
            (hex!("00000000000000000000000000000000000000000000000000000000000000020000000000000000000000000000000000000000000000000000000000000004"), create_test_account(1000, 1000)),
            (hex!("00000000000000000000000000000000000000000000000000000000000000020000000000000000000000000000030000000000000000000000000000000005"), create_test_account(1001, 1001)),
        ];

        // Insert accounts
        for (nibbles, account) in test_accounts.iter() {
            let path = AddressPath::new(Nibbles::from_nibbles(*nibbles));
            storage_engine
                .set_account(&mut context, path, Some(account.clone()))
                .unwrap();
        }

        // Split the page
        let page = storage_engine.get_mut_page(&context, 257).unwrap();
        let mut slotted_page = SlottedPage::try_from(page).unwrap();
        storage_engine
            .split_page(&mut context, &mut slotted_page)
            .unwrap();

        // Verify all accounts still exist after split
        for (nibbles, account) in test_accounts {
            let path = AddressPath::new(Nibbles::from_nibbles(nibbles));
            let read_account = storage_engine.get_account(&context, path).unwrap();
            assert_eq!(read_account, Some(account));
        }
    }

    #[test]
    fn test_insert_get_1000_accounts() {
        let (storage_engine, mut context) = create_test_engine(5000, 256);

        for i in 0..1000 {
            let path = address_path_for_idx(i);
            let account = create_test_account(i, i);
            storage_engine
                .set_account(&mut context, path.clone(), Some(account.clone()))
                .unwrap();

            context.metadata.snapshot_id += 1;
        }

        for i in 0..1000 {
            let path = address_path_for_idx(i);
            let account = storage_engine.get_account(&context, path.clone()).unwrap();
            assert_eq!(account, Some(create_test_account(i, i)));
        }
    }

    #[test]
    #[should_panic]
    fn test_set_storage_slot_with_no_account_panics() {
        let (storage_engine, mut context) = create_test_engine(300, 256);
        let address = address!("0xd8da6bf26964af9d7eed9e03e53415d37aa96045");

        let storage_key =
            b256!("0x0000000000000000000000000000000000000000000000000000000000000000");
        let storage_value =
            b256!("0x0000000000000000000000000000000000000000000000000000000062617365");

        let storage_path = StoragePath::for_address_and_slot(address, storage_key);

        let storage_value = StorageValue::from_be_slice(storage_value.as_slice());

        storage_engine
            .set_storage(&mut context, storage_path, Some(storage_value))
            .unwrap();
    }

    #[test]
    fn test_set_get_account_storage_slots() {
        let (storage_engine, mut context) = create_test_engine(300, 256);

        let address = address!("0xd8da6bf26964af9d7eed9e03e53415d37aa96045");
        let account = create_test_account(100, 1);
        storage_engine
            .set_account(
                &mut context,
                AddressPath::for_address(address),
                Some(account.clone()),
            )
            .unwrap();
        assert_eq!(context.metadata.root_subtrie_page_id, 257);

        let test_cases = vec![
            (
                // storage key and storage value
                b256!("0x0000000000000000000000000000000000000000000000000000000000000000"),
                b256!("0x0000000000000000000000000000000000000000000000000000000062617365"),
            ),
            (
                // storage key and storage value
                b256!("0x0000000000000000000000000000000000000000000000000000000000000001"),
                b256!("0x000000000000000000000000000000006274632040202439362c3434322e3735"),
            ),
            (
                // storage key and storage value
                b256!("0x0000000000000000000000000000000000000000000000000000000000000002"),
                b256!("0x0000000000000000000000000000000000000000000000000000747269656462"),
            ),
            (
                // storage key and storage value
                b256!("0x0000000000000000000000000000000000000000000000000000000000000003"),
                b256!("0x000000000000000000000000000000000000000000000000436f696e62617365"),
            ),
        ];

        // Insert storage slots and verify they don't exist before insertion
        for (storage_key, storage_value) in &test_cases {
            let storage_path = StoragePath::for_address_and_slot(address, *storage_key);

            let read_storage_slot = storage_engine
                .get_storage(&context, storage_path.clone())
                .unwrap();
            assert_eq!(read_storage_slot, None);

            let storage_value = StorageValue::from_be_slice(storage_value.as_slice());

            storage_engine
                .set_storage(&mut context, storage_path, Some(storage_value))
                .unwrap();

            context.metadata = context.metadata.next();
        }

        // Verify all storage slots exist after insertion
        for (storage_key, storage_value) in &test_cases {
            let storage_path = StoragePath::for_address_and_slot(address, *storage_key);
            let read_storage_slot = storage_engine.get_storage(&context, storage_path).unwrap();
            let storage_value = StorageValue::from_be_slice(storage_value.as_slice());
            assert_eq!(read_storage_slot, Some(storage_value));
        }
    }

    #[test]
    fn test_set_get_account_storage_roots() {
        let (storage_engine, mut context) = create_test_engine(300, 256);

        let address = address!("0xd8da6bf26964af9d7eed9e03e53415d37aa96045");
        let account = create_test_account(100, 1);
        storage_engine
            .set_account(
                &mut context,
                AddressPath::for_address(address),
                Some(account.clone()),
            )
            .unwrap();
        assert_eq!(context.metadata.root_subtrie_page_id, 257);

        let test_cases = vec![
            (
                // storage key and storage value
                b256!("0x0000000000000000000000000000000000000000000000000000000000000000"),
                b256!("0x0000000000000000000000000000000000000000000000000000000062617365"),
            ),
            (
                // storage key and storage value
                b256!("0x0000000000000000000000000000000000000000000000000000000000000002"),
                b256!("0x0000000000000000000000000000000000000000000000000000747269656462"),
            ),
            (
                // storage key and storage value
                b256!("0x0000000000000000000000000000000000000000000000000000000000000001"),
                b256!("0x000000000000000000000000000000006274632040202439362c3434322e3735"),
            ),
            (
                // storage key and storage value
                b256!("0x0000000000000000000000000000000000000000000000000000000000000003"),
                b256!("0x000000000000000000000000000000000000000000000000436f696e62617365"),
            ),
        ];

        // Insert storage slots and verify they don't exist before insertion
        for (storage_key, storage_value) in &test_cases {
            let storage_path = StoragePath::for_address_and_slot(address, *storage_key);

            let read_storage_slot = storage_engine
                .get_storage(&context, storage_path.clone())
                .unwrap();
            assert_eq!(read_storage_slot, None);

            let storage_value = StorageValue::from_be_slice(storage_value.as_slice());

            storage_engine
                .set_storage(&mut context, storage_path, Some(storage_value))
                .unwrap();

            context.metadata = context.metadata.next();
        }

        // Verify the storage roots is correct. The storage root should be equivalent to the hash
        // of a trie that was initially empty and then filled with these key/values.
        let expected_root = storage_root_unhashed(test_cases.into_iter().map(|(key, value)| {
            (
                key,
                U256::from_be_bytes::<32>(value.as_slice().try_into().unwrap()),
            )
        }));

        let account = storage_engine
            .get_account(&context, AddressPath::for_address(address))
            .unwrap()
            .unwrap();

        assert_eq!(account.storage_root, expected_root);
    }

    #[test]
    fn test_set_get_many_accounts_storage_roots() {
        let (storage_engine, mut context) = create_test_engine(2000, 256);

        for i in 0..100 {
            let address =
                Address::from_slice(&keccak256((i as u32).to_le_bytes()).as_slice()[0..20]);
            let path = AddressPath::for_address(address);
            let account = create_test_account(i, i);
            storage_engine
                .set_account(&mut context, path.clone(), Some(account.clone()))
                .unwrap();

            context.metadata.snapshot_id += 1;
        }

        for i in 0..100 {
            let address =
                Address::from_slice(&keccak256((i as u32).to_le_bytes()).as_slice()[0..20]);
            let path = AddressPath::for_address(address);
            let mut keys_values = Vec::new();
            for j in 0..25 {
                let storage_slot_key: StorageKey = B256::repeat_byte(j as u8);
                let storage_slot_value: StorageValue = B256::with_last_byte(j as u8).into();

                let storage_path = StoragePath::for_address_and_slot(address, storage_slot_key);
                storage_engine
                    .set_storage(&mut context, storage_path.clone(), Some(storage_slot_value))
                    .unwrap();

                keys_values.push((
                    B256::from_slice(storage_path.get_slot().pack().as_slice()),
                    storage_slot_value,
                ))
            }

            let expected_root = storage_root_unsorted(keys_values.into_iter());

            // check the storage root of the account
            let account = storage_engine.get_account(&context, path).unwrap().unwrap();

            assert_eq!(account.storage_root, expected_root);
        }
    }

    #[test]
    fn test_split_page_stress() {
        // Create a storage engine with limited pages to force splits
        let (storage_engine, mut context) = create_test_engine(4000, 256);

        // Create a large number of accounts with different patterns to stress the trie

        // Pattern 1: Accounts with common prefixes to create deep branches
        let mut accounts = Vec::new();
        for i in 0..4096 {
            // Create paths with common prefixes but different endings
            let mut nibbles = [0u8; 64];
            // First 32 nibbles are the same
            for (j, nibble) in nibbles[0..32].iter_mut().enumerate() {
                *nibble = (j % 16) as u8;
            }
            // Last 30 nibbles vary
            for (j, nibble) in nibbles[32..64].iter_mut().enumerate() {
                *nibble = ((i + j) % 16) as u8;
            }

            nibbles[61] = (i % 16) as u8;
            nibbles[62] = ((i / 16) % 16) as u8;
            nibbles[63] = ((i / 256) % 16) as u8;

            let path = AddressPath::new(Nibbles::from_nibbles(nibbles));
            let account = create_test_account(i as u64 * 1000, i as u64);
            accounts.push((path, account));
        }

        // Pattern 2: Accounts with very different paths to create wide branches
        for i in 0..4096 {
            let mut nibbles = [0u8; 64];
            // Make each path start with a different nibble
            nibbles[0] = (i % 16) as u8;
            nibbles[1] = ((i / 16) % 16) as u8;
            nibbles[2] = ((i / 256) % 16) as u8;
            // Fill the rest with a pattern
            for (j, nibble) in nibbles[3..64].iter_mut().enumerate() {
                *nibble = ((i * j) % 16) as u8;
            }

            let path = AddressPath::new(Nibbles::from_nibbles(nibbles));
            let account = create_test_account(i as u64 * 2000, i as u64 * 2);
            accounts.push((path, account));
        }

        // Pattern 3: Accounts with paths that will cause specific branch splits
        for i in 0..4096 {
            let mut nibbles = [0u8; 64];
            // First half of paths share prefix, second half different
            if i < 50 {
                nibbles[0] = 10; // Arbitrary value
                for (j, nibble) in nibbles[1..62].iter_mut().enumerate() {
                    *nibble = ((i + j) % 16) as u8;
                }
            } else {
                nibbles[0] = 11; // Different arbitrary value
                for (j, nibble) in nibbles[1..62].iter_mut().enumerate() {
                    *nibble = ((i + j) % 16) as u8;
                }
            }

            nibbles[61] = (i % 16) as u8;
            nibbles[62] = ((i / 16) % 16) as u8;
            nibbles[63] = ((i / 256) % 16) as u8;

            let path = AddressPath::new(Nibbles::from_nibbles(nibbles));
            let account = create_test_account(i as u64 * 3000, i as u64 * 3);
            accounts.push((path, account));
        }

        // Ensure there are no duplicate paths
        let mut unique_paths = std::collections::HashSet::new();
        for (path, _) in &accounts {
            assert!(
                unique_paths.insert(path.clone()),
                "Duplicate path found: {:?}",
                path
            );
        }

        // Insert all accounts
        for (path, account) in &accounts {
            storage_engine
                .set_account(&mut context, path.clone(), Some(account.clone()))
                .unwrap();
        }

        // Verify all accounts exist with correct values
        for (path, expected_account) in &accounts {
            let retrieved_account = storage_engine.get_account(&context, path.clone()).unwrap();
            assert_eq!(
                retrieved_account,
                Some(expected_account.clone()),
                "Account mismatch for path: {:?}",
                path
            );
        }

        // Force multiple splits to stress the system
        // Find all pages in the trie and split them recursively
        let mut pages_to_split = vec![context.metadata.root_subtrie_page_id];
        while let Some(page_id) = pages_to_split.pop() {
            let page_result = storage_engine.get_mut_page(&context, page_id);
            if matches!(
                page_result,
                Err(Error::PageError(PageError::PageNotFound(_)))
            ) {
                break;
            }
            let mut slotted_page = SlottedPage::try_from(page_result.unwrap()).unwrap();

            // Try to split this page
            if storage_engine
                .split_page(&mut context, &mut slotted_page)
                .is_ok()
            {
                // If split succeeded, add the new pages to be processed
                pages_to_split.push(page_id + 1); // New page created by split
            }
        }

        // Verify all accounts still exist with correct values after splits
        for (path, expected_account) in &accounts {
            let retrieved_account = storage_engine.get_account(&context, path.clone()).unwrap();
            assert_eq!(
                retrieved_account,
                Some(expected_account.clone()),
                "Account mismatch after split for path: {:?}",
                path
            );
        }

        // Add more accounts after splitting to ensure the structure is still valid
        let mut additional_accounts = Vec::new();
        for i in 0..50 {
            let mut nibbles = [0u8; 64];
            // Create some completely new paths
            nibbles[0] = 15; // Different from previous patterns
            for (j, nibble) in nibbles[1..62].iter_mut().enumerate() {
                *nibble = ((i * j + 7) % 16) as u8; // Different pattern
            }

            nibbles[62] = (i % 16) as u8;
            nibbles[63] = ((i / 16) % 16) as u8;

            let path = AddressPath::new(Nibbles::from_nibbles(nibbles));
            let account = create_test_account(i as u64 * 5000, i as u64 * 5);
            additional_accounts.push((path, account));
        }

        // Insert additional accounts
        for (path, account) in &additional_accounts {
            storage_engine
                .set_account(&mut context, path.clone(), Some(account.clone()))
                .unwrap();
        }

        // Verify all original accounts still exist
        for (path, expected_account) in &accounts {
            let retrieved_account = storage_engine.get_account(&context, path.clone()).unwrap();
            assert_eq!(
                retrieved_account,
                Some(expected_account.clone()),
                "Original account lost after adding new accounts"
            );
        }

        // Verify all new accounts exist
        for (path, expected_account) in &additional_accounts {
            let retrieved_account = storage_engine.get_account(&context, path.clone()).unwrap();
            assert_eq!(
                retrieved_account,
                Some(expected_account.clone()),
                "New account not found"
            );
        }
        // Verify the pages split metric
        assert!(context.transaction_metrics.get_pages_split() > 0);
    }

    #[test]
    fn test_split_page_random_accounts() {
        use rand::rngs::StdRng;
        use rand::{Rng, SeedableRng};

        // Create a storage engine
        let (storage_engine, mut context) = create_test_engine(2000, 256);

        // Use a seeded RNG for reproducibility
        let mut rng = StdRng::seed_from_u64(42);

        // Generate a large number of random accounts
        let mut accounts = Vec::new();
        for _ in 0..3000 {
            let mut nibbles = [0u8; 64];
            // Generate random nibbles
            for nibble in &mut nibbles {
                *nibble = rng.gen_range(0..16) as u8;
            }

            let path = AddressPath::new(Nibbles::from_nibbles(nibbles));
            let balance = rng.gen_range(0..1_000_000);
            let nonce = rng.gen_range(0..100);
            let account = create_test_account(balance, nonce);
            accounts.push((path, account));
        }

        // Insert all accounts
        for (path, account) in &accounts {
            storage_engine
                .set_account(&mut context, path.clone(), Some(account.clone()))
                .unwrap();
        }

        // Verify all accounts exist with correct values
        for (path, expected_account) in &accounts {
            let retrieved_account = storage_engine.get_account(&context, path.clone()).unwrap();
            assert_eq!(retrieved_account, Some(expected_account.clone()));
        }

        // Get all pages and force splits on them
        let mut page_ids = Vec::new();
        // Start with the root page
        page_ids.push(context.metadata.root_subtrie_page_id);

        // Process each page
        for i in 0..page_ids.len() {
            let page_id = page_ids[i];

            // Try to get and split the page
            if let Ok(page) = storage_engine.get_mut_page(&context, page_id) {
                if let Ok(mut slotted_page) = SlottedPage::try_from(page) {
                    // Force a split
                    let _ = storage_engine.split_page(&mut context, &mut slotted_page);

                    // Get the node to find child pages
                    if let Ok(node) = slotted_page.get_value::<Node>(0) {
                        // Add child pages to our list
                        for (_, child_ptr) in node.enumerate_children() {
                            if let Some(child_page_id) = child_ptr.location().page_id() {
                                if !page_ids.contains(&child_page_id) {
                                    page_ids.push(child_page_id);
                                }
                            }
                        }
                    }
                }
            }
        }

        // Verify all accounts still exist with correct values after splits
        for (path, expected_account) in &accounts {
            let retrieved_account = storage_engine.get_account(&context, path.clone()).unwrap();
            assert_eq!(
                retrieved_account,
                Some(expected_account.clone()),
                "Account mismatch after splitting multiple pages"
            );
        }

        // Create a vector to store updates
        let mut updates = Vec::new();

        // Prepare updates for some existing accounts
        for (i, (path, _)) in accounts.iter().enumerate() {
            if i % 5 == 0 {
                // Update every 5th account
                let new_balance = rng.gen_range(0..1_000_000);
                let new_nonce = rng.gen_range(0..100);
                let new_account = create_test_account(new_balance, new_nonce);

                updates.push((i, path.clone(), new_account));
            }
        }

        // Apply the updates to both the trie and our test data
        for (idx, path, new_account) in &updates {
            // Update in the trie
            storage_engine
                .set_account(&mut context, path.clone(), Some(new_account.clone()))
                .unwrap();

            // Update in our test data
            accounts[*idx] = (path.clone(), new_account.clone());
        }

        // Verify all accounts have correct values after updates
        for (path, expected_account) in &accounts {
            let retrieved_account = storage_engine.get_account(&context, path.clone()).unwrap();
            assert_eq!(
                retrieved_account,
                Some(expected_account.clone()),
                "Account mismatch after updates"
            );
        }
    }

    #[test]
    fn test_delete_account() {
        let (storage_engine, mut context) = create_test_engine(300, 256);

        let address = address!("0xd8da6bf26964af9d7eed9e03e53415d37aa96045");
        let account = create_test_account(100, 1);
        storage_engine
            .set_account(
                &mut context,
                AddressPath::for_address(address),
                Some(account.clone()),
            )
            .unwrap();
        assert_metrics(&context, 1, 1, 0, 0);

        // Check that the account exists
        let read_account = storage_engine
            .get_account(&context, AddressPath::for_address(address))
            .unwrap();
        assert_eq!(read_account, Some(account.clone()));

        // Reset the context metrics
        let mut context = TransactionContext::new(context.metadata);
        storage_engine
            .set_account(&mut context, AddressPath::for_address(address), None)
            .unwrap();
        assert_metrics(&context, 2, 0, 0, 0);

        // Verify the account is deleted
        let read_account = storage_engine.get_account(&context, AddressPath::for_address(address));
        // The error is an InvalidCellPointer error, and not None
        // TODO: does it make sense to have an error here?
        assert!(read_account.is_err());
    }

    #[test]
    fn test_delete_accounts() {
        let (storage_engine, mut context) = create_test_engine(300, 256);

        let address = address!("0xd8da6bf26964af9d7eed9e03e53415d37aa96045");
        let account = create_test_account(100, 1);
        storage_engine
            .set_account(
                &mut context,
                AddressPath::for_address(address),
                Some(account.clone()),
            )
            .unwrap();
        assert_eq!(context.metadata.root_subtrie_page_id, 257);

        let test_cases = vec![
            (
                address!("0x4200000000000000000000000000000000000015"),
                create_test_account(123, 456),
            ),
            (
                address!("0x4200000000000000000000000000000000000016"),
                create_test_account(999, 999),
            ),
            (
                address!("0x4200000000000000000000000000000000000002"),
                create_test_account(1000, 1000),
            ),
            (
                address!("0x4200000000000000000000000000000000000000"),
                create_test_account(1001, 1001),
            ),
        ];

        // Insert accounts and verify they don't exist before insertion
        for (address, account) in &test_cases {
            let path = AddressPath::for_address(*address);

            let read_account = storage_engine.get_account(&context, path.clone()).unwrap();
            assert_eq!(read_account, None);

            storage_engine
                .set_account(&mut context, path, Some(account.clone()))
                .unwrap();
        }

        // Verify all accounts exist after insertion
        for (address, account) in &test_cases {
            let read_account = storage_engine
                .get_account(&context, AddressPath::for_address(*address))
                .unwrap();
            assert_eq!(read_account, Some(account.clone()));
        }

        // Delete all accounts
        for (address, _) in &test_cases {
            storage_engine
                .set_account(&mut context, AddressPath::for_address(*address), None)
                .unwrap();
        }

        // Verify that the accounts don't exist anymore
        for (address, _) in &test_cases {
            let read_account = storage_engine
                .get_account(&context, AddressPath::for_address(*address))
                .unwrap();
            assert_eq!(read_account, None);
        }
    }

    #[test]
    fn test_some_delete_accounts() {
        let (storage_engine, mut context) = create_test_engine(300, 256);

        let address = address!("0xd8da6bf26964af9d7eed9e03e53415d37aa96045");
        let account = create_test_account(100, 1);
        storage_engine
            .set_account(
                &mut context,
                AddressPath::for_address(address),
                Some(account.clone()),
            )
            .unwrap();
        assert_eq!(context.metadata.root_subtrie_page_id, 257);

        let test_cases = vec![
            (
                address!("0x4200000000000000000000000000000000000015"),
                create_test_account(123, 456),
            ),
            (
                address!("0x4200000000000000000000000000000000000016"),
                create_test_account(999, 999),
            ),
            (
                address!("0x4200000000000000000000000000000000000002"),
                create_test_account(1000, 1000),
            ),
            (
                address!("0x4200000000000000000000000000000000000000"),
                create_test_account(1001, 1001),
            ),
        ];

        // Insert accounts and verify they don't exist before insertion
        for (address, account) in &test_cases {
            let path = AddressPath::for_address(*address);

            let read_account = storage_engine.get_account(&context, path.clone()).unwrap();
            assert_eq!(read_account, None);

            storage_engine
                .set_account(&mut context, path, Some(account.clone()))
                .unwrap();
        }

        // Verify all accounts exist after insertion
        for (address, account) in &test_cases {
            let read_account = storage_engine
                .get_account(&context, AddressPath::for_address(*address))
                .unwrap();
            assert_eq!(read_account, Some(account.clone()));
        }

        // Delete only a portion of the accounts
        for (address, _) in &test_cases[0..2] {
            storage_engine
                .set_account(&mut context, AddressPath::for_address(*address), None)
                .unwrap();
        }

        // Verify that the accounts don't exist anymore
        for (address, _) in &test_cases[0..2] {
            let read_account = storage_engine
                .get_account(&context, AddressPath::for_address(*address))
                .unwrap();
            assert_eq!(read_account, None);
        }

        // Verify that the non-deleted accounts still exist
        for (address, account) in &test_cases[2..] {
            let read_account = storage_engine
                .get_account(&context, AddressPath::for_address(*address))
                .unwrap();
            assert_eq!(read_account, Some(account.clone()));
        }
    }

    #[test]
    fn test_delete_storage() {
        let (storage_engine, mut context) = create_test_engine(300, 256);

        let address = address!("0xd8da6bf26964af9d7eed9e03e53415d37aa96045");
        let account = create_test_account(100, 1);
        storage_engine
            .set_account(
                &mut context,
                AddressPath::for_address(address),
                Some(account.clone()),
            )
            .unwrap();
        assert_eq!(context.metadata.root_subtrie_page_id, 257);

        let test_cases = vec![
            (
                // storage key and storage value
                b256!("0x0000000000000000000000000000000000000000000000000000000000000000"),
                b256!("0x0000000000000000000000000000000000000000000000000000000062617365"),
            ),
            (
                // storage key and storage value
                b256!("0x0000000000000000000000000000000000000000000000000000000000000002"),
                b256!("0x0000000000000000000000000000000000000000000000000000747269656462"),
            ),
            (
                // storage key and storage value
                b256!("0x0000000000000000000000000000000000000000000000000000000000000001"),
                b256!("0x000000000000000000000000000000006274632040202439362c3434322e3735"),
            ),
            (
                // storage key and storage value
                b256!("0x0000000000000000000000000000000000000000000000000000000000000003"),
                b256!("0x000000000000000000000000000000000000000000000000436f696e62617365"),
            ),
        ];

        // Insert storage slots and verify they don't exist before insertion
        for (storage_key, storage_value) in &test_cases {
            let storage_path = StoragePath::for_address_and_slot(address, *storage_key);

            let read_storage_slot = storage_engine
                .get_storage(&context, storage_path.clone())
                .unwrap();
            assert_eq!(read_storage_slot, None);

            let storage_value = StorageValue::from_be_slice(storage_value.as_slice());

            storage_engine
                .set_storage(&mut context, storage_path, Some(storage_value))
                .unwrap();

            context = TransactionContext::new(context.metadata.next());
        }

        // Verify that we get all the storage values
        for (storage_key, storage_value) in &test_cases {
            let storage_path = StoragePath::for_address_and_slot(address, *storage_key);

            let storage_value = StorageValue::from_be_slice(storage_value.as_slice());

            let read_storage_slot = storage_engine
                .get_storage(&context, storage_path.clone())
                .unwrap();
            assert_eq!(read_storage_slot, Some(storage_value));
        }

        // Verify our storage root with alloy
        let mut keys_values: Vec<(B256, U256)> = test_cases
            .clone()
            .into_iter()
            .map(|(key, value)| {
                (
                    key,
                    U256::from_be_bytes::<32>(value.as_slice().try_into().unwrap()),
                )
            })
            .collect();
        let expected_root = storage_root_unhashed(keys_values.clone());
        let account = storage_engine
            .get_account(&context, AddressPath::for_address(address))
            .unwrap()
            .unwrap();

        assert_eq!(account.storage_root, expected_root);

        // Delete storage one at a time
        for (storage_key, _) in &test_cases {
            let storage_path = StoragePath::for_address_and_slot(address, *storage_key);

            storage_engine
                .set_storage(&mut context, storage_path.clone(), None)
                .unwrap();

            let read_storage_slot = storage_engine
                .get_storage(&context, storage_path.clone())
                .unwrap();

            assert_eq!(read_storage_slot, None);

            // check that the storage root is consistent
            keys_values.remove(0);
            let expected_root = storage_root_unhashed(keys_values.clone());
            let account = storage_engine
                .get_account(&context, AddressPath::for_address(address))
                .unwrap()
                .unwrap();

            assert_eq!(account.storage_root, expected_root);
        }
    }

    #[test]
    fn test_delete_account_also_deletes_storage() {
        let (storage_engine, mut context) = create_test_engine(300, 256);

        let address = address!("0xd8da6bf26964af9d7eed9e03e53415d37aa96045");
        let account = create_test_account(100, 1);
        storage_engine
            .set_account(
                &mut context,
                AddressPath::for_address(address),
                Some(account.clone()),
            )
            .unwrap();
        assert_eq!(context.metadata.root_subtrie_page_id, 257);

        let test_cases = vec![
            (
                // storage key and storage value
                b256!("0x0000000000000000000000000000000000000000000000000000000000000000"),
                b256!("0x0000000000000000000000000000000000000000000000000000000062617365"),
            ),
            (
                // storage key and storage value
                b256!("0x0000000000000000000000000000000000000000000000000000000000000002"),
                b256!("0x0000000000000000000000000000000000000000000000000000747269656462"),
            ),
            (
                // storage key and storage value
                b256!("0x0000000000000000000000000000000000000000000000000000000000000001"),
                b256!("0x000000000000000000000000000000006274632040202439362c3434322e3735"),
            ),
            (
                // storage key and storage value
                b256!("0x0000000000000000000000000000000000000000000000000000000000000003"),
                b256!("0x000000000000000000000000000000000000000000000000436f696e62617365"),
            ),
        ];

        // Insert storage slots and verify they don't exist before insertion
        for (storage_key, storage_value) in &test_cases {
            let storage_path = StoragePath::for_address_and_slot(address, *storage_key);

            let read_storage_slot = storage_engine
                .get_storage(&context, storage_path.clone())
                .unwrap();
            assert_eq!(read_storage_slot, None);

            let storage_value = StorageValue::from_be_slice(storage_value.as_slice());

            storage_engine
                .set_storage(&mut context, storage_path, Some(storage_value))
                .unwrap();

            context = TransactionContext::new(context.metadata.next());
        }

        // Verify that we get all the storage values
        for (storage_key, storage_value) in &test_cases {
            let storage_path = StoragePath::for_address_and_slot(address, *storage_key);

            let storage_value = StorageValue::from_be_slice(storage_value.as_slice());

            let read_storage_slot = storage_engine
                .get_storage(&context, storage_path.clone())
                .unwrap();
            assert_eq!(read_storage_slot, Some(storage_value));
        }

        // Delete the account
        storage_engine
            .set_account(&mut context, AddressPath::for_address(address), None)
            .unwrap();

        // Verify the account no longer exists
        let res = storage_engine.get_account(&context, AddressPath::for_address(address));
        assert!(matches!(
            res,
            Err(Error::PageError(PageError::InvalidCellPointer))
        ));

        // Verify all the storage slots don't exist
        for (storage_key, _) in &test_cases {
            let storage_path = StoragePath::for_address_and_slot(address, *storage_key);

            let res = storage_engine.get_storage(&context, storage_path.clone());
            assert!(matches!(
                res,
                Err(Error::PageError(PageError::InvalidCellPointer))
            ));
        }

        // Now create a new account with the same address again and set storage
        storage_engine
            .set_account(
                &mut context,
                AddressPath::for_address(address),
                Some(account.clone()),
            )
            .unwrap();

        // Verify all the storage slots still don't exist
        for (storage_key, _) in &test_cases {
            let storage_path = StoragePath::for_address_and_slot(address, *storage_key);

            let read_storage = storage_engine
                .get_storage(&context, storage_path.clone())
                .unwrap();
            assert_eq!(read_storage, None);
        }
    }

    #[test]
    fn test_delete_single_child_branch_on_same_page() {
        let (storage_engine, mut context) = create_test_engine(300, 256);

        // GIVEN: a branch node with 2 children, where all the children live on the same page
        let mut account_1_nibbles = [0u8; 64];
        account_1_nibbles[0] = 1;

        let mut account_2_nibbles = [0u8; 64];
        account_2_nibbles[0] = 11;

        let account1 = create_test_account(100, 1);
        storage_engine
            .set_account(
                &mut context,
                AddressPath::new(Nibbles::from_nibbles(account_1_nibbles)),
                Some(account1.clone()),
            )
            .unwrap();

        let account2 = create_test_account(101, 2);
        storage_engine
            .set_account(
                &mut context,
                AddressPath::new(Nibbles::from_nibbles(account_2_nibbles)),
                Some(account2.clone()),
            )
            .unwrap();
        assert_eq!(context.metadata.root_subtrie_page_id, 257);

        let page = storage_engine
            .get_page(&context, context.metadata.root_subtrie_page_id)
            .unwrap();
        let slotted_page = SlottedPage::try_from(page).unwrap();
        let node: Node = slotted_page.get_value(0).unwrap();
        assert!(node.is_branch());

        // WHEN: one of these accounts is deleted
        storage_engine
            .set_account(
                &mut context,
                AddressPath::new(Nibbles::from_nibbles(account_1_nibbles)),
                None,
            )
            .unwrap();

        // THEN: the root node should be a leaf node containing the remaining account
        //
        // first verify the deleted account is gone and the remaining account exists
        let read_account1 = storage_engine
            .get_account(
                &context,
                AddressPath::new(Nibbles::from_nibbles(account_1_nibbles)),
            )
            .unwrap();
        assert_eq!(read_account1, None);

        let read_account2 = storage_engine
            .get_account(
                &context,
                AddressPath::new(Nibbles::from_nibbles(account_2_nibbles)),
            )
            .unwrap();
        assert_eq!(read_account2, Some(account2));

        // check the the root node is a leaf
        let page = storage_engine
            .get_page(&context, context.metadata.root_subtrie_page_id)
            .unwrap();
        let slotted_page = SlottedPage::try_from(page).unwrap();
        let node: Node = slotted_page.get_value(0).unwrap();
        assert!(!node.is_branch());
    }

    #[test]
    fn test_delete_single_child_non_root_branch_on_different_pages() {
        let (storage_engine, mut context) = create_test_engine(300, 256);

        // GIVEN: a non-root branch node with 2 children where both children are on a different pages
        //
        // first we construct a root branch node.
        let mut account_1_nibbles = [0u8; 64];
        account_1_nibbles[0] = 1;

        let mut account_2_nibbles = [0u8; 64];
        account_2_nibbles[0] = 11;

        let account1 = create_test_account(100, 1);
        storage_engine
            .set_account(
                &mut context,
                AddressPath::new(Nibbles::from_nibbles(account_1_nibbles)),
                Some(account1.clone()),
            )
            .unwrap();

        let account2 = create_test_account(101, 2);
        storage_engine
            .set_account(
                &mut context,
                AddressPath::new(Nibbles::from_nibbles(account_2_nibbles)),
                Some(account2.clone()),
            )
            .unwrap();
        assert_eq!(context.metadata.root_subtrie_page_id, 257);

        let page = storage_engine
            .get_page(&context, context.metadata.root_subtrie_page_id)
            .unwrap();
        let slotted_page = SlottedPage::try_from(page).unwrap();
        let mut root_node: Node = slotted_page.get_value(0).unwrap();
        assert!(root_node.is_branch());

        let test_account = create_test_account(424, 234);

        // next we will force add a branch node in the middle of the root node (index 5)

        // page1 will hold our root node and the branch node
        let page1 = storage_engine
            .get_mut_page(&context, context.metadata.root_subtrie_page_id)
            .unwrap();
        let mut slotted_page1 = SlottedPage::try_from(page1).unwrap();

        // page2 will hold our 1st child
        let page2 = storage_engine.allocate_page(&mut context).unwrap();
        let mut slotted_page2 = SlottedPage::try_from(page2).unwrap();

        // page3 will hold our 2nd child
        let page3 = storage_engine.allocate_page(&mut context).unwrap();
        let mut slotted_page3 = SlottedPage::try_from(page3).unwrap();

        // we will force add 2 children to this branch node
        let mut child_1_full_path = [0u8; 64];
        child_1_full_path[0] = 5; // root branch nibble
        child_1_full_path[1] = 0; // inner branch nibble
        child_1_full_path[2] = 10; // leaf prefix
        child_1_full_path[3] = 11; // leaf prefix
        child_1_full_path[4] = 12; // leaf prefix
        let child_1: Node = Node::new_leaf(
            Nibbles::from_nibbles(&child_1_full_path[2..]),
            TrieValue::Account(test_account.clone()),
        );

        let mut child_2_full_path = [0u8; 64];
        child_2_full_path[0] = 5; // root branch nibble
        child_2_full_path[1] = 15; // inner branch nibble
        child_2_full_path[2] = 1; // leaf prefix
        child_2_full_path[3] = 2; // leaf prefix
        child_2_full_path[4] = 3; // leaf prefix
        let child_2: Node = Node::new_leaf(
            Nibbles::from_nibbles(&child_2_full_path[2..]),
            TrieValue::Account(test_account.clone()),
        );

        // child 1 is the root of page2
        slotted_page2.insert_value(child_1).unwrap();
        let child_1_location = Location::from(slotted_page2.page_id());

        // child 2 is the root of page3
        slotted_page3.insert_value(child_2).unwrap();
        let child_2_location = Location::from(slotted_page3.page_id());

        let mut new_branch_node: Node = Node::new_branch(Nibbles::new());
        new_branch_node.set_child(0, Pointer::new(child_1_location, RlpNode::default()));
        new_branch_node.set_child(15, Pointer::new(child_2_location, RlpNode::default()));
        let new_branch_node_index = slotted_page1.insert_value(new_branch_node).unwrap();
        let new_branch_node_location = Location::from(new_branch_node_index as u32);

        root_node.set_child(
            5,
            Pointer::new(new_branch_node_location, RlpNode::default()),
        );
        slotted_page1.set_value(0, root_node).unwrap();

        storage_engine.commit(&context).unwrap();

        // assert we can get the child account we just added:
        let child_1_nibbles = Nibbles::from_nibbles(child_1_full_path);
        let child_2_nibbles = Nibbles::from_nibbles(child_2_full_path);
        let read_account1 = storage_engine
            .get_account(&context, AddressPath::new(child_1_nibbles.clone()))
            .unwrap();
        assert_eq!(read_account1, Some(test_account.clone()));
        let read_account2 = storage_engine
            .get_account(&context, AddressPath::new(child_2_nibbles.clone()))
            .unwrap();
        assert_eq!(read_account2, Some(test_account.clone()));

        // WHEN: child 1 is deleted
        let child_1_path = Nibbles::from_nibbles(child_1_full_path);
        storage_engine
            .set_account(&mut context, AddressPath::new(child_1_path), None)
            .unwrap();

        // THEN: the branch node should be deleted and the root node should go to child 2 leaf at index 5
        let root_node: Node = slotted_page.get_value(0).unwrap();
        assert!(root_node.is_branch());
        let child_2_pointer = root_node.child(5).unwrap();
        assert!(child_2_pointer.location().page_id().is_some());
        assert_eq!(
            child_2_pointer.location().page_id().unwrap(),
            slotted_page3.page_id()
        );

        // check that the prefix for child 2 has changed
        let child_2_node: Node = slotted_page3.get_value(0).unwrap();
        assert!(!child_2_node.is_branch());
        assert_eq!(
            child_2_node.prefix().clone(),
            Nibbles::from_nibbles(&child_2_full_path[1..])
        );

        // test that we can get child 2 and not child 1
        let read_account2 = storage_engine
            .get_account(&context, AddressPath::new(child_2_nibbles))
            .unwrap();
        assert_eq!(read_account2, Some(test_account.clone()));
        let read_account1 = storage_engine
            .get_account(&context, AddressPath::new(child_1_nibbles))
            .unwrap();
        assert_eq!(read_account1, None);
    }

    #[test]
    fn test_delete_single_child_root_branch_on_different_pages() {
        let (storage_engine, mut context) = create_test_engine(300, 256);

        // GIVEN: a root branch node with 2 children where both children are on a different page
        //
        // first we construct our two children on separate pages.
        let test_account = create_test_account(424, 234);

        // page2 will hold our 1st child
        let page2 = storage_engine.allocate_page(&mut context).unwrap();
        let mut slotted_page2 = SlottedPage::try_from(page2).unwrap();

        // page3 will hold our 2nd child
        let page3 = storage_engine.allocate_page(&mut context).unwrap();
        let mut slotted_page3 = SlottedPage::try_from(page3).unwrap();

        // we will force add 2 children to our root node
        let mut child_1_full_path = [0u8; 64];
        child_1_full_path[0] = 0; // root branch nibble
        child_1_full_path[2] = 10; // leaf prefix
        child_1_full_path[3] = 11; // leaf prefix
        child_1_full_path[4] = 12; // leaf prefix
        let child_1: Node = Node::new_leaf(
            Nibbles::from_nibbles(&child_1_full_path[1..]),
            TrieValue::Account(test_account.clone()),
        );

        let mut child_2_full_path = [0u8; 64];
        child_2_full_path[0] = 15; // root branch nibble
        child_2_full_path[2] = 1; // leaf prefix
        child_2_full_path[3] = 2; // leaf prefix
        child_2_full_path[4] = 3; // leaf prefix
        let child_2: Node = Node::new_leaf(
            Nibbles::from_nibbles(&child_2_full_path[1..]),
            TrieValue::Account(test_account.clone()),
        );

        // child 1 is the root of page2
        slotted_page2.insert_value(child_1).unwrap();
        let child_1_location = Location::from(slotted_page2.page_id());

        // child 2 is the root of page3
        slotted_page3.insert_value(child_2).unwrap();
        let child_2_location = Location::from(slotted_page3.page_id());

        // next we create and update our root node
        let mut root_node = Node::new_branch(Nibbles::new());
        root_node.set_child(0, Pointer::new(child_1_location, RlpNode::default()));
        root_node.set_child(15, Pointer::new(child_2_location, RlpNode::default()));
        let root_node_page = storage_engine
            .get_mut_page(&context, context.metadata.root_subtrie_page_id)
            .unwrap();
        let mut slotted_page = SlottedPage::try_from(root_node_page).unwrap();
        let root_index = slotted_page.insert_value(root_node).unwrap();
        assert_eq!(root_index, 0);

        // not necessary but let's commit our changes.
        storage_engine.commit(&context).unwrap();

        // assert we can get the children accounts we just added:
        let child_1_nibbles = Nibbles::from_nibbles(child_1_full_path);
        let child_2_nibbles = Nibbles::from_nibbles(child_2_full_path);
        let read_account1 = storage_engine
            .get_account(&context, AddressPath::new(child_1_nibbles.clone()))
            .unwrap();
        assert_eq!(read_account1, Some(test_account.clone()));
        let read_account2 = storage_engine
            .get_account(&context, AddressPath::new(child_2_nibbles.clone()))
            .unwrap();
        assert_eq!(read_account2, Some(test_account.clone()));

        // WHEN: child 1 is deleted
        storage_engine
            .set_account(
                &mut context,
                AddressPath::new(child_1_nibbles.clone()),
                None,
            )
            .unwrap();

        // THEN: the root branch node should be deleted and the root node should be the leaf of child 2 on the child's page
        let root_node_page = storage_engine
            .get_page(&context, context.metadata.root_subtrie_page_id)
            .unwrap();
        let root_node_slotted = SlottedPage::try_from(root_node_page).unwrap();
        let root_node: Node = root_node_slotted.get_value(0).unwrap();
        assert!(!root_node.is_branch());
        assert_eq!(
            root_node_slotted.page_id(),
            child_2_location.page_id().unwrap()
        );

        // check that the prefix for root node has changed
        assert_eq!(root_node.prefix().clone(), child_2_nibbles);

        // test that we can get child 2 and not child 1
        let read_account2 = storage_engine
            .get_account(&context, AddressPath::new(child_2_nibbles))
            .unwrap();
        assert_eq!(read_account2, Some(test_account.clone()));
        let read_account1 = storage_engine
            .get_account(&context, AddressPath::new(child_1_nibbles))
            .unwrap();
        assert_eq!(read_account1, None);
    }

    fn address_path_for_idx(idx: u64) -> AddressPath {
        let mut nibbles = [0u8; 64];
        let mut val = idx;
        let mut pos = 63;
        while val > 0 {
            nibbles[pos] = (val % 16) as u8;
            val /= 16;
            pos -= 1;
        }
        AddressPath::new(Nibbles::from_nibbles(nibbles))
    }

    proptest! {
        #![proptest_config(ProptestConfig::with_cases(100))]
        #[test]
        fn fuzz_insert_get_accounts(
            accounts in prop::collection::vec(
                (any::<Address>(), any::<Account>()),
                1..20
            )
        ) {
            let (storage_engine, mut context) = create_test_engine(10_000, 256);

            for (address, account) in &accounts {
                storage_engine
                    .set_account(&mut context, AddressPath::for_address(*address), Some(account.clone()))
                    .unwrap();
            }

            for (address, account) in accounts {
                let read_account = storage_engine
                    .get_account(&context, AddressPath::for_address(address))
                    .unwrap();
                assert_eq!(read_account, Some(Account::new(account.nonce, account.balance, EMPTY_ROOT_HASH, account.code_hash)));
            }
        }
    }
}<|MERGE_RESOLUTION|>--- conflicted
+++ resolved
@@ -400,38 +400,6 @@
                 // the child node does not exist, so we need to create a new leaf node with the remaining path.
                 // ensure that the page has enough space (200 bytes) to insert a new leaf node.
                 // TODO: use a more accurate threshold
-<<<<<<< HEAD
-                // Add buffer of 300 bytes when children number go from 8 -> 9 (+296)
-                if slotted_page.num_free_bytes() < 300 + 300 {
-                    self.split_page::<V>(context, slotted_page)?;
-                    return Err(Error::PageSplit);
-                }
-                let new_node1 = Node::new_leaf(remaining_path.clone(), value.clone(), leaf_type);
-
-                let new_node = Node::new_leaf(remaining_path, value, leaf_type);
-
-                eprintln!("=== new_node size: {}", new_node1.size());
-                eprintln!("slotted_page size: {}", slotted_page.num_free_bytes());
-                eprintln!("node size: {}", node.size());
-
-                let rlp_node = new_node.rlp_encode();
-                let location = Location::for_cell(slotted_page.insert_value(new_node)?);
-                node.set_child(child_index, Pointer::new(location, rlp_node.clone()));
-                if !node.is_branch() {
-                    // We are at an AccountLeaf and our storage just changed. Let's update our storage root.
-                    return self.update_account_storage_root(
-                        node,
-                        rlp_node.as_hash().unwrap(),
-                        slotted_page,
-                        page_index,
-                    );
-                }
-
-                eprintln!("slotted_page size: {}", slotted_page.num_free_bytes());
-                eprintln!("node size: {}", node.size());
-                eprintln!("page_index: {}", page_index);
-
-=======
                 if slotted_page.num_free_bytes() < 200 {
                     self.split_page(context, slotted_page)?;
                     return Err(Error::PageSplit);
@@ -440,7 +408,6 @@
                 let rlp_node = new_node.rlp_encode();
                 let location = Location::for_cell(slotted_page.insert_value(new_node)?);
                 node.set_child(child_index, Pointer::new(location, rlp_node));
->>>>>>> 64d31af3
                 let rlp_node_with_child = node.rlp_encode();
                 slotted_page.set_value(page_index, node)?;
                 // TODO: if error is PageIsFull, we should split the page
