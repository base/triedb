--- conflicted
+++ resolved
@@ -462,11 +462,7 @@
                     page_index,
                 );
             }
-<<<<<<< HEAD
-            return self.handle_prefix_mismatch(
-=======
             return self.handle_missing_parent_branch(
->>>>>>> 3afbdd8a
                 context,
                 changes,
                 path_offset,
@@ -616,17 +612,10 @@
 
             slotted_page.delete_value(page_index)?;
 
-<<<<<<< HEAD
-            assert!(
-                changes.len() == 1,
-                "this path should never be reached. \
-                the node has been deleted from the slotted \
-=======
             assert_eq!(
                 changes.len(),
                 1,
                 "the node has been deleted from the slotted \
->>>>>>> 3afbdd8a
                 page and recursively trying to process anymore \
                 changes will result in an error"
             );
@@ -896,18 +885,6 @@
 
                     // in this case, if the change(s) we want to make are deletes, they should be
                     // ignored as the child node already doesn't exist.
-<<<<<<< HEAD
-                    let mut index_of_first_non_delete_change = matching_changes.len();
-                    for (i, (_, value)) in matching_changes.iter().enumerate() {
-                        if value.is_some() {
-                            index_of_first_non_delete_change = i;
-                            break;
-                        }
-                    }
-
-                    let (_, matching_changes_without_leading_deletes) =
-                        matching_changes.split_at(index_of_first_non_delete_change);
-=======
                     let index_of_first_non_delete_change =
                         matching_changes.iter().position(|(_, value)| value.is_some());
 
@@ -917,7 +894,6 @@
                             None => &[],
                         };
 
->>>>>>> 3afbdd8a
                     if matching_changes_without_leading_deletes.is_empty() {
                         continue;
                     }
@@ -1153,6 +1129,10 @@
 
             let mut root_node: Node = page.get_value(0)?;
 
+            if !root_node.has_children() {
+                println!("split with no kids: {:?}", root_node);
+            }
+
             // Find the child with the largest subtrie
             let (largest_child_index, largest_child_pointer) = root_node
                 .enumerate_children()
@@ -1438,7 +1418,7 @@
 fn count_subtrie_nodes(page: &SlottedPage<'_, RW>, root_index: u8) -> Result<u8, Error> {
     let mut count = 1; // Count the root node
     let node: Node = page.get_value(root_index)?;
-    if node.is_account_leaf() {
+    if !node.is_branch() {
         return Ok(count);
     }
 
