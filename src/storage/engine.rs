--- conflicted
+++ resolved
@@ -310,11 +310,7 @@
         }
         Ok(())
     }
-<<<<<<< HEAD
-    
-=======
-
->>>>>>> c7fcebf3
+
     fn set_values_in_page(
         &self,
         context: &mut TransactionContext,
@@ -582,7 +578,7 @@
         let (_, remaining_changes) = changes.split_first().unwrap();
 
         // skip if the value is the same as the current value
-        if &node.value() == value.unwrap() {
+        if &node.value()? == value.unwrap() {
             if remaining_changes.is_empty() {
                 return Ok(PointerChange::None);
             }
@@ -661,13 +657,8 @@
         page_index: u8,
         node: &mut Node,
         common_prefix_length: usize,
-<<<<<<< HEAD
-    ) -> Result<Option<Pointer>, Error> {
+    ) -> Result<PointerChange, Error> {
         let child_pointer = node.direct_child()?;
-=======
-    ) -> Result<PointerChange, Error> {
-        let child_pointer = node.direct_child();
->>>>>>> c7fcebf3
 
         if let Some(child_pointer) = child_pointer {
             let child_pointer_change =
@@ -777,12 +768,7 @@
 
         // Insert the new node and update the parent
         let location = Location::for_cell(slotted_page.insert_value(&new_node)?);
-<<<<<<< HEAD
         node.set_child(0, Pointer::new(location, rlp_node))?;
-        let rlp_node = node.rlp_encode();
-=======
-        node.set_child(0, Pointer::new(location, rlp_node));
->>>>>>> c7fcebf3
         slotted_page.set_value(page_index, node)?;
 
         if remaining_changes.is_empty() {
@@ -992,13 +978,8 @@
         slotted_page: &mut SlottedPageMut<'_>,
         page_index: u8,
         node: &Node,
-<<<<<<< HEAD
-    ) -> Result<Option<Pointer>, Error> {
+    ) -> Result<PointerChange, Error> {
         let children = node.enumerate_children()?;
-=======
-    ) -> Result<PointerChange, Error> {
-        let children = node.enumerate_children();
->>>>>>> c7fcebf3
         if children.is_empty() {
             // Delete empty branch node
             slotted_page.delete_value(page_index)?;
@@ -1194,66 +1175,6 @@
         Ok(())
     }
 
-<<<<<<< HEAD
-    // Helper function to move an entire subtrie from one page to another.
-    fn move_subtrie_nodes(
-        &self,
-        source_page: &mut SlottedPageMut<'_>,
-        root_index: u8,
-        target_page: &mut SlottedPageMut<'_>,
-    ) -> Result<Location, Error> {
-        let node: Node = source_page.get_value(root_index)?;
-        source_page.delete_value(root_index)?;
-
-        let has_children = node.has_children();
-
-        // first insert the node into the new page to secure its location.
-        let new_index = target_page.insert_value(&node)?;
-
-        // if the node has no children, we're done.
-        if !has_children {
-            return Ok(self.node_location(target_page.id(), new_index));
-        }
-
-        // otherwise, we need to move the children of the node.
-        let mut updated_node: Node = target_page.get_value(new_index)?;
-
-        // Process each child that's in the current page
-        let range = if updated_node.is_branch() {
-            0..16
-        } else {
-            // AccountLeaf's only have 1 child
-            0..1
-        };
-
-        for branch_index in range {
-            let child_ptr = if updated_node.is_account_leaf() {
-                updated_node.direct_child()?
-            } else {
-                updated_node.child(branch_index)?
-            };
-            if let Some(child_ptr) = child_ptr {
-                if let Some(child_index) = child_ptr.location().cell_index() {
-                    // Recursively move its children
-                    let new_location =
-                        self.move_subtrie_nodes(source_page, child_index, target_page)?;
-                    // update the pointer in the parent node
-                    updated_node.set_child(
-                        branch_index,
-                        Pointer::new(new_location, child_ptr.rlp().clone()),
-                    )?;
-                }
-            }
-        }
-
-        // update the parent node with the new child pointers.
-        target_page.set_value(new_index, &updated_node)?;
-
-        Ok(self.node_location(target_page.id(), new_index))
-    }
-
-=======
->>>>>>> c7fcebf3
     // Recursively deletes a subtrie from the page, orphaning any pages that become fully
     // unreferenced as a result.
     fn delete_subtrie(
@@ -1505,9 +1426,9 @@
 
     for branch_index in range {
         let child_ptr = if updated_node.is_account_leaf() {
-            updated_node.direct_child()
+            updated_node.direct_child()?
         } else {
-            updated_node.child(branch_index)
+            updated_node.child(branch_index)?
         };
         if let Some(child_ptr) = child_ptr {
             if let Some(child_index) = child_ptr.location().cell_index() {
@@ -1515,7 +1436,7 @@
                 let new_location = move_subtrie_nodes(source_page, child_index, target_page)?;
                 // update the pointer in the parent node
                 updated_node
-                    .set_child(branch_index, Pointer::new(new_location, child_ptr.rlp().clone()));
+                    .set_child(branch_index, Pointer::new(new_location, child_ptr.rlp().clone()))?;
             }
         }
     }
