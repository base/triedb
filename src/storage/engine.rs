use crate::{
    account::Account,
    database::TransactionContext,
    location::Location,
    node::{Node, TrieValue},
    page::{
        OrphanPageManager, Page, PageError, PageId, PageManager, RootPage, SlottedPage,
        CELL_POINTER_SIZE, PAGE_DATA_SIZE, RO, RW,
    },
    path::{AddressPath, StoragePath},
    pointer::Pointer,
    snapshot::SnapshotId,
};

use alloy_primitives::StorageValue;
use alloy_trie::{Nibbles, EMPTY_ROOT_HASH};
use std::{
    cmp::max,
    fmt::Debug,
    sync::{Arc, RwLock},
};

use super::value::Value;

/// The [StorageEngine] is responsible for managing the storage of data in the database.
/// It handles reading and writing account and storage values, as well as managing the lifecycle of
/// pages.
///
/// The storage engine uses a [PageManager] (`P`) to interact with the underlying storage medium,
/// which could be memory-mapped files, in-memory storage, or other implementations.
///
/// All operations are thread-safe through the use of a read-write lock around the inner state.
#[derive(Debug)]
pub struct StorageEngine<P: PageManager> {
    inner: Arc<RwLock<Inner<P>>>,
}

#[derive(Debug)]
struct Inner<P: PageManager> {
    page_manager: P,
    orphan_manager: OrphanPageManager,
    status: Status,
}

#[derive(Debug)]
enum Status {
    Open,
    Closed,
}

impl<P: PageManager> StorageEngine<P> {
    /// Creates a new [StorageEngine] with the given [PageManager] and [OrphanPageManager].
    pub fn new(page_manager: P, orphan_manager: OrphanPageManager) -> Self {
        Self {
            inner: Arc::new(RwLock::new(Inner {
                page_manager,
                orphan_manager,
                status: Status::Open,
            })),
        }
    }

    /// Unlocks any orphaned pages as of the given [SnapshotId] for reuse.
    pub(crate) fn unlock(&self, snapshot_id: SnapshotId) {
        let mut inner = self.inner.write().unwrap();

        if inner.is_closed() {
            return;
        }

        inner.orphan_manager.unlock(snapshot_id);
    }

    /// Allocates a new page from the underlying page manager.
    /// If there is an orphaned page available as of the given [SnapshotId],
    /// it is used to allocate a new page instead.
    fn allocate_page<'p>(&self, context: &mut TransactionContext) -> Result<Page<'p, RW>, Error> {
        let mut inner = self.inner.write().unwrap();

        if inner.is_closed() {
            return Err(Error::EngineClosed);
        }

        inner.allocate_page(context)
    }

    /// Retrieves a mutable clone of a [Page] from the underlying [PageManager].
    /// The original page is marked as orphaned and a new page is allocated, potentially from an
    /// orphaned page.
    fn get_mut_clone<'p>(
        &self,
        context: &mut TransactionContext,
        page_id: PageId,
    ) -> Result<Page<'p, RW>, Error> {
        let mut inner = self.inner.write().unwrap();

        if inner.is_closed() {
            return Err(Error::EngineClosed);
        }

        let original_page = inner.get_page_mut(context, page_id)?;

        // if the page already has the correct snapshot id, return it without cloning.
        if original_page.snapshot_id() == context.metadata.snapshot_id {
            return Ok(original_page);
        }

        let mut new_page = inner.allocate_page(context)?;

        inner.orphan_manager.add_orphaned_page_id(context.metadata.snapshot_id, page_id);
        new_page.contents_mut().copy_from_slice(original_page.contents());
        Ok(new_page)
    }

    /// Retrieves a read-only [Page] from the underlying [PageManager].
    fn get_page<'p>(
        &self,
        context: &TransactionContext,
        page_id: PageId,
    ) -> Result<Page<'p, RO>, Error> {
        let inner = self.inner.read().unwrap();

        if inner.is_closed() {
            return Err(Error::EngineClosed);
        }

        inner.get_page(context, page_id)
    }

    /// Retrieves a mutable [Page] from the underlying [PageManager].
    #[cfg(test)]
    fn get_mut_page<'p>(
        &self,
        context: &TransactionContext,
        page_id: PageId,
    ) -> Result<Page<'p, RW>, Error> {
        let mut inner = self.inner.write().unwrap();

        if inner.is_closed() {
            return Err(Error::EngineClosed);
        }

        inner.get_page_mut(context, page_id)
    }

    /// Retrieves an [Account] from the storage engine, identified by the given [AddressPath].
    /// Returns [None] if the path is not found.
    pub fn get_account(
        &self,
        context: &TransactionContext,
        address_path: AddressPath,
    ) -> Result<Option<Account>, Error> {
        if context.metadata.root_subtrie_page_id == 0 {
            return Ok(None);
        }

        let page = self.get_page(context, context.metadata.root_subtrie_page_id)?;
        let slotted_page = SlottedPage::try_from(page)?;

        match self.get_value_from_page(context, address_path.into(), slotted_page, 0)? {
            Some(TrieValue::Account(account)) => Ok(Some(account)),
            _ => Ok(None),
        }
    }

    /// Retrieves a [StorageValue] from the storage engine, identified by the given [StoragePath].
    /// Returns [None] if the path is not found.
    pub fn get_storage(
        &self,
        context: &TransactionContext,
        storage_path: StoragePath,
    ) -> Result<Option<StorageValue>, Error> {
        if context.metadata.root_subtrie_page_id == 0 {
            return Ok(None);
        }

        let page = self.get_page(context, context.metadata.root_subtrie_page_id)?;
        let slotted_page = SlottedPage::try_from(page)?;

        match self.get_value_from_page(context, storage_path.full_path(), slotted_page, 0)? {
            Some(TrieValue::Storage(storage_value)) => Ok(Some(storage_value)),
            _ => Ok(None),
        }
    }

    /// Retrieves a [TrieValue] from the given page or any of its descendants.
    /// Returns [None] if the path is not found.
    fn get_value_from_page(
        &self,
        context: &TransactionContext,
        path: Nibbles,
        slotted_page: SlottedPage<'_, RO>,
        page_index: u8,
    ) -> Result<Option<TrieValue>, Error> {
        let node: Node = slotted_page.get_value(page_index)?;

        let common_prefix_length = path.common_prefix_length(node.prefix());
        if common_prefix_length < node.prefix().len() {
            return Ok(None);
        }

        let remaining_path = path.slice(common_prefix_length..);
        if remaining_path.is_empty() {
            return Ok(Some(node.value()));
        }

        let child_pointer =
            if !node.is_branch() { node.direct_child() } else { node.child(remaining_path[0]) };

        let remaining_path = if !node.is_branch() {
            // if we are at an AccountLeaf, we need a "free hop" to the storage trie
            // so the remaining_path needs to contain the current nibble.
            path.slice(common_prefix_length..)
        } else {
            path.slice(common_prefix_length + 1..)
        };

        match child_pointer {
            Some(child_pointer) => {
                let child_location = child_pointer.location();
                if child_location.cell_index().is_some() {
                    self.get_value_from_page(
                        context,
                        remaining_path,
                        slotted_page,
                        child_location.cell_index().unwrap(),
                    )
                } else {
                    let child_page_id = child_location.page_id().unwrap();
                    let child_page = self.get_page(context, child_page_id)?;
                    let child_slotted_page = SlottedPage::try_from(child_page)?;
                    self.get_value_from_page(context, remaining_path, child_slotted_page, 0)
                }
            }
            None => Ok(None),
        }
    }

    pub fn set_values(
        &self,
        context: &mut TransactionContext,
        mut changes: &mut [(Nibbles, Option<TrieValue>)],
    ) -> Result<(), Error> {
        changes.sort_by(|a, b| a.0.cmp(&b.0));
        if context.metadata.root_subtrie_page_id == 0 {
            // Handle empty trie case, inserting the first new value before traversing the trie.
            let page = self.allocate_page(context)?;
            let mut slotted_page = SlottedPage::try_from(page)?;
            let ((path, value), remaining_changes) = changes.split_first_mut().unwrap();
            let value = value.as_ref().expect("unable to delete from empty trie");
            let root_pointer = self.handle_empty_trie(context, path, value, &mut slotted_page)?;
            context.metadata.root_subtrie_page_id = root_pointer.location().page_id().unwrap();
            context.metadata.state_root = root_pointer.rlp().as_hash().unwrap();
            if remaining_changes.is_empty() {
                return Ok(());
            }
            changes = remaining_changes;
        }
        let pointer =
            self.set_values_in_page(context, changes, 0, context.metadata.root_subtrie_page_id)?;
        match pointer {
            Some(pointer) => {
                context.metadata.root_subtrie_page_id = pointer.location().page_id().unwrap();
                context.metadata.state_root = pointer.rlp().as_hash().unwrap();
            }
            None => {
                context.metadata.root_subtrie_page_id = 0;
                context.metadata.state_root = EMPTY_ROOT_HASH;
            }
        }
        Ok(())
    }
    fn set_values_in_page(
        &self,
        context: &mut TransactionContext,
        changes: &[(Nibbles, Option<TrieValue>)],
        path_offset: u8,
        page_id: PageId,
    ) -> Result<Option<Pointer>, Error> {
        let page = self.get_mut_clone(context, page_id)?;
        let mut new_slotted_page = SlottedPage::try_from(page)?;
        let mut split_count = 0;

        loop {
            let result = self.set_values_in_cloned_page(
                context,
                changes,
                path_offset,
                &mut new_slotted_page,
                0,
            );

            match result {
                // This case means the root node was deleted so orphan this page.
                // TODO: this page could actually be reallocated in the same transaction,
                // but this would require adding the page_id to a pending buffer. It would
                // still be orphaned if unused by the end of the transaction.
                Ok(None) => {
                    self.inner
                        .write()
                        .unwrap()
                        .orphan_manager
                        .add_orphaned_page_id(context.metadata.snapshot_id, page_id);
                    return Ok(None);
                }
                Ok(pointer) => return Ok(pointer),
                // In the case of a page split, re-attempt the operation from scratch. This ensures
                // that a page will be consistently evaluated, and not modified in
                // the middle of an operation, which could result in inconsistent
                // cell pointers.
                Err(Error::PageSplit) => {
                    context.transaction_metrics.inc_pages_split();
                    split_count += 1;
                    // FIXME: this is a temporary limit to prevent infinite loops.
                    if split_count > 20 {
                        panic!("Page split limit reached!");
                    }
                }
                Err(Error::PageError(PageError::PageIsFull)) => {
                    panic!("Page is full!");
                }
                Err(e) => return Err(e),
            }
        }
    }

    /// Applies a set of changes to a cloned page in the trie.
    ///
    /// This method is the core of the trie modification logic. It handles:
    /// - Creating new nodes when the trie is empty
    /// - Updating existing nodes with new values
    /// - Creating branch nodes when paths diverge
    /// - Deleting nodes and cleaning up the trie structure
    /// - Merging nodes when a branch has only one child
    ///
    /// # Parameters
    /// - `context`: Transaction context for the operation
    /// - `changes`: List of key-value pairs to apply (None value means delete)
    /// - `path_offset`: Current offset into the path being processed. All `changes` must have the
    ///   same prefix up to this point.
    /// - `slotted_page`: The page being modified
    /// - `page_index`: Index of the current node in the page
    ///
    /// # Returns
    /// - `Ok(Some(Pointer))`: Pointer to the modified node
    /// - `Ok(None)`: Node was deleted
    /// - `Err(Error)`: Operation failed, possibly due to page split
    fn set_values_in_cloned_page(
        &self,
        context: &mut TransactionContext,
        changes: &[(Nibbles, Option<TrieValue>)],
        path_offset: u8,
        slotted_page: &mut SlottedPage<'_, RW>,
        page_index: u8,
    ) -> Result<Option<Pointer>, Error> {
        let mut node = slotted_page.get_value::<Node>(page_index)?;

        if changes.is_empty() {
            // no changes to make. just return a pointer to ourself.
            let rlp_node = node.rlp_encode();
            return Ok(Some(Pointer::new(
                self.node_location(slotted_page.page_id(), page_index),
                rlp_node,
            )));
        }

        // Find the shortest common prefix between the node path and the changes
        let shortest_common_prefix_idx =
            self.find_shortest_common_prefix(changes, path_offset, &node);

        let first_change = &changes[shortest_common_prefix_idx];
        let path = first_change.0.slice(path_offset as usize..);
        let value = first_change.1.as_ref();
        let common_prefix_length = path.common_prefix_length(node.prefix());
        let common_prefix = path.slice(0..common_prefix_length);

        // Case 1: The path does not match the node prefix, create a new branch node as the parent
        // of the current node
        if common_prefix_length < node.prefix().len() {
            return self.handle_prefix_mismatch(
                context,
                changes,
                path_offset,
                slotted_page,
                page_index,
                &mut node,
                common_prefix,
                common_prefix_length,
            );
        }

        // Case 2: The path matches the node prefix exactly, update or delete the value
        if common_prefix_length == path.len() {
            return self.handle_exact_prefix_match(
                context,
                changes,
                path_offset,
                slotted_page,
                page_index,
                &mut node,
                path,
                value,
                shortest_common_prefix_idx,
            );
        }

        // Case 3: Handle leaf node with child pointer (e.g., AccountLeaf with storage)
        if !node.is_branch() {
            return self.handle_leaf_node_traversal(
                context,
                changes,
                path_offset,
                slotted_page,
                page_index,
                &mut node,
                common_prefix_length,
            );
        }

        // Case 4: Handle branch node traversal
        assert!(node.is_branch(), "node must be a branch at this point");
        self.handle_branch_node_traversal(
            context,
            changes,
            path_offset,
            slotted_page,
            page_index,
            &mut node,
            common_prefix_length,
        )
    }

    /// Handles the case when the trie is empty and we need to insert the first node
    fn handle_empty_trie(
        &self,
        _context: &mut TransactionContext,
        path: &Nibbles,
        value: &TrieValue,
        slotted_page: &mut SlottedPage<'_, RW>,
    ) -> Result<Pointer, Error> {
        let new_node = Node::new_leaf(path.clone(), value);
        let rlp_node = new_node.rlp_encode();

        let index = slotted_page.insert_value(&new_node)?;
        assert_eq!(index, 0, "root node must be at index 0");

        Ok(Pointer::new(Location::for_page(slotted_page.page_id()), rlp_node))
    }

    /// Finds the index of the change with the shortest common prefix shared with the node
    fn find_shortest_common_prefix(
        &self,
        changes: &[(Nibbles, Option<TrieValue>)],
        path_offset: u8,
        node: &Node,
    ) -> usize {
        let mut shortest_common_prefix_length = usize::MAX;
        let mut shortest_common_prefix_idx = 0;

        for (idx, (path, _)) in changes.iter().enumerate() {
            let path = path.slice(path_offset as usize..);
            let common_prefix_length = path.common_prefix_length(node.prefix());
            if common_prefix_length < shortest_common_prefix_length {
                shortest_common_prefix_length = common_prefix_length;
                shortest_common_prefix_idx = idx;
            }
        }

        shortest_common_prefix_idx
    }

    /// Handles the case when the path does not match the node prefix
    fn handle_prefix_mismatch(
        &self,
        context: &mut TransactionContext,
        changes: &[(Nibbles, Option<TrieValue>)],
        path_offset: u8,
        slotted_page: &mut SlottedPage<'_, RW>,
        page_index: u8,
        node: &mut Node,
        common_prefix: Nibbles,
        common_prefix_length: usize,
    ) -> Result<Option<Pointer>, Error> {
        if changes.is_empty() {
            // no changes to make. just return a pointer to ourself.
            // this can be the case for example if all of our changes are deletes
            // for values that do not exist.
            let rlp_node = node.rlp_encode();
            return Ok(Some(Pointer::new(
                self.node_location(slotted_page.page_id(), page_index),
                rlp_node,
            )));
        }

        let (_, value) = changes.first().unwrap();
        if value.is_none() {
            // attempting to delete a value that doesn't exist. just skip it.
            let (_, changes) = changes.split_first().unwrap();
            return self.set_values_in_cloned_page(
                context,
                changes,
                path_offset,
                slotted_page,
                page_index,
            );
        }

        // Ensure page has enough space for a new branch and leaf node
        // TODO: use a more accurate threshold
        if slotted_page.num_free_bytes() < 1000 {
            self.split_page(context, slotted_page)?;
            return Err(Error::PageSplit);
        }

        // Create a new branch node with the common prefix
        let mut new_parent_branch = Node::new_branch(common_prefix);

        // Update the prefix of the existing node and insert it into the page
        let node_branch_index = node.prefix()[common_prefix_length];
        node.set_prefix(node.prefix().slice(common_prefix_length + 1..));
        let rlp_node = node.rlp_encode();
        let location = Location::for_cell(slotted_page.insert_value(node)?);
        new_parent_branch.set_child(node_branch_index, Pointer::new(location, rlp_node));

        // Set the new branch as the current node
        slotted_page.set_value(page_index, &new_parent_branch)?;

        // Insert the changes into the new branch via recursion
        self.set_values_in_cloned_page(context, changes, path_offset, slotted_page, page_index)
    }

    /// Handles the case when the path matches the node prefix exactly
    fn handle_exact_prefix_match(
        &self,
        context: &mut TransactionContext,
        changes: &[(Nibbles, Option<TrieValue>)],
        path_offset: u8,
        slotted_page: &mut SlottedPage<'_, RW>,
        page_index: u8,
        node: &mut Node,
        path: Nibbles,
        value: Option<&TrieValue>,
        shortest_common_prefix_idx: usize,
    ) -> Result<Option<Pointer>, Error> {
        if value.is_none() {
            // Delete the node
            if node.has_children() {
                // Delete the entire subtrie (e.g., for an AccountLeaf, delete all storage)
                self.delete_subtrie(context, slotted_page, page_index)?;
            }

            slotted_page.delete_value(page_index)?;

            if changes.len() == 1 {
                return Ok(None);
            }

            // Recurse with remaining changes
            return self.set_values_in_cloned_page(
                context,
                &changes[1..],
                path_offset,
                slotted_page,
                page_index,
            );
        }

        // Update the node with the new value
        let mut new_node = Node::new_leaf(path, value.unwrap());
        if node.has_children() {
            if let Some(child_pointer) = node.direct_child() {
                new_node.set_child(0, child_pointer.clone());
            }
        }
        let rlp_node = new_node.rlp_encode();
        slotted_page.set_value(page_index, &new_node)?;

        // Handle remaining changes
        assert_eq!(shortest_common_prefix_idx, 0, "the leftmost change must have the matching prefix, as all other matching changes must be storage descendants of this account");
        let (_, remaining_changes) = changes.split_first().unwrap();

        if remaining_changes.is_empty() {
            Ok(Some(Pointer::new(self.node_location(slotted_page.page_id(), page_index), rlp_node)))
        } else {
            // Recurse with changes to the right
            self.set_values_in_cloned_page(
                context,
                remaining_changes,
                path_offset,
                slotted_page,
                page_index,
            )
        }
    }

    /// Handles traversal through an account leaf node with a child pointer
    fn handle_leaf_node_traversal(
        &self,
        context: &mut TransactionContext,
        changes: &[(Nibbles, Option<TrieValue>)],
        path_offset: u8,
        slotted_page: &mut SlottedPage<'_, RW>,
        page_index: u8,
        node: &mut Node,
        common_prefix_length: usize,
    ) -> Result<Option<Pointer>, Error> {
        let child_pointer = node.direct_child();

        if let Some(child_pointer) = child_pointer {
            if let Some(child_cell_index) = child_pointer.location().cell_index() {
                // Handle local child node (on same page)
                let new_child_pointer = self.set_values_in_cloned_page(
                    context,
                    changes,
                    path_offset + common_prefix_length as u8,
                    slotted_page,
                    child_cell_index,
                )?;

                self.update_node_child(node, slotted_page, page_index, new_child_pointer, 0)?;

                let rlp_node = node.rlp_encode();
                Ok(Some(Pointer::new(
                    self.node_location(slotted_page.page_id(), page_index),
                    rlp_node,
                )))
            } else {
                // Handle remote child node (on different page)
                let child_page_id = child_pointer.location().page_id().unwrap();
                let new_child_pointer = self.set_values_in_page(
                    context,
                    changes,
                    path_offset + common_prefix_length as u8,
                    child_page_id,
                )?;

                self.update_node_child(node, slotted_page, page_index, new_child_pointer, 0)?;

                let rlp_node = node.rlp_encode();
                Ok(Some(Pointer::new(
                    self.node_location(slotted_page.page_id(), page_index),
                    rlp_node,
                )))
            }
        } else {
            // The account has no storage trie yet, create a new leaf node for the first slot
            self.create_first_storage_node(
                context,
                changes,
                path_offset,
                slotted_page,
                page_index,
                node,
                common_prefix_length,
            )
        }
    }

    /// Creates the first storage node for an account
    fn create_first_storage_node(
        &self,
        context: &mut TransactionContext,
        changes: &[(Nibbles, Option<TrieValue>)],
        path_offset: u8,
        slotted_page: &mut SlottedPage<'_, RW>,
        page_index: u8,
        node: &mut Node,
        common_prefix_length: usize,
    ) -> Result<Option<Pointer>, Error> {
        if changes.is_empty() {
            // there are no changes to make. just return a pointer to our current node.
            let rlp_node = node.rlp_encode();
            return Ok(Some(Pointer::new(
                self.node_location(slotted_page.page_id(), page_index),
                rlp_node,
            )));
        }

        // the account has no storage trie yet, so we need to create a new leaf node for the first
        // slot Get the first change and create a new leaf node
        let ((path, value), changes) = changes.split_first().unwrap();
        if value.is_none() {
            // this is a delete on a storage value that doesn't exist. skip it.
            return self.set_values_in_cloned_page(
                context,
                changes,
                path_offset,
                slotted_page,
                page_index,
            );
        }

        let node_size_incr = node.size_incr_with_new_child();
        let remaining_path = path.slice(path_offset as usize + common_prefix_length..);
        let new_node = Node::new_leaf(remaining_path, value.as_ref().unwrap());

        // if the page doesn't have enough space to
        // 1. insert the new leaf node
        // 2. and the node (branch) size increase
        // 3. and add new cell pointer for the new leaf node (3 bytes)
        // when adding the new child, split the page.
        if slotted_page.num_free_bytes() < node_size_incr + new_node.size() + CELL_POINTER_SIZE {
            self.split_page(context, slotted_page)?;
            return Err(Error::PageSplit);
        }

        let rlp_node = new_node.rlp_encode();

        // Insert the new node and update the parent
        let location = Location::for_cell(slotted_page.insert_value(&new_node)?);
        node.set_child(0, Pointer::new(location, rlp_node));
        let rlp_node = node.rlp_encode();
        slotted_page.set_value(page_index, node)?;

        if changes.is_empty() {
            return Ok(Some(Pointer::new(
                self.node_location(slotted_page.page_id(), page_index),
                rlp_node,
            )));
        }

        // Recurse with the remaining changes
        self.set_values_in_cloned_page(context, changes, path_offset, slotted_page, page_index)
    }

    /// Updates a node's child pointer, handling both setting and removal
    fn update_node_child(
        &self,
        node: &mut Node,
        slotted_page: &mut SlottedPage<'_, RW>,
        page_index: u8,
        new_child_pointer: Option<Pointer>,
        child_index: u8,
    ) -> Result<(), Error> {
        if let Some(new_child_pointer) = new_child_pointer {
            node.set_child(child_index, new_child_pointer);
        } else {
            node.remove_child(child_index);
        }

        slotted_page.set_value(page_index, node)?;
        Ok(())
    }

    /// Handles traversal through a branch node
    fn handle_branch_node_traversal(
        &self,
        context: &mut TransactionContext,
        changes: &[(Nibbles, Option<TrieValue>)],
        path_offset: u8,
        slotted_page: &mut SlottedPage<'_, RW>,
        page_index: u8,
        node: &mut Node,
        common_prefix_length: usize,
    ) -> Result<Option<Pointer>, Error> {
        // Partition changes by child index
        let mut remaining_changes = changes;

        for child_index in 0..16 {
            let matching_changes;
            (matching_changes, remaining_changes) =
                remaining_changes.split_at(remaining_changes.partition_point(|(path, _)| {
                    path[path_offset as usize + common_prefix_length] == child_index
                }));

            if matching_changes.is_empty() {
                continue;
            }

            // Get the child pointer for this index
            let child_pointer = node.child(child_index);

            match child_pointer {
                Some(child_pointer) => {
                    // Child exists, traverse it
                    let child_location = child_pointer.location();
                    if let Some(child_cell_index) = child_location.cell_index() {
                        // Local child node
                        let new_child_pointer = self.set_values_in_cloned_page(
                            context,
                            matching_changes,
                            path_offset + common_prefix_length as u8 + 1,
                            slotted_page,
                            child_cell_index,
                        )?;

                        self.update_node_child(
                            node,
                            slotted_page,
                            page_index,
                            new_child_pointer,
                            child_index,
                        )?;
                    } else {
                        // Remote child node
                        let child_page_id = child_location.page_id().unwrap();
                        let new_child_pointer = self.set_values_in_page(
                            context,
                            matching_changes,
                            path_offset + common_prefix_length as u8 + 1,
                            child_page_id,
                        )?;

                        self.update_node_child(
                            node,
                            slotted_page,
                            page_index,
                            new_child_pointer,
                            child_index,
                        )?;
                    }
                }
                None => {
                    // the child node does not exist, so we need to create a new leaf node with the
                    // remaining path.
                    let ((path, value), matching_changes) = matching_changes.split_first().unwrap();
                    let remaining_path: Nibbles =
                        path.slice(path_offset as usize + common_prefix_length + 1..);

                    if value.is_none() {
                        // attempting to delete a value that does not exist. just skip it.
                        return self.set_values_in_cloned_page(
                            context,
                            matching_changes,
                            path_offset,
                            slotted_page,
                            page_index,
                        );
                    }
                    let value = value.as_ref().unwrap();

                    // ensure that the page has enough space to insert a new leaf node.
                    let node_size_incr = node.size_incr_with_new_child();
                    let new_node = Node::new_leaf(remaining_path, value);

                    // if the page doesn't have enough space to
                    // 1. insert the new leaf node
                    // 2. and the node (branch) size increase
                    // 3. and add new cell pointer for the new leaf node (3 bytes)
                    // when adding the new child, split the page.
                    // FIXME: is it safe to split the page here if we've already modified the page?
                    if slotted_page.num_free_bytes()
                        < node_size_incr + new_node.size() + CELL_POINTER_SIZE
                    {
                        self.split_page(context, slotted_page)?;
                        return Err(Error::PageSplit);
                    }

                    let rlp_node = new_node.rlp_encode();
                    let location = Location::for_cell(slotted_page.insert_value(&new_node)?);
                    node.set_child(child_index, Pointer::new(location, rlp_node));
                    slotted_page.set_value(page_index, node)?;

                    // If there are more matching changes, recurse
                    if !matching_changes.is_empty() {
                        let new_child_pointer = self.set_values_in_cloned_page(
                            context,
                            matching_changes,
                            path_offset + common_prefix_length as u8 + 1,
                            slotted_page,
                            location.cell_index().unwrap(),
                        )?;

                        self.update_node_child(
                            node,
                            slotted_page,
                            page_index,
                            new_child_pointer,
                            child_index,
                        )?;
                    }
                }
            }
        }

        // Check if the branch node should be deleted or merged
        self.handle_branch_node_cleanup(context, slotted_page, page_index, node)
    }

    /// Handles cleanup of branch nodes (deletion or merging)
    fn handle_branch_node_cleanup(
        &self,
        context: &mut TransactionContext,
        slotted_page: &mut SlottedPage<'_, RW>,
        page_index: u8,
        node: &Node,
    ) -> Result<Option<Pointer>, Error> {
        let children = node.enumerate_children();
        if children.is_empty() {
            // Delete empty branch node
            slotted_page.delete_value(page_index)?;
            Ok(None)
        } else if children.len() == 1 {
            // Merge branch with its only child
            let (idx, ptr) = children[0];
            return self.merge_branch_with_only_child(
                context,
                slotted_page,
                page_index,
                node,
                idx,
                ptr,
            );
        } else {
            // Normal branch node with multiple children
            let rlp_node = node.rlp_encode();
            return Ok(Some(Pointer::new(
                self.node_location(slotted_page.page_id(), page_index),
                rlp_node,
            )));
        }
    }

    /// Merges a branch node with its only child
    fn merge_branch_with_only_child(
        &self,
        context: &mut TransactionContext,
        slotted_page: &mut SlottedPage<'_, RW>,
        page_index: u8,
        node: &Node,
        only_child_index: u8,
        only_child_node_pointer: &Pointer,
    ) -> Result<Option<Pointer>, Error> {
        // Get the child node
        let (mut only_child_node, child_slotted_page) =
            if let Some(cell_index) = only_child_node_pointer.location().cell_index() {
                // Child is on the same page
                (slotted_page.get_value::<Node>(cell_index)?, None)
            } else {
                // Child is on another page
                let child_page = self.get_mut_clone(
                    context,
                    only_child_node_pointer.location().page_id().expect("page_id should exist"),
                )?;
                let child_slotted_page = SlottedPage::try_from(child_page)?;
                (child_slotted_page.get_value(0)?, Some(child_slotted_page))
            };

        // Create the new merged prefix
        let mut new_nibbles = node.prefix().clone();
        new_nibbles.push(only_child_index);
        new_nibbles = new_nibbles.join(only_child_node.prefix());
        only_child_node.set_prefix(new_nibbles);

        // Get the RLP node for the merged child
        let rlp_node = only_child_node.rlp_encode();

        let child_is_in_same_page = child_slotted_page.is_none();

        if child_is_in_same_page {
            // Child is on the same page
            self.merge_with_child_on_same_page(
                slotted_page,
                page_index,
                only_child_node,
                only_child_node_pointer,
                rlp_node,
            )
        } else {
            // Child is on another page
            self.merge_with_child_on_different_page(
                context,
                slotted_page,
                page_index,
                only_child_node,
                child_slotted_page.unwrap(),
                rlp_node,
            )
        }
    }

    /// Handles merging a branch with a child on the same page
    fn merge_with_child_on_same_page(
        &self,
        slotted_page: &mut SlottedPage<'_, RW>,
        page_index: u8,
        only_child_node: Node,
        only_child_node_pointer: &Pointer,
        rlp_node: alloy_trie::nodes::RlpNode,
    ) -> Result<Option<Pointer>, Error> {
        let child_cell_index =
            only_child_node_pointer.location().cell_index().expect("cell index should exist");

        // Delete both nodes and insert the merged one
        slotted_page.delete_value(child_cell_index)?;
        slotted_page.delete_value(page_index)?;

        let only_child_node_index = slotted_page.insert_value(&only_child_node)?;

        // If we are the root of the page, we must insert at index 0
        if page_index == 0 {
            assert_eq!(only_child_node_index, page_index);
        }

        Ok(Some(Pointer::new(
            self.node_location(slotted_page.page_id(), only_child_node_index),
            rlp_node,
        )))
    }

    // Handles merging a branch with a child on a different page
    fn merge_with_child_on_different_page(
        &self,
        context: &mut TransactionContext,
        slotted_page: &mut SlottedPage<'_, RW>,
        page_index: u8,
        only_child_node: Node,
        mut child_slotted_page: SlottedPage<'_, RW>,
        rlp_node: alloy_trie::nodes::RlpNode,
    ) -> Result<Option<Pointer>, Error> {
        let branch_page_id = slotted_page.page_id();

        // Ensure the child page has enough space
        if child_slotted_page.num_free_bytes() < 200 {
            self.split_page(context, &mut child_slotted_page)?;
            // Not returning Error::PageSplit because we're splitting the child page
        }

        // Delete ourselves and update the child
        slotted_page.delete_value(page_index)?;
        child_slotted_page.set_value(0, &only_child_node)?;

        // If we're the root node, orphan our page
        if page_index == 0 {
            self.inner
                .write()
                .unwrap()
                .orphan_manager
                .add_orphaned_page_id(context.metadata.snapshot_id, branch_page_id);
        }

        Ok(Some(Pointer::new(self.node_location(child_slotted_page.page_id(), 0), rlp_node)))
    }

    fn node_location(&self, page_id: PageId, page_index: u8) -> Location {
        if page_index == 0 {
            Location::for_page(page_id)
        } else {
            Location::for_cell(page_index)
        }
    }

    // Split the page into two, moving the largest immediate subtrie of the root node to a new child
    // page.
    fn split_page(
        &self,
        context: &mut TransactionContext,
        page: &mut SlottedPage<'_, RW>,
    ) -> Result<(), Error> {
        while page.num_free_bytes() < PAGE_DATA_SIZE / 4_usize {
            let child_page = self.allocate_page(context)?;
            let mut child_slotted_page = SlottedPage::try_from(child_page)?;

            let mut root_node: Node = page.get_value(0)?;

            // Find the child with the largest subtrie
            let (largest_child_index, largest_child_pointer) = root_node
                .enumerate_children()
                .into_iter()
                .max_by_key(|(_, ptr)| {
                    // If pointer points to a cell in current page, count nodes in that subtrie
                    if let Some(cell_index) = ptr.location().cell_index() {
                        count_subtrie_nodes(page, cell_index).unwrap_or(0)
                    } else {
                        // If pointer points to another page, count as 0
                        0
                    }
                })
                .ok_or(Error::PageError(PageError::PageIsFull))?;

            // Move the subtrie to the new page
            if let Some(cell_index) = largest_child_pointer.location().cell_index() {
                // Move all child nodes that are in the current page
                let location =
                    self.move_subtrie_nodes(page, cell_index, &mut child_slotted_page)?;
                assert!(location.page_id().is_some(), "expected subtrie to be moved to a new page");

                // Update the pointer in the root node to point to the new page
                root_node.set_child(
                    largest_child_index,
                    Pointer::new(
                        Location::for_page(child_slotted_page.page_id()),
                        largest_child_pointer.rlp().clone(),
                    ),
                );
                page.set_value(0, &root_node)?;
            }
        }

        Ok(())
    }

    // Helper function to move an entire subtrie from one page to another.
    fn move_subtrie_nodes(
        &self,
        source_page: &mut SlottedPage<'_, RW>,
        root_index: u8,
        target_page: &mut SlottedPage<'_, RW>,
    ) -> Result<Location, Error> {
        let node: Node = source_page.get_value(root_index)?;
        source_page.delete_value(root_index)?;

        let has_children = node.has_children();

        // first insert the node into the new page to secure its location.
        let new_index = target_page.insert_value(&node)?;

        // if the node has no children, we're done.
        if !has_children {
            return Ok(self.node_location(target_page.page_id(), new_index));
        }

        // otherwise, we need to move the children of the node.
        let mut updated_node: Node = target_page.get_value(new_index)?;

        // Process each child that's in the current page
        let range = if updated_node.is_branch() {
            0..16
        } else {
            // AccountLeaf's only have 1 child
            0..1
        };

        for branch_index in range {
            let child_ptr = if !updated_node.is_branch() {
                updated_node.direct_child()
            } else {
                updated_node.child(branch_index)
            };
            if let Some(child_ptr) = child_ptr {
                if let Some(child_index) = child_ptr.location().cell_index() {
                    // Recursively move its children
                    let new_location =
                        self.move_subtrie_nodes(source_page, child_index, target_page)?;
                    // update the pointer in the parent node
                    updated_node.set_child(
                        branch_index,
                        Pointer::new(new_location, child_ptr.rlp().clone()),
                    );
                }
            }
        }

        // update the parent node with the new child pointers.
        target_page.set_value(new_index, &updated_node)?;

        Ok(self.node_location(target_page.page_id(), new_index))
    }

    // Recursively deletes a subtrie from the page, orphaning any pages that become fully
    // unreferenced as a result.
    fn delete_subtrie(
        &self,
        context: &mut TransactionContext,
        slotted_page: &mut SlottedPage<'_, RW>,
        cell_index: u8,
    ) -> Result<(), Error> {
        if cell_index == 0 {
            // if we are a root node, deleting ourself will orphan our entire page and
            // all of our descendant pages. Instead of deleting each cell one-by-one
            // we can orphan our entire page, and recursively orphan all our descendant
            // pages as well.
            return self.orphan_subtrie(context, slotted_page.page_id());
        }

        let node: Node = slotted_page.get_value(cell_index)?;

        if node.has_children() {
            let children = node.enumerate_children();

            for (_, child_ptr) in children {
                if let Some(cell_index) = child_ptr.location().cell_index() {
                    self.delete_subtrie(context, slotted_page, cell_index)?
                } else {
                    // the child is a root of another page, and that child will be
                    // deleted, essentially orphaning that page and all descendants of
                    // that page.
                    self.orphan_subtrie(
                        context,
                        child_ptr.location().page_id().expect("page_id must exist"),
                    )?
                }
            }
        }

        slotted_page.delete_value(cell_index)?;
        Ok(())
    }

    // Orphans a subtrie from the page, orphaning any pages that become fully unreferenced as a
    // result.
    fn orphan_subtrie(&self, context: &mut TransactionContext, page_id: u32) -> Result<(), Error> {
        let page = self.get_page(context, page_id)?;
        let slotted_page = SlottedPage::try_from(page)?;

        let mut orphaned_page_ids = Vec::new();
        self.orphan_subtrie_helper(context, &slotted_page, 0, &mut orphaned_page_ids)?;

        {
            self.inner
                .write()
                .unwrap()
                .orphan_manager
                .add_orphaned_page_ids(context.metadata.snapshot_id, orphaned_page_ids)
        }

        Ok(())
    }

    fn orphan_subtrie_helper(
        &self,
        context: &mut TransactionContext,
        slotted_page: &SlottedPage<'_, RO>,
        cell_index: u8,
        orphan_page_ids: &mut Vec<PageId>,
    ) -> Result<(), Error> {
        let node: Node = slotted_page.get_value(cell_index)?;

        if node.has_children() {
            let children = node.enumerate_children();

            for (_, child_ptr) in children {
                if let Some(cell_index) = child_ptr.location().cell_index() {
                    self.orphan_subtrie_helper(context, slotted_page, cell_index, orphan_page_ids)?;
                } else {
                    // the child is a root of another page, and that child will be
                    // deleted, essentially orphaning that page and all descendants of
                    // that page.
                    let child_page = self.get_page(
                        context,
                        child_ptr.location().page_id().expect("page_id must exist"),
                    )?;
                    let child_slotted_page = SlottedPage::try_from(child_page)?;
                    self.orphan_subtrie_helper(context, &child_slotted_page, 0, orphan_page_ids)?
                }
            }
        }

        if cell_index == 0 {
            orphan_page_ids.push(slotted_page.page_id());
        }

        Ok(())
    }

    /// Commits all outstanding data to disk.
    pub fn commit(&self, context: &TransactionContext) -> Result<(), Error> {
        let mut inner = self.inner.write().unwrap();

        if inner.is_closed() {
            return Err(Error::EngineClosed);
        }

        inner.commit(context)
    }

    /// Rolls back all outstanding data to disk. Currently unimplemented.
    pub fn rollback(&self, _context: &TransactionContext) -> Result<(), Error> {
        Ok(())
    }

    // Ensures that the storage engine has a buffer of at least `min_buffer_size` pages.
    // This includes unallocated pages at the end of the file, as well as any orphaned pages that
    // are unlocked. If the buffer is insufficient, the storage engine will be scaled by
    // `grow_by` until it has at least `min_buffer_size` pages.
    pub(crate) fn ensure_page_buffer(
        &self,
        context: &TransactionContext,
        min_buffer_size: u32,
        grow_by: f64,
    ) -> Result<(), Error> {
        assert!(grow_by > 1.0, "grow_by must be greater than 1.0");

        let mut inner = self.inner.write().unwrap();

        if inner.is_closed() {
            return Err(Error::EngineClosed);
        }

        let current_page_count = inner.page_manager.size();
        let unallocated_page_count = current_page_count - context.metadata.max_page_number - 1;
        let unlocked_page_count = inner.orphan_manager.unlocked_page_count();

        let mut free_page_count = unlocked_page_count + unallocated_page_count;

        if free_page_count < min_buffer_size {
            let unusable_page_count = current_page_count - free_page_count;
            let mut new_page_count = current_page_count;
            while free_page_count < min_buffer_size {
                new_page_count = (new_page_count as f64 * grow_by) as u32;
                free_page_count = new_page_count - unusable_page_count;
            }
            inner.resize(new_page_count)?;
        }

        Ok(())
    }

    /// Resizes the storage engine to the given number of pages.
    pub(crate) fn resize(&mut self, new_page_count: PageId) -> Result<(), Error> {
        let mut inner = self.inner.write().unwrap();

        if inner.is_closed() {
            return Err(Error::EngineClosed);
        }

        inner.resize(new_page_count)
    }

    /// Returns the total number of pages in the storage engine.
    pub fn size(&self) -> u32 {
        let inner = self.inner.read().unwrap();
        inner.page_manager.size()
    }

    /// Closes the storage engine and commits all outstanding data to disk.
    pub fn close(&self, context: &TransactionContext) -> Result<(), Error> {
        let mut inner = self.inner.write().unwrap();

        if inner.is_closed() {
            return Err(Error::EngineClosed);
        }

        // there will always be a minimum of 256 pages (root pages + reserved orphan pages).
        let max_page_count = max(context.metadata.max_page_number + 1, 256);
        // resize the page manager so that we only store the exact amount of pages we need.
        inner.resize(max_page_count)?;
        // commit all outstanding data to disk.
        inner.commit(context)?;
        // mark engine as closed, causing all operations on engine to return an error.
        inner.status = Status::Closed;

        Ok(())
    }
}

// Helper function to count nodes in a subtrie on the given page
fn count_subtrie_nodes(page: &SlottedPage<'_, RW>, root_index: u8) -> Result<u8, Error> {
    let mut count = 1; // Count the root node
    let node: Node = page.get_value(root_index)?;
    if !node.is_branch() {
        return Ok(count);
    }

    // Count child nodes that are in this page
    for (_, child_ptr) in node.enumerate_children() {
        if let Some(child_index) = child_ptr.location().cell_index() {
            count += count_subtrie_nodes(page, child_index)?;
        }
    }

    Ok(count)
}

impl<P: PageManager> Inner<P> {
    fn is_closed(&self) -> bool {
        matches!(self.status, Status::Closed)
    }

    fn allocate_page<'p>(
        &mut self,
        context: &mut TransactionContext,
    ) -> Result<Page<'p, RW>, Error> {
        let orphaned_page_id = self.orphan_manager.get_orphaned_page_id();
        let page_to_return: Page<'p, RW>;
        if let Some(orphaned_page_id) = orphaned_page_id {
            let mut page = self.get_page_mut(context, orphaned_page_id)?;
            page.set_snapshot_id(context.metadata.snapshot_id);
            page.contents_mut().fill(0);
            context.transaction_metrics.inc_pages_reallocated();
            page_to_return = page;
        } else {
            page_to_return = self.page_manager.allocate(context.metadata.snapshot_id)?;
            context.transaction_metrics.inc_pages_allocated();
        }

        context.metadata.max_page_number =
            max(context.metadata.max_page_number, page_to_return.page_id());
        Ok(page_to_return)
    }

    fn resize(&mut self, new_page_count: PageId) -> Result<(), Error> {
        self.page_manager.resize(new_page_count)?;
        Ok(())
    }

    fn commit(&mut self, context: &TransactionContext) -> Result<(), Error> {
        // First commit to ensure all changes are written before writing the new root page.
        self.page_manager.commit(context.metadata.snapshot_id)?;

        let mut page_mut = self
            .page_manager
            .get_mut(context.metadata.snapshot_id, context.metadata.root_page_id)
            .unwrap();
        page_mut.set_snapshot_id(context.metadata.snapshot_id);
        // TODO: include the remaining metadata in the new root page.
        let mut new_root_page = RootPage::new(
            page_mut,
            context.metadata.state_root,
            context.metadata.root_subtrie_page_id,
            context.metadata.max_page_number,
        );
        let orphaned_page_ids = self.orphan_manager.iter().copied().collect::<Vec<PageId>>();
        let num_orphan_pages_used = self.orphan_manager.get_num_orphan_pages_used();
        self.orphan_manager.reset_num_orphan_pages_used();
        new_root_page
            .add_orphaned_page_ids(
                &orphaned_page_ids,
                num_orphan_pages_used,
                &mut self.page_manager,
            )
            .unwrap();

        // Second commit to ensure the new root page is written to disk.
        self.page_manager.commit(context.metadata.snapshot_id)?;

        Ok(())
    }

    // a wrapper around the page manager get_mut that increments the pages read metric
    fn get_page_mut<'p>(
        &mut self,
        context: &TransactionContext,
        page_id: PageId,
    ) -> Result<Page<'p, RW>, Error> {
        let page = self.page_manager.get_mut(context.metadata.snapshot_id, page_id)?;
        context.transaction_metrics.inc_pages_read();
        Ok(page)
    }

    // a wrapper around the page manager get that increments the pages read metric
    fn get_page<'p>(
        &self,
        context: &TransactionContext,
        page_id: PageId,
    ) -> Result<Page<'p, RO>, Error> {
        let page = self.page_manager.get(context.metadata.snapshot_id, page_id)?;
        context.transaction_metrics.inc_pages_read();
        Ok(page)
    }
}

#[derive(Debug)]
pub enum Error {
    PageError(PageError),
    InvalidSnapshotId,
    EngineClosed,
    PageSplit,
    Other(String),
}

impl From<PageError> for Error {
    fn from(error: PageError) -> Self {
        Error::PageError(error)
    }
}

#[cfg(test)]
mod tests {
    use std::collections::HashMap;

    use crate::{account::Account, storage::engine::PageError};
    use alloy_primitives::{address, b256, hex, keccak256, Address, StorageKey, B256, U256};
    use alloy_trie::{
        nodes::RlpNode,
        root::{storage_root_unhashed, storage_root_unsorted},
        EMPTY_ROOT_HASH, KECCAK_EMPTY,
    };
    use proptest::prelude::*;
    use rand::{rngs::StdRng, seq::SliceRandom, Rng, RngCore, SeedableRng};

    use super::*;
    use crate::{database::Metadata, page::MmapPageManager};

    fn create_test_engine(page_count: u32) -> (StorageEngine<MmapPageManager>, TransactionContext) {
        let manager = MmapPageManager::new_anon(page_count, 256).unwrap();
        let orphan_manager = OrphanPageManager::new();
        let metadata = Metadata {
            snapshot_id: 1,
            root_page_id: 0,
            max_page_number: 255,
            root_subtrie_page_id: 0,
            state_root: EMPTY_ROOT_HASH,
        };
        let storage_engine = StorageEngine::new(manager, orphan_manager);
        (storage_engine, TransactionContext::new(metadata))
    }

    fn random_test_account(rng: &mut StdRng) -> Account {
        create_test_account(rng.next_u64(), rng.next_u64())
    }

    fn create_test_account(balance: u64, nonce: u64) -> Account {
        Account::new(nonce, U256::from(balance), EMPTY_ROOT_HASH, KECCAK_EMPTY)
    }

    fn assert_metrics(
        context: &TransactionContext,
        pages_read: u32,
        pages_allocated: u32,
        pages_reallocated: u32,
        pages_split: u32,
    ) {
        assert_eq!(
            context.transaction_metrics.get_pages_read(),
            pages_read,
            "unexpected number of pages read"
        );
        assert_eq!(
            context.transaction_metrics.get_pages_allocated(),
            pages_allocated,
            "unexpected number of pages allocated"
        );
        assert_eq!(
            context.transaction_metrics.get_pages_reallocated(),
            pages_reallocated,
            "unexpected number of pages reallocated"
        );
        assert_eq!(
            context.transaction_metrics.get_pages_split(),
            pages_split,
            "unexpected number of pages split"
        );
    }

    #[test]
    fn test_allocate_get_mut_clone() {
        let (storage_engine, mut context) = create_test_engine(300);

        // Initial allocation
        let mut page = storage_engine.allocate_page(&mut context).unwrap();
        assert_eq!(page.page_id(), 256);
        assert_eq!(page.contents()[0], 0);
        assert_eq!(page.snapshot_id(), 1);
        assert_metrics(&context, 0, 1, 0, 0);

        // mutation
        page.contents_mut()[0] = 123;
        storage_engine.commit(&context).unwrap();

        context = TransactionContext::new(context.metadata.next());

        // reading mutated page
        let page = storage_engine.get_page(&context, 256).unwrap();
        assert_eq!(page.page_id(), 256);
        assert_eq!(page.contents()[0], 123);
        assert_eq!(page.snapshot_id(), 1);
        assert_metrics(&context, 1, 0, 0, 0);

        // cloning a page should allocate a new page and orphan the original page
        let cloned_page = storage_engine.get_mut_clone(&mut context, 256).unwrap();
        assert_eq!(cloned_page.page_id(), 257);
        assert_eq!(cloned_page.contents()[0], 123);
        assert_eq!(cloned_page.snapshot_id(), 2);
        assert_ne!(cloned_page.page_id(), page.page_id());
        assert_metrics(&context, 2, 1, 0, 0);

        // the next allocation should not come from the orphaned page, as the snapshot id is the
        // same as when the page was orphaned
        let page = storage_engine.allocate_page(&mut context).unwrap();
        assert_eq!(page.page_id(), 258);
        assert_eq!(page.contents()[0], 0);
        assert_eq!(page.snapshot_id(), 2);
        assert_metrics(&context, 2, 2, 0, 0);

        storage_engine.commit(&context).unwrap();
        context = TransactionContext::new(context.metadata.next());

        // the next allocation should not come from the orphaned page, as the snapshot has not been
        // unlocked yet
        let page = storage_engine.allocate_page(&mut context).unwrap();
        assert_eq!(page.page_id(), 259);
        assert_eq!(page.contents()[0], 0);
        assert_eq!(page.snapshot_id(), 3);
        assert_metrics(&context, 0, 1, 0, 0);

        storage_engine.unlock(3);

        // the next allocation should come from the orphaned page because the snapshot id has
        // increased. The page data should be zeroed out.
        let page = storage_engine.allocate_page(&mut context).unwrap();
        assert_eq!(page.page_id(), 256);
        assert_eq!(page.contents()[0], 0);
        assert_eq!(page.snapshot_id(), 3);
        assert_metrics(&context, 1, 1, 1, 0);

        // assert that the metadata tracks the largest page number
        assert_eq!(context.metadata.max_page_number, 259);
    }

    #[test]
    fn test_shared_page_mutability() {
        let (storage_engine, context) = create_test_engine(10);

        let page1 = storage_engine.get_page(&context, 1).unwrap();
        assert_eq!(page1.contents()[0], 0);
        assert_metrics(&context, 1, 0, 0, 0);

        let mut page2 = storage_engine.get_mut_page(&context, 1).unwrap();
        page2.contents_mut()[0] = 123;
        assert_metrics(&context, 2, 0, 0, 0);

        storage_engine.commit(&context).unwrap();

        assert_eq!(page1.contents()[0], 123);
        assert_eq!(page2.contents()[0], 123);
        assert_metrics(&context, 2, 0, 0, 0);
    }

    #[test]
    fn test_set_get_account() {
        let (storage_engine, mut context) = create_test_engine(300);

        let address = address!("0xd8da6bf26964af9d7eed9e03e53415d37aa96045");
        let account = create_test_account(100, 1);
        storage_engine
            .set_values(
                &mut context,
                vec![(AddressPath::for_address(address).into(), Some(account.clone().into()))]
                    .as_mut(),
            )
            .unwrap();
        assert_eq!(context.metadata.root_subtrie_page_id, 256);
        assert_metrics(&context, 0, 1, 0, 0);

        let test_cases = vec![
            (address!("0x4200000000000000000000000000000000000015"), create_test_account(123, 456)),
            (address!("0x4200000000000000000000000000000000000016"), create_test_account(999, 999)),
            (
                address!("0x4200000000000000000000000000000000000002"),
                create_test_account(1000, 1000),
            ),
            (
                address!("0x4200000000000000000000000000000000000000"),
                create_test_account(1001, 1001),
            ),
        ];

        // Insert accounts and verify they don't exist before insertion
        for (address, account) in &test_cases {
            let path = AddressPath::for_address(*address);

            let read_account = storage_engine.get_account(&context, path.clone()).unwrap();
            assert_eq!(read_account, None);

            storage_engine
                .set_values(
                    &mut context,
                    vec![(path.into(), Some(account.clone().into()))].as_mut(),
                )
                .unwrap();
        }

        // Verify all accounts exist after insertion
        for (address, account) in test_cases {
            let read_account =
                storage_engine.get_account(&context, AddressPath::for_address(address)).unwrap();
            assert_eq!(read_account, Some(account));
        }
    }

    #[test]
    fn test_simple_trie_state_root_1() {
        let (storage_engine, mut context) = create_test_engine(300);

        let address1 = address!("0x8e64566b5eb8f595f7eb2b8d302f2e5613cb8bae");
        let account1 = create_test_account(1_000_000_000_000_000_000u64, 0);
        let path1 = AddressPath::for_address(address1);

        let address2 = address!("0xcea8f2236efa20c8fadeb9d66e398a6532cca6c8");
        let account2 = create_test_account(14_000_000_000_000_000_000u64, 1);
        let path2 = AddressPath::for_address(address2);

        storage_engine
            .set_values(
                &mut context,
                vec![
                    (path1.into(), Some(account1.clone().into())),
                    (path2.into(), Some(account2.clone().into())),
                ]
                .as_mut(),
            )
            .unwrap();
        assert_metrics(&context, 1, 1, 0, 0);

        assert_eq!(
            context.metadata.state_root,
            b256!("0x0d9348243d7357c491e6a61f4b1305e77dc6acacdb8cc708e662f6a9bab6ca02")
        );
    }

    #[test]
    fn test_simple_trie_state_root_2() {
        let (storage_engine, mut context) = create_test_engine(300);

        let address1 = address!("0x000f3df6d732807ef1319fb7b8bb8522d0beac02");
        let account1 = Account::new(1, U256::from(0), EMPTY_ROOT_HASH, keccak256(hex!("0x3373fffffffffffffffffffffffffffffffffffffffe14604d57602036146024575f5ffd5b5f35801560495762001fff810690815414603c575f5ffd5b62001fff01545f5260205ff35b5f5ffd5b62001fff42064281555f359062001fff015500")));
        let path1 = AddressPath::for_address(address1);

        let address2 = address!("0x0000000000000000000000000000000000001000");
        let account2 = Account::new(1, U256::from(0x010000000000u64), EMPTY_ROOT_HASH, keccak256(hex!("0x366000602037602060003660206000720f3df6d732807ef1319fb7b8bb8522d0beac02620186a0f16000556000516001553d6002553d600060003e600051600355")));
        let path2 = AddressPath::for_address(address2);

        let address3 = address!("0xa94f5374fce5edbc8e2a8697c15331677e6ebf0b");
        let account3 =
            Account::new(0, U256::from(0x3635c9adc5dea00000u128), EMPTY_ROOT_HASH, KECCAK_EMPTY);
        let path3 = AddressPath::for_address(address3);

        storage_engine
            .set_values(
                &mut context,
                vec![
                    (path1.into(), Some(account1.into())),
                    (path2.into(), Some(account2.into())),
                    (path3.into(), Some(account3.into())),
                ]
                .as_mut(),
            )
            .unwrap();
        assert_metrics(&context, 1, 1, 0, 0);

        assert_eq!(
            context.metadata.state_root,
            b256!("0x6f78ee01791dd8a62b4e2e86fae3d7957df9fa7f7a717ae537f90bb0c79df296")
        );

        let account1_storage = [
            (B256::with_last_byte(0x0c), U256::from(0x0c)),
            (
                b256!("0x000000000000000000000000000000000000000000000000000000000000200b"),
                b256!("0x6c31fc15422ebad28aaf9089c306702f67540b53c7eea8b7d2941044b027100f").into(),
            ),
        ];

        let account2_storage = vec![
            (B256::with_last_byte(0x00), U256::from(0x01)),
            (
                B256::with_last_byte(0x01),
                b256!("0x6c31fc15422ebad28aaf9089c306702f67540b53c7eea8b7d2941044b027100f").into(),
            ),
            (B256::with_last_byte(0x02), U256::from(0x20)),
            (
                B256::with_last_byte(0x03),
                b256!("0x6c31fc15422ebad28aaf9089c306702f67540b53c7eea8b7d2941044b027100f").into(),
            ),
        ];

        let account3_updated =
            Account::new(1, U256::from(0x3635c9adc5de938d5cu128), EMPTY_ROOT_HASH, KECCAK_EMPTY);

        let mut changes = account1_storage
            .map(|(key, value)| {
                (
                    StoragePath::for_address_and_slot(address1, key).full_path(),
                    Some(TrieValue::Storage(value)),
                )
            })
            .to_vec();

        changes.extend(account2_storage.into_iter().map(|(key, value)| {
            (
                StoragePath::for_address_and_slot(address2, key).full_path(),
                Some(TrieValue::Storage(value)),
            )
        }));

        changes.push((
            AddressPath::for_address(address3).into(),
            Some(TrieValue::Account(account3_updated)),
        ));

        storage_engine.set_values(&mut context, changes.as_mut()).unwrap();
        assert_metrics(&context, 2, 1, 0, 0);

        assert_eq!(
            context.metadata.state_root,
            b256!("0xf869dcb9ef8893f6b30bf495847fd99166aaf790ed962c468d11a826996ab2d2")
        );
    }

    #[test]
    fn test_trie_state_root_order_independence() {
        let mut rng = StdRng::seed_from_u64(1);

        // create 100 accounts with random addresses, balances, and storage values
        let mut accounts = Vec::new();
        for idx in 0..100 {
            let address = Address::random_with(&mut rng);
            let account = random_test_account(&mut rng);
            let mut storage = Vec::new();
            if idx % 10 == 0 {
                for _ in 0..rng.gen_range(1..25) {
                    let slot = StorageKey::random_with(&mut rng);
                    storage.push((slot, StorageValue::from(rng.next_u64())));
                }
            }
            accounts.push((address, account, storage));
        }

        let (storage_engine, mut context) = create_test_engine(30000);

        // insert accounts and storage in random order
        accounts.shuffle(&mut rng);
        let mut changes = vec![];
        for (address, account, mut storage) in accounts.clone() {
            changes.push((
                AddressPath::for_address(address).into(),
                Some(TrieValue::Account(account)),
            ));
            storage.shuffle(&mut rng);
            for (slot, value) in storage {
                changes.push((
                    StoragePath::for_address_and_slot(address, slot).full_path(),
                    Some(TrieValue::Storage(value)),
                ));
            }
        }
        storage_engine.set_values(&mut context, &mut changes).unwrap();

        // commit the changes
        storage_engine.commit(&context).unwrap();

        let state_root = context.metadata.state_root;

        let mut expected_account_storage_roots = HashMap::new();

        // check that all of the values are correct
        for (address, account, storage) in accounts.clone() {
            let read_account = storage_engine
                .get_account(&context, AddressPath::for_address(address))
                .unwrap()
                .unwrap();
            assert_eq!(read_account.balance, account.balance);

            for (slot, value) in storage {
                let read_value = storage_engine
                    .get_storage(&context, StoragePath::for_address_and_slot(address, slot))
                    .unwrap();
                assert_eq!(read_value, Some(value));
            }

            expected_account_storage_roots.insert(address, read_account.storage_root);
        }

        let (storage_engine, mut context) = create_test_engine(30000);

        // insert accounts in a different random order, but only after inserting different values
        // first
        accounts.shuffle(&mut rng);
        for (address, _, mut storage) in accounts.clone() {
            storage_engine
                .set_values(
                    &mut context,
                    vec![(
                        AddressPath::for_address(address).into(),
                        Some(random_test_account(&mut rng).into()),
                    )]
                    .as_mut(),
                )
                .unwrap();

            storage.shuffle(&mut rng);
            for (slot, _) in storage {
                storage_engine
                    .set_values(
                        &mut context,
                        vec![(
                            StoragePath::for_address_and_slot(address, slot).into(),
                            Some(StorageValue::from(rng.next_u64()).into()),
                        )]
                        .as_mut(),
                    )
                    .unwrap();
            }
        }

        accounts.shuffle(&mut rng);
        for (address, account, mut storage) in accounts.clone() {
            storage_engine
                .set_values(
                    &mut context,
                    vec![(AddressPath::for_address(address).into(), Some(account.into()))].as_mut(),
                )
                .unwrap();

            storage.shuffle(&mut rng);
            for (slot, value) in storage {
                storage_engine
                    .set_values(
                        &mut context,
                        vec![(
                            StoragePath::for_address_and_slot(address, slot).into(),
                            Some(value.into()),
                        )]
                        .as_mut(),
                    )
                    .unwrap();
            }
        }

        // commit the changes
        storage_engine.commit(&context).unwrap();

        // check that all of the values are correct
        for (address, account, storage) in accounts.clone() {
            let read_account = storage_engine
                .get_account(&context, AddressPath::for_address(address))
                .unwrap()
                .unwrap();
            assert_eq!(read_account.balance, account.balance);
            assert_eq!(read_account.nonce, account.nonce);
            assert_eq!(read_account.storage_root, expected_account_storage_roots[&address]);
            for (slot, value) in storage {
                let read_value = storage_engine
                    .get_storage(&context, StoragePath::for_address_and_slot(address, slot))
                    .unwrap();
                assert_eq!(read_value, Some(value));
            }
        }

        // verify the state root is the same
        assert_eq!(state_root, context.metadata.state_root);
    }

    #[test]
    fn test_set_get_account_common_prefix() {
        let (storage_engine, mut context) = create_test_engine(300);

        let test_accounts = vec![
            (hex!("00000000000000000000000000000000000000000000000000000000000000010000000000000000000000000000000000000000000000000000000000000001"), create_test_account(100, 1)),
            (hex!("00000000000000000000000000000000000000000000000000000000000000010000000000000000000000000000000000000000000000000000000000000002"), create_test_account(123, 456)),
            (hex!("00000000000000000000000000000000000000000000000000000000000000020000000000000000000000000000000000000000000000000000000000000003"), create_test_account(999, 999)),
            (hex!("00000000000000000000000000000000000000000000000000000000000000020000000000000000000000000000000000000000000000000000000000000004"), create_test_account(1000, 1000)),
            (hex!("00000000000000000000000000000000000000000000000000000000000000020000000000000000000000000000030000000000000000000000000000000005"), create_test_account(1001, 1001)),
        ];

        // Insert all accounts
        for (nibbles, account) in test_accounts.iter() {
            let path = AddressPath::new(Nibbles::from_nibbles(*nibbles));
            storage_engine
                .set_values(
                    &mut context,
                    vec![(path.into(), Some(account.clone().into()))].as_mut(),
                )
                .unwrap();
        }

        // Verify all accounts exist
        for (nibbles, account) in test_accounts {
            let path = AddressPath::new(Nibbles::from_nibbles(nibbles));
            let read_account = storage_engine.get_account(&context, path).unwrap();
            assert_eq!(read_account, Some(account));
        }
    }

    #[test]
    fn test_split_page() {
        let (storage_engine, mut context) = create_test_engine(300);

        let test_accounts = vec![
            (hex!("00000000000000000000000000000000000000000000000000000000000000010000000000000000000000000000000000000000000000000000000000000001"), create_test_account(100, 1)),
            (hex!("00000000000000000000000000000000000000000000000000000000000000010000000000000000000000000000000000000000000000000000000000000002"), create_test_account(123, 456)),
            (hex!("00000000000000000000000000000000000000000000000000000000000000020000000000000000000000000000000000000000000000000000000000000003"), create_test_account(999, 999)),
            (hex!("00000000000000000000000000000000000000000000000000000000000000020000000000000000000000000000000000000000000000000000000000000004"), create_test_account(1000, 1000)),
            (hex!("00000000000000000000000000000000000000000000000000000000000000020000000000000000000000000000030000000000000000000000000000000005"), create_test_account(1001, 1001)),
        ];

        // Insert accounts
        for (nibbles, account) in test_accounts.iter() {
            let path = AddressPath::new(Nibbles::from_nibbles(*nibbles));
            storage_engine
                .set_values(
                    &mut context,
                    vec![(path.into(), Some(account.clone().into()))].as_mut(),
                )
                .unwrap();
        }

        // Split the page
        let page = storage_engine.get_mut_page(&context, 256).unwrap();
        let mut slotted_page = SlottedPage::try_from(page).unwrap();
        storage_engine.split_page(&mut context, &mut slotted_page).unwrap();

        // Verify all accounts still exist after split
        for (nibbles, account) in test_accounts {
            let path = AddressPath::new(Nibbles::from_nibbles(nibbles));
            let read_account = storage_engine.get_account(&context, path).unwrap();
            assert_eq!(read_account, Some(account));
        }
    }

    #[test]
    fn test_insert_get_1000_accounts() {
        let (storage_engine, mut context) = create_test_engine(5000);

        for i in 0..1000 {
            let path = address_path_for_idx(i);
            let account = create_test_account(i, i);
            storage_engine
                .set_values(
                    &mut context,
                    vec![(path.clone().into(), Some(account.clone().into()))].as_mut(),
                )
                .unwrap();

            context.metadata.snapshot_id += 1;
        }

        for i in 0..1000 {
            let path = address_path_for_idx(i);
            let account = storage_engine.get_account(&context, path.clone()).unwrap();
            assert_eq!(account, Some(create_test_account(i, i)));
        }
    }

    #[test]
    #[should_panic]
    fn test_set_storage_slot_with_no_account_panics() {
        let (storage_engine, mut context) = create_test_engine(300);
        let address = address!("0xd8da6bf26964af9d7eed9e03e53415d37aa96045");

        let storage_key =
            b256!("0x0000000000000000000000000000000000000000000000000000000000000000");
        let storage_value =
            b256!("0x0000000000000000000000000000000000000000000000000000000062617365");

        let storage_path = StoragePath::for_address_and_slot(address, storage_key);

        let storage_value = StorageValue::from_be_slice(storage_value.as_slice());

        storage_engine
            .set_values(
                &mut context,
                vec![(storage_path.into(), Some(storage_value.into()))].as_mut(),
            )
            .unwrap();
    }

    #[test]
    fn test_set_get_account_storage_slots() {
        let (storage_engine, mut context) = create_test_engine(300);

        let address = address!("0xd8da6bf26964af9d7eed9e03e53415d37aa96045");
        let account = create_test_account(100, 1);
        storage_engine
            .set_values(
                &mut context,
                vec![(AddressPath::for_address(address).into(), Some(account.clone().into()))]
                    .as_mut(),
            )
            .unwrap();
        assert_eq!(context.metadata.root_subtrie_page_id, 256);

        let test_cases = vec![
            (
                // storage key and storage value
                b256!("0x0000000000000000000000000000000000000000000000000000000000000000"),
                b256!("0x0000000000000000000000000000000000000000000000000000000062617365"),
            ),
            (
                // storage key and storage value
                b256!("0x0000000000000000000000000000000000000000000000000000000000000001"),
                b256!("0x000000000000000000000000000000006274632040202439362c3434322e3735"),
            ),
            (
                // storage key and storage value
                b256!("0x0000000000000000000000000000000000000000000000000000000000000002"),
                b256!("0x0000000000000000000000000000000000000000000000000000747269656462"),
            ),
            (
                // storage key and storage value
                b256!("0x0000000000000000000000000000000000000000000000000000000000000003"),
                b256!("0x000000000000000000000000000000000000000000000000436f696e62617365"),
            ),
        ];

        // Insert storage slots and verify they don't exist before insertion
        for (storage_key, _) in &test_cases {
            let storage_path = StoragePath::for_address_and_slot(address, *storage_key);
            let read_storage_slot =
                storage_engine.get_storage(&context, storage_path.clone()).unwrap();
            assert_eq!(read_storage_slot, None);
        }
        storage_engine
            .set_values(
                &mut context,
                test_cases
                    .iter()
                    .map(|(key, value)| {
                        let storage_path = StoragePath::for_address_and_slot(address, *key);
                        let storage_value = StorageValue::from_be_slice(value.as_slice());
                        (storage_path.into(), Some(storage_value.into()))
                    })
                    .collect::<Vec<(Nibbles, Option<TrieValue>)>>()
                    .as_mut(),
            )
            .unwrap();
        context.metadata = context.metadata.next();

        // Verify all storage slots exist after insertion
        for (storage_key, storage_value) in &test_cases {
            let storage_path = StoragePath::for_address_and_slot(address, *storage_key);
            let read_storage_slot = storage_engine.get_storage(&context, storage_path).unwrap();
            let storage_value = StorageValue::from_be_slice(storage_value.as_slice());
            assert_eq!(read_storage_slot, Some(storage_value));
        }
    }

    #[test]
    fn test_set_get_account_storage_roots() {
        let (storage_engine, mut context) = create_test_engine(300);

        let address = address!("0xd8da6bf26964af9d7eed9e03e53415d37aa96045");
        let account = create_test_account(100, 1);
        storage_engine
            .set_values(
                &mut context,
                vec![(AddressPath::for_address(address).into(), Some(account.clone().into()))]
                    .as_mut(),
            )
            .unwrap();
        assert_eq!(context.metadata.root_subtrie_page_id, 256);

        let test_cases = vec![
            (
                // storage key and storage value
                b256!("0x0000000000000000000000000000000000000000000000000000000000000000"),
                b256!("0x0000000000000000000000000000000000000000000000000000000062617365"),
            ),
            (
                // storage key and storage value
                b256!("0x0000000000000000000000000000000000000000000000000000000000000002"),
                b256!("0x0000000000000000000000000000000000000000000000000000747269656462"),
            ),
            (
                // storage key and storage value
                b256!("0x0000000000000000000000000000000000000000000000000000000000000001"),
                b256!("0x000000000000000000000000000000006274632040202439362c3434322e3735"),
            ),
            (
                // storage key and storage value
                b256!("0x0000000000000000000000000000000000000000000000000000000000000003"),
                b256!("0x000000000000000000000000000000000000000000000000436f696e62617365"),
            ),
        ];

        // Insert storage slots and verify they don't exist before insertion
        for (storage_key, storage_value) in &test_cases {
            let storage_path = StoragePath::for_address_and_slot(address, *storage_key);

            let read_storage_slot =
                storage_engine.get_storage(&context, storage_path.clone()).unwrap();
            assert_eq!(read_storage_slot, None);

            let storage_value = StorageValue::from_be_slice(storage_value.as_slice());

            storage_engine
                .set_values(
                    &mut context,
                    vec![(storage_path.into(), Some(storage_value.into()))].as_mut(),
                )
                .unwrap();

            context.metadata = context.metadata.next();
        }

        // Verify the storage roots is correct. The storage root should be equivalent to the hash
        // of a trie that was initially empty and then filled with these key/values.
        let expected_root = storage_root_unhashed(test_cases.into_iter().map(|(key, value)| {
            (key, U256::from_be_bytes::<32>(value.as_slice().try_into().unwrap()))
        }));

        let account = storage_engine
            .get_account(&context, AddressPath::for_address(address))
            .unwrap()
            .unwrap();

        assert_eq!(account.storage_root, expected_root);
    }

    #[test]
    fn test_set_get_many_accounts_storage_roots() {
        let (storage_engine, mut context) = create_test_engine(2000);

        for i in 0..100 {
            let address =
                Address::from_slice(&keccak256((i as u32).to_le_bytes()).as_slice()[0..20]);
            let path = AddressPath::for_address(address);
            let account = create_test_account(i, i);
            storage_engine
                .set_values(
                    &mut context,
                    vec![(path.into(), Some(account.clone().into()))].as_mut(),
                )
                .unwrap();

            context.metadata.snapshot_id += 1;
        }

        for i in 0..100 {
            let address =
                Address::from_slice(&keccak256((i as u32).to_le_bytes()).as_slice()[0..20]);
            let path = AddressPath::for_address(address);
            let mut keys_values = Vec::new();
            for j in 0..25 {
                let storage_slot_key: StorageKey = B256::repeat_byte(j as u8);
                let storage_slot_value: StorageValue = B256::with_last_byte(j as u8).into();

                let storage_path = StoragePath::for_address_and_slot(address, storage_slot_key);
                storage_engine
                    .set_values(
                        &mut context,
                        vec![(storage_path.clone().into(), Some(storage_slot_value.into()))]
                            .as_mut(),
                    )
                    .unwrap();

                keys_values.push((
                    B256::from_slice(storage_path.get_slot().pack().as_slice()),
                    storage_slot_value,
                ))
            }

            let expected_root = storage_root_unsorted(keys_values.into_iter());

            // check the storage root of the account
            let account = storage_engine.get_account(&context, path).unwrap().unwrap();

            assert_eq!(account.storage_root, expected_root);
        }
    }

    #[test]
    fn test_split_page_stress() {
        // Create a storage engine with limited pages to force splits
        let (storage_engine, mut context) = create_test_engine(5000);

        // Create a large number of accounts with different patterns to stress the trie

        // Pattern 1: Accounts with common prefixes to create deep branches
        let mut accounts = Vec::new();
        for i in 0..4096 {
            // Create paths with common prefixes but different endings
            let mut nibbles = [0u8; 64];
            // First 32 nibbles are the same
            for (j, nibble) in nibbles[0..32].iter_mut().enumerate() {
                *nibble = (j % 16) as u8;
            }
            // Last 30 nibbles vary
            for (j, nibble) in nibbles[32..64].iter_mut().enumerate() {
                *nibble = ((i + j) % 16) as u8;
            }

            nibbles[61] = (i % 16) as u8;
            nibbles[62] = ((i / 16) % 16) as u8;
            nibbles[63] = ((i / 256) % 16) as u8;

            let path = AddressPath::new(Nibbles::from_nibbles(nibbles));
            let account = create_test_account(i as u64 * 1000, i as u64);
            accounts.push((path, account));
        }

        // Pattern 2: Accounts with very different paths to create wide branches
        for i in 0..4096 {
            let mut nibbles = [0u8; 64];
            // Make each path start with a different nibble
            nibbles[0] = (i % 16) as u8;
            nibbles[1] = ((i / 16) % 16) as u8;
            nibbles[2] = ((i / 256) % 16) as u8;
            // Fill the rest with a pattern
            for (j, nibble) in nibbles[3..64].iter_mut().enumerate() {
                *nibble = ((i * j) % 16) as u8;
            }

            let path = AddressPath::new(Nibbles::from_nibbles(nibbles));
            let account = create_test_account(i as u64 * 2000, i as u64 * 2);
            accounts.push((path, account));
        }

        // Pattern 3: Accounts with paths that will cause specific branch splits
        for i in 0..4096 {
            let mut nibbles = [0u8; 64];
            // First half of paths share prefix, second half different
            if i < 50 {
                nibbles[0] = 10; // Arbitrary value
                for (j, nibble) in nibbles[1..62].iter_mut().enumerate() {
                    *nibble = ((i + j) % 16) as u8;
                }
            } else {
                nibbles[0] = 11; // Different arbitrary value
                for (j, nibble) in nibbles[1..62].iter_mut().enumerate() {
                    *nibble = ((i + j) % 16) as u8;
                }
            }

            nibbles[61] = (i % 16) as u8;
            nibbles[62] = ((i / 16) % 16) as u8;
            nibbles[63] = ((i / 256) % 16) as u8;

            let path = AddressPath::new(Nibbles::from_nibbles(nibbles));
            let account = create_test_account(i as u64 * 3000, i as u64 * 3);
            accounts.push((path, account));
        }

        // Ensure there are no duplicate paths
        let mut unique_paths = std::collections::HashSet::new();
        for (path, _) in &accounts {
            assert!(unique_paths.insert(path.clone()), "Duplicate path found: {:?}", path);
        }

        // Insert all accounts
        for (path, account) in &accounts {
            storage_engine
                .set_values(
                    &mut context,
                    vec![(path.clone().into(), Some(account.clone().into()))].as_mut(),
                )
                .unwrap();
        }

        // Verify all accounts exist with correct values
        for (path, expected_account) in &accounts {
            let retrieved_account = storage_engine.get_account(&context, path.clone()).unwrap();
            assert_eq!(
                retrieved_account,
                Some(expected_account.clone()),
                "Account mismatch for path: {:?}",
                path
            );
        }

        // Force multiple splits to stress the system
        // Find all pages in the trie and split them recursively
        let mut pages_to_split = vec![context.metadata.root_subtrie_page_id];
        while let Some(page_id) = pages_to_split.pop() {
            let page_result = storage_engine.get_mut_page(&context, page_id);
            if matches!(page_result, Err(Error::PageError(PageError::PageNotFound(_)))) {
                break;
            }
            let mut slotted_page = SlottedPage::try_from(page_result.unwrap()).unwrap();

            // Try to split this page
            if storage_engine.split_page(&mut context, &mut slotted_page).is_ok() {
                // If split succeeded, add the new pages to be processed
                pages_to_split.push(page_id + 1); // New page created by split
            }
        }

        // Verify all accounts still exist with correct values after splits
        for (path, expected_account) in &accounts {
            let retrieved_account = storage_engine.get_account(&context, path.clone()).unwrap();
            assert_eq!(
                retrieved_account,
                Some(expected_account.clone()),
                "Account mismatch after split for path: {:?}",
                path
            );
        }

        // Add more accounts after splitting to ensure the structure is still valid
        let mut additional_accounts = Vec::new();
        for i in 0..50 {
            let mut nibbles = [0u8; 64];
            // Create some completely new paths
            nibbles[0] = 15; // Different from previous patterns
            for (j, nibble) in nibbles[1..62].iter_mut().enumerate() {
                *nibble = ((i * j + 7) % 16) as u8; // Different pattern
            }

            nibbles[62] = (i % 16) as u8;
            nibbles[63] = ((i / 16) % 16) as u8;

            let path = AddressPath::new(Nibbles::from_nibbles(nibbles));
            let account = create_test_account(i as u64 * 5000, i as u64 * 5);
            additional_accounts.push((path, account));
        }

        // Insert additional accounts
        storage_engine
            .set_values(
                &mut context,
                additional_accounts
                    .iter()
                    .map(|(path, account)| (path.clone().into(), Some(account.clone().into())))
                    .collect::<Vec<(Nibbles, Option<TrieValue>)>>()
                    .as_mut(),
            )
            .unwrap();

        // Verify all original accounts still exist
        for (path, expected_account) in &accounts {
            let retrieved_account = storage_engine.get_account(&context, path.clone()).unwrap();
            assert_eq!(
                retrieved_account,
                Some(expected_account.clone()),
                "Original account lost after adding new accounts"
            );
        }

        // Verify all new accounts exist
        for (path, expected_account) in &additional_accounts {
            let retrieved_account = storage_engine.get_account(&context, path.clone()).unwrap();
            assert_eq!(retrieved_account, Some(expected_account.clone()), "New account not found");
        }
        // Verify the pages split metric
        assert!(context.transaction_metrics.get_pages_split() > 0);
    }

    #[test]
    fn test_split_page_random_accounts() {
        use rand::{rngs::StdRng, Rng, SeedableRng};

        // Create a storage engine
        let (storage_engine, mut context) = create_test_engine(2000);

        // Use a seeded RNG for reproducibility
        let mut rng = StdRng::seed_from_u64(42);

        // Generate a large number of random accounts
        let mut accounts = Vec::new();
        for _ in 0..3000 {
            let mut nibbles = [0u8; 64];
            // Generate random nibbles
            for nibble in &mut nibbles {
                *nibble = rng.gen_range(0..16) as u8;
            }

            let path = AddressPath::new(Nibbles::from_nibbles(nibbles));
            let balance = rng.gen_range(0..1_000_000);
            let nonce = rng.gen_range(0..100);
            let account = create_test_account(balance, nonce);
            accounts.push((path, account));
        }

        // Insert all accounts
        storage_engine
            .set_values(
                &mut context,
                accounts
                    .clone()
                    .into_iter()
                    .map(|(path, account)| (path.into(), Some(account.into())))
                    .collect::<Vec<(Nibbles, Option<TrieValue>)>>()
                    .as_mut(),
            )
            .unwrap();

        // Verify all accounts exist with correct values
        for (path, expected_account) in &accounts {
            let retrieved_account = storage_engine.get_account(&context, path.clone()).unwrap();
            assert_eq!(retrieved_account, Some(expected_account.clone()));
        }

        // Get all pages and force splits on them
        let mut page_ids = Vec::new();
        // Start with the root page
        page_ids.push(context.metadata.root_subtrie_page_id);

        // Process each page
        for i in 0..page_ids.len() {
            let page_id = page_ids[i];

            // Try to get and split the page
            if let Ok(page) = storage_engine.get_mut_page(&context, page_id) {
                if let Ok(mut slotted_page) = SlottedPage::try_from(page) {
                    // Force a split
                    let _ = storage_engine.split_page(&mut context, &mut slotted_page);

                    // Get the node to find child pages
                    if let Ok(node) = slotted_page.get_value::<Node>(0) {
                        // Add child pages to our list
                        for (_, child_ptr) in node.enumerate_children() {
                            if let Some(child_page_id) = child_ptr.location().page_id() {
                                if !page_ids.contains(&child_page_id) {
                                    page_ids.push(child_page_id);
                                }
                            }
                        }
                    }
                }
            }
        }

        // Verify all accounts still exist with correct values after splits
        for (path, expected_account) in &accounts {
            let retrieved_account = storage_engine.get_account(&context, path.clone()).unwrap();
            assert_eq!(
                retrieved_account,
                Some(expected_account.clone()),
                "Account mismatch after splitting multiple pages"
            );
        }

        // Create a vector to store updates
        let mut updates = Vec::new();

        // Prepare updates for some existing accounts
        for (i, (path, _)) in accounts.iter().enumerate() {
            if i % 5 == 0 {
                // Update every 5th account
                let new_balance = rng.gen_range(0..1_000_000);
                let new_nonce = rng.gen_range(0..100);
                let new_account = create_test_account(new_balance, new_nonce);

                updates.push((i, path.clone(), new_account));
            }
        }

        // Apply the updates to both the trie and our test data
        for (idx, path, new_account) in &updates {
            // Update in the trie
            storage_engine
                .set_values(
                    &mut context,
                    vec![(path.clone().into(), Some(new_account.clone().into()))].as_mut(),
                )
                .unwrap();

            // Update in our test data
            accounts[*idx] = (path.clone(), new_account.clone());
        }

        // Verify all accounts have correct values after updates
        for (path, expected_account) in &accounts {
            let retrieved_account = storage_engine.get_account(&context, path.clone()).unwrap();
            assert_eq!(
                retrieved_account,
                Some(expected_account.clone()),
                "Account mismatch after updates"
            );
        }
    }

    #[test]
    fn test_delete_account() {
        let (storage_engine, mut context) = create_test_engine(300);

        let address = address!("0xd8da6bf26964af9d7eed9e03e53415d37aa96045");
        let account = create_test_account(100, 1);
        storage_engine
            .set_values(
                &mut context,
                vec![(AddressPath::for_address(address).into(), Some(account.clone().into()))]
                    .as_mut(),
            )
            .unwrap();
        assert_metrics(&context, 0, 1, 0, 0);

        // Check that the account exists
        let read_account =
            storage_engine.get_account(&context, AddressPath::for_address(address)).unwrap();
        assert_eq!(read_account, Some(account.clone()));

        // Reset the context metrics
        let mut context = TransactionContext::new(context.metadata);
        storage_engine
            .set_values(
                &mut context,
                vec![(AddressPath::for_address(address).into(), None)].as_mut(),
            )
            .unwrap();
        assert_metrics(&context, 2, 0, 0, 0);

        // Verify the account is deleted
        let read_account =
            storage_engine.get_account(&context, AddressPath::for_address(address)).unwrap();
        assert_eq!(read_account, None);
    }

    #[test]
    fn test_delete_accounts() {
        let (storage_engine, mut context) = create_test_engine(300);

        let address = address!("0xd8da6bf26964af9d7eed9e03e53415d37aa96045");
        let account = create_test_account(100, 1);
        storage_engine
            .set_values(
                &mut context,
                vec![(AddressPath::for_address(address).into(), Some(account.clone().into()))]
                    .as_mut(),
            )
            .unwrap();
        assert_eq!(context.metadata.root_subtrie_page_id, 256);

        let test_cases = vec![
            (address!("0x4200000000000000000000000000000000000015"), create_test_account(123, 456)),
            (address!("0x4200000000000000000000000000000000000016"), create_test_account(999, 999)),
            (
                address!("0x4200000000000000000000000000000000000002"),
                create_test_account(1000, 1000),
            ),
            (
                address!("0x4200000000000000000000000000000000000000"),
                create_test_account(1001, 1001),
            ),
        ];

        // Insert accounts and verify they don't exist before insertion
        for (address, account) in &test_cases {
            let path = AddressPath::for_address(*address);

            let read_account = storage_engine.get_account(&context, path.clone()).unwrap();
            assert_eq!(read_account, None);

            storage_engine
                .set_values(
                    &mut context,
                    vec![(path.into(), Some(account.clone().into()))].as_mut(),
                )
                .unwrap();
        }

        // Verify all accounts exist after insertion
        for (address, account) in &test_cases {
            let read_account =
                storage_engine.get_account(&context, AddressPath::for_address(*address)).unwrap();
            assert_eq!(read_account, Some(account.clone()));
        }

        // Delete all accounts
        for (address, _) in &test_cases {
            storage_engine
                .set_values(
                    &mut context,
                    vec![(AddressPath::for_address(*address).into(), None)].as_mut(),
                )
                .unwrap();
        }

        // Verify that the accounts don't exist anymore
        for (address, _) in &test_cases {
            let read_account =
                storage_engine.get_account(&context, AddressPath::for_address(*address)).unwrap();
            assert_eq!(read_account, None);
        }
    }

    #[test]
    fn test_some_delete_accounts() {
        let (storage_engine, mut context) = create_test_engine(300);

        let address = address!("0xd8da6bf26964af9d7eed9e03e53415d37aa96045");
        let account = create_test_account(100, 1);
        storage_engine
            .set_values(
                &mut context,
                vec![(AddressPath::for_address(address).into(), Some(account.clone().into()))]
                    .as_mut(),
            )
            .unwrap();
        assert_eq!(context.metadata.root_subtrie_page_id, 256);

        let test_cases = vec![
            (address!("0x4200000000000000000000000000000000000015"), create_test_account(123, 456)),
            (address!("0x4200000000000000000000000000000000000016"), create_test_account(999, 999)),
            (
                address!("0x4200000000000000000000000000000000000002"),
                create_test_account(1000, 1000),
            ),
            (
                address!("0x4200000000000000000000000000000000000000"),
                create_test_account(1001, 1001),
            ),
        ];

        // Insert accounts and verify they don't exist before insertion
        for (address, account) in &test_cases {
            let path = AddressPath::for_address(*address);

            let read_account = storage_engine.get_account(&context, path.clone()).unwrap();
            assert_eq!(read_account, None);

            storage_engine
                .set_values(
                    &mut context,
                    vec![(path.into(), Some(account.clone().into()))].as_mut(),
                )
                .unwrap();
        }

        // Verify all accounts exist after insertion
        for (address, account) in &test_cases {
            let read_account =
                storage_engine.get_account(&context, AddressPath::for_address(*address)).unwrap();
            assert_eq!(read_account, Some(account.clone()));
        }

        // Delete only a portion of the accounts
        for (address, _) in &test_cases[0..2] {
            storage_engine
                .set_values(
                    &mut context,
                    vec![(AddressPath::for_address(*address).into(), None)].as_mut(),
                )
                .unwrap();
        }

        // Verify that the accounts don't exist anymore
        for (address, _) in &test_cases[0..2] {
            let read_account =
                storage_engine.get_account(&context, AddressPath::for_address(*address)).unwrap();
            assert_eq!(read_account, None);
        }

        // Verify that the non-deleted accounts still exist
        for (address, account) in &test_cases[2..] {
            let read_account =
                storage_engine.get_account(&context, AddressPath::for_address(*address)).unwrap();
            assert_eq!(read_account, Some(account.clone()));
        }
    }

    #[test]
    fn test_delete_storage() {
        let (storage_engine, mut context) = create_test_engine(300);

        let address = address!("0xd8da6bf26964af9d7eed9e03e53415d37aa96045");
        let account = create_test_account(100, 1);
        storage_engine
            .set_values(
                &mut context,
                vec![(AddressPath::for_address(address).into(), Some(account.clone().into()))]
                    .as_mut(),
            )
            .unwrap();
        assert_eq!(context.metadata.root_subtrie_page_id, 256);

        let test_cases = vec![
            (
                // storage key and storage value
                b256!("0x0000000000000000000000000000000000000000000000000000000000000000"),
                b256!("0x0000000000000000000000000000000000000000000000000000000062617365"),
            ),
            (
                // storage key and storage value
                b256!("0x0000000000000000000000000000000000000000000000000000000000000002"),
                b256!("0x0000000000000000000000000000000000000000000000000000747269656462"),
            ),
            (
                // storage key and storage value
                b256!("0x0000000000000000000000000000000000000000000000000000000000000001"),
                b256!("0x000000000000000000000000000000006274632040202439362c3434322e3735"),
            ),
            (
                // storage key and storage value
                b256!("0x0000000000000000000000000000000000000000000000000000000000000003"),
                b256!("0x000000000000000000000000000000000000000000000000436f696e62617365"),
            ),
        ];

        // Insert storage slots and verify they don't exist before insertion
        for (storage_key, storage_value) in &test_cases {
            let storage_path = StoragePath::for_address_and_slot(address, *storage_key);

            let read_storage_slot =
                storage_engine.get_storage(&context, storage_path.clone()).unwrap();
            assert_eq!(read_storage_slot, None);

            let storage_value = StorageValue::from_be_slice(storage_value.as_slice());

            storage_engine
                .set_values(
                    &mut context,
                    vec![(storage_path.into(), Some(storage_value.into()))].as_mut(),
                )
                .unwrap();

            context = TransactionContext::new(context.metadata.next());
        }

        // Verify that we get all the storage values
        for (storage_key, storage_value) in &test_cases {
            let storage_path = StoragePath::for_address_and_slot(address, *storage_key);

            let storage_value = StorageValue::from_be_slice(storage_value.as_slice());

            let read_storage_slot =
                storage_engine.get_storage(&context, storage_path.clone()).unwrap();
            assert_eq!(read_storage_slot, Some(storage_value));
        }

        // Verify our storage root with alloy
        let mut keys_values: Vec<(B256, U256)> = test_cases
            .clone()
            .into_iter()
            .map(|(key, value)| {
                (key, U256::from_be_bytes::<32>(value.as_slice().try_into().unwrap()))
            })
            .collect();
        let expected_root = storage_root_unhashed(keys_values.clone());
        let account = storage_engine
            .get_account(&context, AddressPath::for_address(address))
            .unwrap()
            .unwrap();

        assert_eq!(account.storage_root, expected_root);

        // Delete storage one at a time
        for (storage_key, _) in &test_cases {
            let storage_path = StoragePath::for_address_and_slot(address, *storage_key);

            storage_engine
                .set_values(&mut context, vec![(storage_path.clone().into(), None)].as_mut())
                .unwrap();

            let read_storage_slot =
                storage_engine.get_storage(&context, storage_path.clone()).unwrap();

            assert_eq!(read_storage_slot, None);

            // check that the storage root is consistent
            keys_values.remove(0);
            let expected_root = storage_root_unhashed(keys_values.clone());
            let account = storage_engine
                .get_account(&context, AddressPath::for_address(address))
                .unwrap()
                .unwrap();

            assert_eq!(account.storage_root, expected_root);
        }
    }

    #[test]
    fn test_delete_account_also_deletes_storage() {
        let (storage_engine, mut context) = create_test_engine(300);

        let address = address!("0xd8da6bf26964af9d7eed9e03e53415d37aa96045");
        let account = create_test_account(100, 1);
        storage_engine
            .set_values(
                &mut context,
                vec![(AddressPath::for_address(address).into(), Some(account.clone().into()))]
                    .as_mut(),
            )
            .unwrap();
        assert_eq!(context.metadata.root_subtrie_page_id, 256);

        let test_cases = vec![
            (
                // storage key and storage value
                b256!("0x0000000000000000000000000000000000000000000000000000000000000000"),
                b256!("0x0000000000000000000000000000000000000000000000000000000062617365"),
            ),
            (
                // storage key and storage value
                b256!("0x0000000000000000000000000000000000000000000000000000000000000002"),
                b256!("0x0000000000000000000000000000000000000000000000000000747269656462"),
            ),
            (
                // storage key and storage value
                b256!("0x0000000000000000000000000000000000000000000000000000000000000001"),
                b256!("0x000000000000000000000000000000006274632040202439362c3434322e3735"),
            ),
            (
                // storage key and storage value
                b256!("0x0000000000000000000000000000000000000000000000000000000000000003"),
                b256!("0x000000000000000000000000000000000000000000000000436f696e62617365"),
            ),
        ];

        // Insert storage slots and verify they don't exist before insertion
        for (storage_key, storage_value) in &test_cases {
            let storage_path = StoragePath::for_address_and_slot(address, *storage_key);

            let read_storage_slot =
                storage_engine.get_storage(&context, storage_path.clone()).unwrap();
            assert_eq!(read_storage_slot, None);

            let storage_value = StorageValue::from_be_slice(storage_value.as_slice());

            storage_engine
                .set_values(
                    &mut context,
                    vec![(storage_path.into(), Some(storage_value.into()))].as_mut(),
                )
                .unwrap();

            context = TransactionContext::new(context.metadata.next());
        }

        // Verify that we get all the storage values
        for (storage_key, storage_value) in &test_cases {
            let storage_path = StoragePath::for_address_and_slot(address, *storage_key);

            let storage_value = StorageValue::from_be_slice(storage_value.as_slice());

            let read_storage_slot =
                storage_engine.get_storage(&context, storage_path.clone()).unwrap();
            assert_eq!(read_storage_slot, Some(storage_value));
        }

        // Delete the account
        storage_engine
            .set_values(
                &mut context,
                vec![(AddressPath::for_address(address).into(), None)].as_mut(),
            )
            .unwrap();

        // Verify the account no longer exists
        let res = storage_engine.get_account(&context, AddressPath::for_address(address)).unwrap();
        assert_eq!(res, None);

        // Verify all the storage slots don't exist
        for (storage_key, _) in &test_cases {
            let storage_path = StoragePath::for_address_and_slot(address, *storage_key);

            let res = storage_engine.get_storage(&context, storage_path.clone()).unwrap();
            assert_eq!(res, None);
        }

        // Now create a new account with the same address again and set storage
        storage_engine
            .set_values(
                &mut context,
                vec![(AddressPath::for_address(address).into(), Some(account.clone().into()))]
                    .as_mut(),
            )
            .unwrap();

        // Verify all the storage slots still don't exist
        for (storage_key, _) in &test_cases {
            let storage_path = StoragePath::for_address_and_slot(address, *storage_key);

            let read_storage = storage_engine.get_storage(&context, storage_path.clone()).unwrap();
            assert_eq!(read_storage, None);
        }
    }

    #[test]
    fn test_delete_single_child_branch_on_same_page() {
        let (storage_engine, mut context) = create_test_engine(300);

        // GIVEN: a branch node with 2 children, where all the children live on the same page
        let mut account_1_nibbles = [0u8; 64];
        account_1_nibbles[0] = 1;

        let mut account_2_nibbles = [0u8; 64];
        account_2_nibbles[0] = 11;

        let account1 = create_test_account(100, 1);
        storage_engine
            .set_values(
                &mut context,
                vec![(
                    AddressPath::new(Nibbles::from_nibbles(account_1_nibbles)).into(),
                    Some(account1.clone().into()),
                )]
                .as_mut(),
            )
            .unwrap();

        let account2 = create_test_account(101, 2);
        storage_engine
            .set_values(
                &mut context,
                vec![(
                    AddressPath::new(Nibbles::from_nibbles(account_2_nibbles)).into(),
                    Some(account2.clone().into()),
                )]
                .as_mut(),
            )
            .unwrap();
        assert_eq!(context.metadata.root_subtrie_page_id, 256);

        let page =
            storage_engine.get_page(&context, context.metadata.root_subtrie_page_id).unwrap();
        let slotted_page = SlottedPage::try_from(page).unwrap();
        let node: Node = slotted_page.get_value(0).unwrap();
        assert!(node.is_branch());

        // WHEN: one of these accounts is deleted
        storage_engine
            .set_values(
                &mut context,
                vec![(AddressPath::new(Nibbles::from_nibbles(account_1_nibbles)).into(), None)]
                    .as_mut(),
            )
            .unwrap();

        // THEN: the root node should be a leaf node containing the remaining account
        //
        // first verify the deleted account is gone and the remaining account exists
        let read_account1 = storage_engine
            .get_account(&context, AddressPath::new(Nibbles::from_nibbles(account_1_nibbles)))
            .unwrap();
        assert_eq!(read_account1, None);

        let read_account2 = storage_engine
            .get_account(&context, AddressPath::new(Nibbles::from_nibbles(account_2_nibbles)))
            .unwrap();
        assert_eq!(read_account2, Some(account2));

        // check the the root node is a leaf
        let page =
            storage_engine.get_page(&context, context.metadata.root_subtrie_page_id).unwrap();
        let slotted_page = SlottedPage::try_from(page).unwrap();
        let node: Node = slotted_page.get_value(0).unwrap();
        assert!(!node.is_branch());
    }

    #[test]
    fn test_delete_single_child_non_root_branch_on_different_pages() {
        let (storage_engine, mut context) = create_test_engine(300);

        // GIVEN: a non-root branch node with 2 children where both children are on a different
        // pages
        //
        // first we construct a root branch node.
        let mut account_1_nibbles = [0u8; 64];
        account_1_nibbles[0] = 1;

        let mut account_2_nibbles = [0u8; 64];
        account_2_nibbles[0] = 11;

        let account1 = create_test_account(100, 1);
        storage_engine
            .set_values(
                &mut context,
                vec![(
                    AddressPath::new(Nibbles::from_nibbles(account_1_nibbles)).into(),
                    Some(account1.clone().into()),
                )]
                .as_mut(),
            )
            .unwrap();

        let account2 = create_test_account(101, 2);
        storage_engine
            .set_values(
                &mut context,
                vec![(
                    AddressPath::new(Nibbles::from_nibbles(account_2_nibbles)).into(),
                    Some(account2.clone().into()),
                )]
                .as_mut(),
            )
            .unwrap();
        assert_eq!(context.metadata.root_subtrie_page_id, 256);

        let page =
            storage_engine.get_page(&context, context.metadata.root_subtrie_page_id).unwrap();
        let slotted_page = SlottedPage::try_from(page).unwrap();
        let mut root_node: Node = slotted_page.get_value(0).unwrap();
        assert!(root_node.is_branch());

        let test_account = create_test_account(424, 234);

        // next we will force add a branch node in the middle of the root node (index 5)

        // page1 will hold our root node and the branch node
        let page1 =
            storage_engine.get_mut_page(&context, context.metadata.root_subtrie_page_id).unwrap();
        let mut slotted_page1 = SlottedPage::try_from(page1).unwrap();

        // page2 will hold our 1st child
        let page2 = storage_engine.allocate_page(&mut context).unwrap();
        let mut slotted_page2 = SlottedPage::try_from(page2).unwrap();

        // page3 will hold our 2nd child
        let page3 = storage_engine.allocate_page(&mut context).unwrap();
        let mut slotted_page3 = SlottedPage::try_from(page3).unwrap();

        // we will force add 2 children to this branch node
        let mut child_1_full_path = [0u8; 64];
        child_1_full_path[0] = 5; // root branch nibble
        child_1_full_path[1] = 0; // inner branch nibble
        child_1_full_path[2] = 10; // leaf prefix
        child_1_full_path[3] = 11; // leaf prefix
        child_1_full_path[4] = 12; // leaf prefix
        let child_1: Node = Node::new_leaf(
            Nibbles::from_nibbles(&child_1_full_path[2..]),
            &TrieValue::Account(test_account.clone()),
        );

        let mut child_2_full_path = [0u8; 64];
        child_2_full_path[0] = 5; // root branch nibble
        child_2_full_path[1] = 15; // inner branch nibble
        child_2_full_path[2] = 1; // leaf prefix
        child_2_full_path[3] = 2; // leaf prefix
        child_2_full_path[4] = 3; // leaf prefix
        let child_2: Node = Node::new_leaf(
            Nibbles::from_nibbles(&child_2_full_path[2..]),
            &TrieValue::Account(test_account.clone()),
        );

        // child 1 is the root of page2
        slotted_page2.insert_value(&child_1).unwrap();
        let child_1_location = Location::from(slotted_page2.page_id());

        // child 2 is the root of page3
        slotted_page3.insert_value(&child_2).unwrap();
        let child_2_location = Location::from(slotted_page3.page_id());

        let mut new_branch_node: Node = Node::new_branch(Nibbles::new());
        new_branch_node.set_child(0, Pointer::new(child_1_location, RlpNode::default()));
        new_branch_node.set_child(15, Pointer::new(child_2_location, RlpNode::default()));
        let new_branch_node_index = slotted_page1.insert_value(&new_branch_node).unwrap();
        let new_branch_node_location = Location::from(new_branch_node_index as u32);

        root_node.set_child(5, Pointer::new(new_branch_node_location, RlpNode::default()));
        slotted_page1.set_value(0, &root_node).unwrap();

        storage_engine.commit(&context).unwrap();

        // assert we can get the child account we just added:
        let child_1_nibbles = Nibbles::from_nibbles(child_1_full_path);
        let child_2_nibbles = Nibbles::from_nibbles(child_2_full_path);
        let read_account1 = storage_engine
            .get_account(&context, AddressPath::new(child_1_nibbles.clone()))
            .unwrap();
        assert_eq!(read_account1, Some(test_account.clone()));
        let read_account2 = storage_engine
            .get_account(&context, AddressPath::new(child_2_nibbles.clone()))
            .unwrap();
        assert_eq!(read_account2, Some(test_account.clone()));

        // WHEN: child 1 is deleted
        let child_1_path = Nibbles::from_nibbles(child_1_full_path);
        storage_engine
            .set_values(&mut context, vec![(AddressPath::new(child_1_path).into(), None)].as_mut())
            .unwrap();

        // THEN: the branch node should be deleted and the root node should go to child 2 leaf at
        // index 5
        let root_node: Node = slotted_page.get_value(0).unwrap();
        assert!(root_node.is_branch());
        let child_2_pointer = root_node.child(5).unwrap();
        assert!(child_2_pointer.location().page_id().is_some());
        assert_eq!(child_2_pointer.location().page_id().unwrap(), slotted_page3.page_id());

        // check that the prefix for child 2 has changed
        let child_2_node: Node = slotted_page3.get_value(0).unwrap();
        assert!(!child_2_node.is_branch());
        assert_eq!(child_2_node.prefix().clone(), Nibbles::from_nibbles(&child_2_full_path[1..]));

        // test that we can get child 2 and not child 1
        let read_account2 =
            storage_engine.get_account(&context, AddressPath::new(child_2_nibbles)).unwrap();
        assert_eq!(read_account2, Some(test_account.clone()));
        let read_account1 =
            storage_engine.get_account(&context, AddressPath::new(child_1_nibbles)).unwrap();
        assert_eq!(read_account1, None);
    }

    #[test]
    fn test_delete_single_child_root_branch_on_different_pages() {
        let (storage_engine, mut context) = create_test_engine(300);

        // GIVEN: a root branch node with 2 children where both children are on a different page
        //
        // first we construct our two children on separate pages.
        let test_account = create_test_account(424, 234);

        // page2 will hold our 1st child
        let page2 = storage_engine.allocate_page(&mut context).unwrap();
        let mut slotted_page2 = SlottedPage::try_from(page2).unwrap();

        // page3 will hold our 2nd child
        let page3 = storage_engine.allocate_page(&mut context).unwrap();
        let mut slotted_page3 = SlottedPage::try_from(page3).unwrap();

        // we will force add 2 children to our root node
        let mut child_1_full_path = [0u8; 64];
        child_1_full_path[0] = 0; // root branch nibble
        child_1_full_path[2] = 10; // leaf prefix
        child_1_full_path[3] = 11; // leaf prefix
        child_1_full_path[4] = 12; // leaf prefix
        let child_1: Node = Node::new_leaf(
            Nibbles::from_nibbles(&child_1_full_path[1..]),
            &TrieValue::Account(test_account.clone()),
        );

        let mut child_2_full_path = [0u8; 64];
        child_2_full_path[0] = 15; // root branch nibble
        child_2_full_path[2] = 1; // leaf prefix
        child_2_full_path[3] = 2; // leaf prefix
        child_2_full_path[4] = 3; // leaf prefix
        let child_2: Node = Node::new_leaf(
            Nibbles::from_nibbles(&child_2_full_path[1..]),
            &TrieValue::Account(test_account.clone()),
        );

        // child 1 is the root of page2
        slotted_page2.insert_value(&child_1).unwrap();
        let child_1_location = Location::from(slotted_page2.page_id());

        // child 2 is the root of page3
        slotted_page3.insert_value(&child_2).unwrap();
        let child_2_location = Location::from(slotted_page3.page_id());

        // next we create and update our root node
        let mut root_node = Node::new_branch(Nibbles::new());
        root_node.set_child(0, Pointer::new(child_1_location, RlpNode::default()));
        root_node.set_child(15, Pointer::new(child_2_location, RlpNode::default()));

        let root_node_page = storage_engine.allocate_page(&mut context).unwrap();
        context.metadata.root_subtrie_page_id = root_node_page.page_id();
        let mut slotted_page = SlottedPage::try_from(root_node_page).unwrap();
        let root_index = slotted_page.insert_value(&root_node).unwrap();
        assert_eq!(root_index, 0);

        // not necessary but let's commit our changes.
        storage_engine.commit(&context).unwrap();

        // assert we can get the children accounts we just added:
        let child_1_nibbles = Nibbles::from_nibbles(child_1_full_path);
        let child_2_nibbles = Nibbles::from_nibbles(child_2_full_path);
        let read_account1 = storage_engine
            .get_account(&context, AddressPath::new(child_1_nibbles.clone()))
            .unwrap();
        assert_eq!(read_account1, Some(test_account.clone()));
        let read_account2 = storage_engine
            .get_account(&context, AddressPath::new(child_2_nibbles.clone()))
            .unwrap();
        assert_eq!(read_account2, Some(test_account.clone()));

        // WHEN: child 1 is deleted
        storage_engine
            .set_values(
                &mut context,
                vec![(AddressPath::new(child_1_nibbles.clone()).into(), None)].as_mut(),
            )
            .unwrap();

        // THEN: the root branch node should be deleted and the root node should be the leaf of
        // child 2 on the child's page
        let root_node_page =
            storage_engine.get_page(&context, context.metadata.root_subtrie_page_id).unwrap();
        let root_node_slotted = SlottedPage::try_from(root_node_page).unwrap();
        let root_node: Node = root_node_slotted.get_value(0).unwrap();
        assert!(!root_node.is_branch());
        assert_eq!(root_node_slotted.page_id(), child_2_location.page_id().unwrap());

        // check that the prefix for root node has changed
        assert_eq!(root_node.prefix().clone(), child_2_nibbles);

        // test that we can get child 2 and not child 1
        let read_account2 =
            storage_engine.get_account(&context, AddressPath::new(child_2_nibbles)).unwrap();
        assert_eq!(read_account2, Some(test_account.clone()));
        let read_account1 =
            storage_engine.get_account(&context, AddressPath::new(child_1_nibbles)).unwrap();
        assert_eq!(read_account1, None);
    }

    #[test]
    fn test_delete_non_existent_value_doesnt_change_trie_structure() {
        let (storage_engine, mut context) = create_test_engine(300);

        // GIVEN: a trie with a single account
        let address_nibbles = Nibbles::unpack(hex!(
            "0xf80f21938e5248ec70b870ac1103d0dd01b7811550a7a5c971e1c3e85ea62492"
        ));
        let account = create_test_account(100, 1);
        storage_engine
<<<<<<< HEAD
            .set_accounts(
                &mut context,
                vec![(AddressPath::new(address_nibbles), Some(account.clone()))],
=======
            .set_values(
                &mut context,
                vec![(AddressPath::new(address_nibbles).into(), Some(account.clone().into()))]
                    .as_mut(),
>>>>>>> 7c3f4291
            )
            .unwrap();
        assert_eq!(context.metadata.root_subtrie_page_id, 256);
        let root_subtrie_page =
            storage_engine.get_page(&context, context.metadata.root_subtrie_page_id).unwrap();
        let root_subtrie_contents_before = root_subtrie_page.contents().to_vec();

        // WHEN: an account with a similiar but divergent path is deleted
        let address_nibbles = Nibbles::unpack(hex!(
            "0xf80f21938e5248ec70b870ac1103d0dd01b7811550a7ffffffffffffffffffff"
        ));
        storage_engine
<<<<<<< HEAD
            .set_accounts(&mut context, vec![(AddressPath::new(address_nibbles), None)])
=======
            .set_values(
                &mut context,
                vec![(AddressPath::new(address_nibbles).into(), None)].as_mut(),
            )
>>>>>>> 7c3f4291
            .unwrap();

        // THEN: the trie should remain unchanged
        let root_subtrie_page =
            storage_engine.get_page(&context, context.metadata.root_subtrie_page_id).unwrap();
        let root_subtrie_contents_after = root_subtrie_page.contents().to_vec();
        assert_eq!(root_subtrie_contents_before, root_subtrie_contents_after);

        //**Additional Test**//

        // GIVEN: a trie with a branch node
        let address = address!("0xe8da6bf26964af9d7eed9e03e53415d37aa96045"); // first nibble is different, hash should force a branch node
        storage_engine
<<<<<<< HEAD
            .set_accounts(
                &mut context,
                vec![(AddressPath::for_address(address), Some(account.clone()))],
=======
            .set_values(
                &mut context,
                vec![(AddressPath::for_address(address).into(), Some(account.clone().into()))]
                    .as_mut(),
>>>>>>> 7c3f4291
            )
            .unwrap();
        let root_node_page =
            storage_engine.get_page(&context, context.metadata.root_subtrie_page_id).unwrap();
        let root_subtrie_contents_before = root_node_page.contents().to_vec();
        let root_node_slotted_page = SlottedPage::try_from(root_node_page).unwrap();
        let root_node: Node = root_node_slotted_page.get_value(0).unwrap();
        assert!(root_node.is_branch());

        // WHEN: a non-existent value is deleted from the branch node
        let address = address!("0xf8da6bf26964af9d7eed9e03e53415d37aa96045"); // first nibble is different, hash doesn't exist
        storage_engine
<<<<<<< HEAD
            .set_accounts(&mut context, vec![(AddressPath::for_address(address), None)])
=======
            .set_values(
                &mut context,
                vec![(AddressPath::for_address(address).into(), None)].as_mut(),
            )
>>>>>>> 7c3f4291
            .unwrap();

        // THEN: the trie should remain unchanged
        let root_subtrie_page =
            storage_engine.get_page(&context, context.metadata.root_subtrie_page_id).unwrap();
        let root_subtrie_contents_after = root_subtrie_page.contents().to_vec();
        assert_eq!(root_subtrie_contents_before, root_subtrie_contents_after);
    }

    fn address_path_for_idx(idx: u64) -> AddressPath {
        let mut nibbles = [0u8; 64];
        let mut val = idx;
        let mut pos = 63;
        while val > 0 {
            nibbles[pos] = (val % 16) as u8;
            val /= 16;
            pos -= 1;
        }
        AddressPath::new(Nibbles::from_nibbles(nibbles))
    }

    proptest! {
        #![proptest_config(ProptestConfig::with_cases(100))]
        #[test]
        fn fuzz_insert_get_accounts(
            accounts in prop::collection::vec(
                (any::<Address>(), any::<Account>()),
                1..20
            )
        ) {
            let (storage_engine, mut context) = create_test_engine(10_000);

            for (address, account) in &accounts {
                storage_engine
                    .set_values(&mut context, vec![(AddressPath::for_address(*address).into(), Some(account.clone().into()))].as_mut())
                    .unwrap();
            }

            for (address, account) in accounts {
                let read_account = storage_engine
                    .get_account(&context, AddressPath::for_address(address))
                    .unwrap();
                assert_eq!(read_account, Some(Account::new(account.nonce, account.balance, EMPTY_ROOT_HASH, account.code_hash)));
            }
        }
    }
}<|MERGE_RESOLUTION|>--- conflicted
+++ resolved
@@ -3254,16 +3254,10 @@
         ));
         let account = create_test_account(100, 1);
         storage_engine
-<<<<<<< HEAD
-            .set_accounts(
-                &mut context,
-                vec![(AddressPath::new(address_nibbles), Some(account.clone()))],
-=======
             .set_values(
                 &mut context,
                 vec![(AddressPath::new(address_nibbles).into(), Some(account.clone().into()))]
                     .as_mut(),
->>>>>>> 7c3f4291
             )
             .unwrap();
         assert_eq!(context.metadata.root_subtrie_page_id, 256);
@@ -3276,14 +3270,10 @@
             "0xf80f21938e5248ec70b870ac1103d0dd01b7811550a7ffffffffffffffffffff"
         ));
         storage_engine
-<<<<<<< HEAD
-            .set_accounts(&mut context, vec![(AddressPath::new(address_nibbles), None)])
-=======
             .set_values(
                 &mut context,
                 vec![(AddressPath::new(address_nibbles).into(), None)].as_mut(),
             )
->>>>>>> 7c3f4291
             .unwrap();
 
         // THEN: the trie should remain unchanged
@@ -3297,16 +3287,10 @@
         // GIVEN: a trie with a branch node
         let address = address!("0xe8da6bf26964af9d7eed9e03e53415d37aa96045"); // first nibble is different, hash should force a branch node
         storage_engine
-<<<<<<< HEAD
-            .set_accounts(
-                &mut context,
-                vec![(AddressPath::for_address(address), Some(account.clone()))],
-=======
             .set_values(
                 &mut context,
                 vec![(AddressPath::for_address(address).into(), Some(account.clone().into()))]
                     .as_mut(),
->>>>>>> 7c3f4291
             )
             .unwrap();
         let root_node_page =
@@ -3319,14 +3303,10 @@
         // WHEN: a non-existent value is deleted from the branch node
         let address = address!("0xf8da6bf26964af9d7eed9e03e53415d37aa96045"); // first nibble is different, hash doesn't exist
         storage_engine
-<<<<<<< HEAD
-            .set_accounts(&mut context, vec![(AddressPath::for_address(address), None)])
-=======
             .set_values(
                 &mut context,
                 vec![(AddressPath::for_address(address).into(), None)].as_mut(),
             )
->>>>>>> 7c3f4291
             .unwrap();
 
         // THEN: the trie should remain unchanged
