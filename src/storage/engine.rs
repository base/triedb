--- conflicted
+++ resolved
@@ -1752,7 +1752,6 @@
             }
         }
     }
-<<<<<<< HEAD
 
     /// Traverses the trie from the given root node page id and returns a list of all reachable
     /// PageIds.
@@ -1823,8 +1822,6 @@
         }
         Ok(())
     }
-=======
->>>>>>> b7944653
 }
 
 fn node_location(page_id: PageId, page_index: u8) -> Location {
