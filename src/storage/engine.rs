use crate::{
<<<<<<< HEAD
    account::Account,
    database::TransactionContext,
=======
    account::{Account, AccountVec, TrieValue},
    database::Metadata,
>>>>>>> 7990865b
    location::Location,
    node::{LeafType, Node},
    page::{
        OrphanPageManager, Page, PageError, PageId, PageManager, RootPage, SlottedPage,
        PAGE_DATA_SIZE, RO, RW,
    },
    path::{AddressPath, StoragePath},
    pointer::Pointer,
    snapshot::SnapshotId,
};
use alloy_primitives::B256;
use alloy_rlp::Encodable;
use alloy_trie::Nibbles;
use std::cmp::max;
use std::fmt::Debug;
use std::sync::Arc;
use std::sync::RwLock;

use super::value::Value;
use alloy_primitives::StorageValue;

#[derive(Debug)]
pub struct StorageEngine<P: PageManager> {
    inner: Arc<RwLock<Inner<P>>>,
}

#[derive(Debug)]
struct Inner<P: PageManager> {
    page_manager: P,
    orphan_manager: OrphanPageManager,
    status: Status,
}

#[derive(Debug)]
enum Status {
    Open,
    Closed,
}

impl<P: PageManager> StorageEngine<P> {
    pub fn new(page_manager: P, orphan_manager: OrphanPageManager) -> Self {
        Self {
            inner: Arc::new(RwLock::new(Inner {
                page_manager,
                orphan_manager,
                status: Status::Open,
            })),
        }
    }

    pub(crate) fn unlock(&self, snapshot_id: SnapshotId) {
        let mut inner = self.inner.write().unwrap();

        if inner.is_closed() {
            return;
        }

        inner.orphan_manager.unlock(snapshot_id);
    }

    // Allocates a new page from the underlying page manager.
    // If there is an orphaned page available as of the given snapshot id,
    // it is used to allocate a new page instead.
    fn allocate_page<'p>(&self, context: &TransactionContext) -> Result<Page<'p, RW>, Error> {
        let mut inner = self.inner.write().unwrap();

        if inner.is_closed() {
            return Err(Error::EngineClosed);
        }

        inner.allocate_page(context)
    }

    // Retrieves a mutable clone of a page from the underlying page manager.
    // The original page is marked as orphaned and a new page is allocated, potentially from an orphaned page.
    fn get_mut_clone<'p>(
        &self,
        context: &TransactionContext,
        page_id: PageId,
    ) -> Result<Page<'p, RW>, Error> {
        let mut inner = self.inner.write().unwrap();

        if inner.is_closed() {
            return Err(Error::EngineClosed);
        }

        let original_page = inner
            .page_manager
            .get_mut(context.metadata.snapshot_id, page_id)?;
        // if the page already has the correct snapshot id, return it without cloning.
        if original_page.snapshot_id() == context.metadata.snapshot_id {
            return Ok(original_page);
        }

        let mut new_page = inner.allocate_page(context)?;

        inner
            .orphan_manager
            .add_orphaned_page_id(context.metadata.snapshot_id, page_id);
        new_page
            .contents_mut()
            .copy_from_slice(original_page.contents());
        Ok(new_page)
    }

    fn get_page<'p>(
        &self,
        context: &TransactionContext,
        page_id: PageId,
    ) -> Result<Page<'p, RO>, Error> {
        let inner = self.inner.read().unwrap();

        if inner.is_closed() {
            return Err(Error::EngineClosed);
        }

        inner
            .page_manager
            .get(context.metadata.snapshot_id, page_id)
            .map_err(|e| e.into())
    }

    fn get_mut_page<'p>(
        &self,
        context: &TransactionContext,
        page_id: PageId,
    ) -> Result<Page<'p, RW>, Error> {
        let mut inner = self.inner.write().unwrap();

        if inner.is_closed() {
            return Err(Error::EngineClosed);
        }

        inner
            .page_manager
            .get_mut(context.metadata.snapshot_id, page_id)
            .map_err(|e| e.into())
    }

    pub fn get_account<A: Account + Value>(
        &self,
        context: &TransactionContext,
        address_path: AddressPath,
    ) -> Result<Option<A>, Error> {
        let page = self.get_page(context, context.metadata.root_subtrie_page_id)?;
        let slotted_page = SlottedPage::try_from(page)?;

<<<<<<< HEAD
        debug!("get_account(): {:?}", address_path);

        self.get_account_from_page::<A>(context, address_path.into(), slotted_page, 0)
=======
        self.get_account_from_page::<A>(metadata, address_path.into(), slotted_page, 0)
>>>>>>> 7990865b
    }

    fn get_account_from_page<A: Account + Value>(
        &self,
        context: &TransactionContext,
        path: Nibbles,
        slotted_page: SlottedPage<'_, RO>,
        page_index: u8,
    ) -> Result<Option<A>, Error> {
        self.get_value_from_page::<A>(metadata, path, slotted_page, page_index)
    }

    fn get_value_from_page<V: Value>(
        &self,
        metadata: &Metadata,
        path: Nibbles,
        slotted_page: SlottedPage<'_, RO>,
        page_index: u8,
    ) -> Result<Option<V>, Error> {
        let node: Node<V> = slotted_page.get_value(page_index)?;

        let common_prefix_length = path.common_prefix_length(node.prefix());
        if common_prefix_length < node.prefix().len() {
            return Ok(None);
        }

        let remaining_path = path.slice(common_prefix_length..);
        if remaining_path.is_empty() {
            return Ok(Some(node.to_value()));
        }

        let child_pointer = if !node.is_branch() {
            node.direct_child()
        } else {
            node.child(remaining_path[0])
        };

        let remaining_path = if !node.is_branch() {
            // if we are at an AccountLeaf, we need a "free hop" to the storage trie
            // so the remaining_path needs to contain the current nibble.
            path.slice(common_prefix_length..)
        } else {
            path.slice(common_prefix_length + 1..)
        };

        match child_pointer {
            Some(child_pointer) => {
                let child_location = child_pointer.location();
                if child_location.cell_index().is_some() {
<<<<<<< HEAD
                    self.get_account_from_page::<A>(
                        context,
                        remaining_path.slice(1..),
=======
                    self.get_value_from_page::<V>(
                        metadata,
                        remaining_path,
>>>>>>> 7990865b
                        slotted_page,
                        child_location.cell_index().unwrap(),
                    )
                } else {
                    let child_page_id = child_location.page_id().unwrap();
                    let child_page = self.get_page(context, child_page_id)?;
                    let child_slotted_page = SlottedPage::try_from(child_page)?;
<<<<<<< HEAD
                    self.get_account_from_page::<A>(
                        context,
                        remaining_path.slice(1..),
                        child_slotted_page,
                        0,
                    )
=======
                    self.get_value_from_page::<V>(metadata, remaining_path, child_slotted_page, 0)
>>>>>>> 7990865b
                }
            }
            None => Ok(None),
        }
    }

    pub fn set_account<A: Account + Value + Encodable + Clone>(
        &self,
        context: &mut TransactionContext,
        address_path: AddressPath,
        account: Option<A>,
    ) -> Result<(), Error> {
        if account.is_none() {
            todo!("support deleting accounts");
        }

        let account = account.unwrap();
<<<<<<< HEAD
        trace!("set_account(): {:?}", address_path);

        let root_subtrie_page_id = context.metadata.root_subtrie_page_id;
        let pointer = self.set_account_in_page(
            context,
=======
        let root_subtrie_page_id = metadata.root_subtrie_page_id;
        let pointer = self.set_value_in_page(
            metadata,
>>>>>>> 7990865b
            address_path.into(),
            account,
            root_subtrie_page_id,
            0,
            LeafType::AccountLeaf,
        )?;
        context.metadata.root_subtrie_page_id = pointer.location().page_id().unwrap();
        context.metadata.state_root = pointer.rlp().as_hash().unwrap();
        Ok(())
    }

    fn set_value_in_page<V: Value + Encodable + Clone>(
        &self,
        context: &mut TransactionContext,
        path: Nibbles,
        value: V,
        page_id: PageId,
        page_index: u8,
        leaf_type: LeafType,
    ) -> Result<Pointer, Error> {
        let page = self.get_mut_clone(context, page_id)?;
        let mut new_slotted_page = SlottedPage::try_from(page)?;
<<<<<<< HEAD
        let result = self.set_account_in_cloned_page(
            context,
=======
        let result = self.set_value_in_cloned_page(
            metadata,
>>>>>>> 7990865b
            path.clone(),
            value.clone(),
            &mut new_slotted_page,
            page_index,
            leaf_type,
        );
        match result {
            Ok(pointer) => Ok(pointer),
            // In the case of a page split, re-attempt the operation from scratch. This ensures that a page will be
            // consistently evaluated, and not modified in the middle of an operation, which could result in
            // inconsistent cell pointers.
            Err(Error::PageSplit) => self.set_value_in_cloned_page(
                metadata,
                path,
                value,
                &mut new_slotted_page,
                page_index,
                leaf_type,
            ),
            Err(Error::PageError(PageError::PageIsFull)) => {
<<<<<<< HEAD
                // Re-clone the page, split it, and try again. This orphans the first clone.
                // TODO: it's probably better if we can proactively split the page instead of needing this fallback behavior.
                // This would also allow us to avoid cloning the path and account.
                {
                    self.inner
                        .write()
                        .unwrap()
                        .orphan_manager
                        .add_orphaned_page_id(
                            context.metadata.snapshot_id,
                            new_slotted_page.page_id(),
                        );
                }
                let page = self.get_mut_clone(context, page_id)?;
                let mut new_slotted_page = SlottedPage::try_from(page)?;
                self.split_page::<A>(context, &mut new_slotted_page)
                    .expect("split page should succeed");
                let pointer = self
                    .set_account_in_cloned_page(
                        context,
                        path,
                        account,
                        &mut new_slotted_page,
                        page_index,
                    )
                    .expect("set account in cloned page should succeed");
                Ok(pointer)
=======
                panic!("Page is full!");
>>>>>>> 7990865b
            }
            Err(e) => Err(e),
        }
    }

    fn set_value_in_cloned_page<V: Value + Encodable + Clone>(
        &self,
        context: &mut TransactionContext,
        path: Nibbles,
        value: V,
        slotted_page: &mut SlottedPage<'_, RW>,
        page_index: u8,
        leaf_type: LeafType,
    ) -> Result<Pointer, Error> {
        let res = slotted_page.get_value::<Node<V>>(page_index);
        if res.is_err() {
            // Trie is empty, insert the new account at the root.
            let new_node = Node::new_leaf(path, value, leaf_type);
            let rlp_node = new_node.rlp_encode();
            let index = slotted_page.insert_value(new_node)?;
            assert_eq!(index, 0, "root node must be at index 0");
            return Ok(Pointer::new(
                Location::for_page(slotted_page.page_id()),
                rlp_node,
            ));
        }

        let mut node = res.unwrap();
        let common_prefix_length = path.common_prefix_length(node.prefix());
        // find the common prefix between the path and the node prefix.
        let common_prefix = path.slice(0..common_prefix_length);
        if common_prefix_length < node.prefix().len() {
            // the path does not match the node prefix, so we need to create a new branch node as its parent.
            // ensure that the page has enough space (1100 bytes) to insert a new branch and leaf node.
            // TODO: use a more accurate threshold
            if slotted_page.num_free_bytes() < 1100 {
                self.split_page::<V>(metadata, slotted_page)?;
                return Err(Error::PageSplit);
            }
            let mut new_parent_branch: Node<V> = Node::new_branch(common_prefix);
            let child_branch_index = path[common_prefix_length];
            let remaining_path = path.slice(common_prefix_length + 1..);
            let new_leaf_node = Node::new_leaf(remaining_path, value, leaf_type);
            // update the prefix of the existing node and insert it into the page
            let node_branch_index = node.prefix()[common_prefix_length];
            node.set_prefix(node.prefix().slice(common_prefix_length + 1..));
            let rlp_node = node.rlp_encode();
            let location = Location::for_cell(slotted_page.insert_value(node)?);
            new_parent_branch.set_child(node_branch_index, Pointer::new(location, rlp_node));
            let rlp_node = new_leaf_node.rlp_encode();
            let location = Location::for_cell(slotted_page.insert_value(new_leaf_node)?);
            new_parent_branch.set_child(child_branch_index, Pointer::new(location, rlp_node));
            let rlp_branch_node = new_parent_branch.rlp_encode();
            slotted_page.set_value(page_index, new_parent_branch)?;

            return Ok(Pointer::new(
                self.node_location(slotted_page.page_id(), page_index),
                rlp_branch_node,
            ));
        }

        if common_prefix_length == path.len() {
            // the path matches the node prefix exactly, so we can update the value.
            let new_node = Node::new_leaf(path, value, leaf_type);
            let rlp_node = new_node.rlp_encode();
            slotted_page.set_value(page_index, new_node)?;

            return Ok(Pointer::new(
                self.node_location(slotted_page.page_id(), page_index),
                rlp_node,
            ));
        }

        // the path is a prefix of the node prefix, so we need to traverse the node's children.
        let child_index = path[common_prefix_length];

        let remaining_path = if !node.is_branch() {
            // if we are at an AccountLeaf, we need a "free hop" to the storage trie
            // so the remaining_path needs to contain the current nibble.
            path.slice(common_prefix_length..)
        } else {
            path.slice(common_prefix_length + 1..)
        };

        // Note: if the node is an AccountLeaf, there is no such thing as a "child_index"
        // so node.child(...) will always return the storage_root.
        let child_pointer = if !node.is_branch() {
            node.direct_child()
        } else {
            node.child(child_index)
        };

        match child_pointer {
            Some(child_pointer) => {
                // the child node exists, so we need to traverse it.
                let child_location = child_pointer.location();
                if let Some(child_cell_index) = child_location.cell_index() {
<<<<<<< HEAD
                    let child_pointer = self.set_account_in_cloned_page::<A>(
                        context,
=======
                    let child_pointer = self.set_value_in_cloned_page::<V>(
                        metadata,
>>>>>>> 7990865b
                        remaining_path,
                        value,
                        slotted_page,
                        child_cell_index,
                        leaf_type,
                    )?;
                    node.set_child(child_index, child_pointer.clone());
                    if !node.is_branch() {
                        // We are at an AccountLeaf and our storage just changed. Let's update our storage root.
                        return self.update_account_storage_root(
                            node,
                            child_pointer.rlp().as_hash().unwrap(),
                            slotted_page,
                            page_index,
                        );
                    }
                    let rlp_node = node.rlp_encode();
                    slotted_page.set_value(page_index, node)?;

                    Ok(Pointer::new(
                        self.node_location(slotted_page.page_id(), page_index),
                        rlp_node,
                    ))
                } else {
                    // otherwise, insert the new account into the empty child slot.
                    let child_page_id = child_location.page_id().unwrap();
<<<<<<< HEAD
                    let child_pointer = self.set_account_in_page::<A>(
                        context,
=======
                    let child_pointer = self.set_value_in_page::<V>(
                        metadata,
>>>>>>> 7990865b
                        remaining_path,
                        value,
                        child_page_id,
                        0,
                        leaf_type,
                    )?;
                    node.set_child(child_index, child_pointer.clone());
                    if !node.is_branch() {
                        // We are at an AccountLeaf and our storage just changed. Let's update our storage root.
                        return self.update_account_storage_root(
                            node,
                            child_pointer.rlp().as_hash().unwrap(),
                            slotted_page,
                            page_index,
                        );
                    }
                    let rlp_node = node.rlp_encode();
                    slotted_page.set_value(page_index, node)?;

                    Ok(Pointer::new(
                        self.node_location(slotted_page.page_id(), page_index),
                        rlp_node,
                    ))
                }
            }
            None => {
                // the child node does not exist, so we need to create a new leaf node with the remaining path.
                // ensure that the page has enough space (300 bytes) to insert a new leaf node.
                // TODO: use a more accurate threshold
                if slotted_page.num_free_bytes() < 300 {
                    self.split_page::<V>(metadata, slotted_page)?;
                    return Err(Error::PageSplit);
                }
                let new_node = Node::new_leaf(remaining_path, value, leaf_type);
                let rlp_node = new_node.rlp_encode();
                let location = Location::for_cell(slotted_page.insert_value(new_node)?);
                node.set_child(child_index, Pointer::new(location, rlp_node.clone()));
                if !node.is_branch() {
                    // We are at an AccountLeaf and our storage just changed. Let's update our storage root.
                    return self.update_account_storage_root(
                        node,
                        rlp_node.as_hash().unwrap(),
                        slotted_page,
                        page_index,
                    );
                }

                let rlp_node_with_child = node.rlp_encode();
                slotted_page.set_value(page_index, node)?;
                Ok(Pointer::new(
                    self.node_location(slotted_page.page_id(), page_index),
                    rlp_node_with_child,
                ))
            }
        }
    }

    fn update_account_storage_root<V: Value>(
        &self,
        node: Node<V>,
        new_storage_root: B256,
        slotted_page: &mut SlottedPage<'_, RW>,
        page_index: u8,
    ) -> Result<Pointer, Error> {
        // We are at an AccountLeaf and our storage just changed. Let's update our storage root.
        let value = node.value().expect("must be account leaf");
        let account: AccountVec = AccountVec::from_bytes(value.to_bytes().as_slice())
            .expect("valid account vector encoding");
        let updated_account = AccountVec::new(
            account.balance(),
            account.nonce(),
            account.code_hash(),
            new_storage_root,
        );
        let new_account_leaf: Node<AccountVec> = Node::new_account_leaf(
            node.prefix().clone(),
            updated_account,
            node.direct_child().cloned(),
        );

        let rlp_node_with_child = new_account_leaf.rlp_encode();
        slotted_page.set_value(page_index, new_account_leaf)?;

        Ok(Pointer::new(
            self.node_location(slotted_page.page_id(), page_index),
            rlp_node_with_child,
        ))
    }

    fn node_location(&self, page_id: PageId, page_index: u8) -> Location {
        if page_index == 0 {
            Location::for_page(page_id)
        } else {
            Location::for_cell(page_index)
        }
    }

    // Split the page into two, moving the largest immediate subtrie of the root node to a new child page.
    fn split_page<V: Value>(
        &self,
        context: &mut TransactionContext,
        page: &mut SlottedPage<'_, RW>,
    ) -> Result<(), Error> {
<<<<<<< HEAD
        let child_page = self.allocate_page(context)?;
        let mut child_slotted_page = SlottedPage::try_from(child_page)?;

        let mut root_node: Node<A> = page.get_value(0)?;

        // Find the child with the largest subtrie
        let (largest_child_index, largest_child_pointer) = root_node
            .enumerate_children()
            .max_by_key(|(_, ptr)| {
                // If pointer points to a cell in current page, count nodes in that subtrie
                if let Some(cell_index) = ptr.location().cell_index() {
                    self.count_subtrie_nodes::<A>(page, cell_index).unwrap_or(0)
                } else {
                    // If pointer points to another page, count as 0
                    0
                }
            })
            .ok_or(Error::PageError(PageError::PageIsFull))?;

        // Move the subtrie to the new page
        if let Some(cell_index) = largest_child_pointer.location().cell_index() {
            // Move all child nodes that are in the current page
            self.move_subtrie_nodes::<A>(page, cell_index, &mut child_slotted_page)?;

            // Update the pointer in the root node to point to the new page
            root_node.set_child(
                largest_child_index as u8,
                Pointer::new(
                    Location::for_page(child_slotted_page.page_id()),
                    largest_child_pointer.rlp().clone(),
                ),
            );
            page.set_value(0, root_node)?;
=======
        while page.num_free_bytes() < PAGE_DATA_SIZE / 3 as usize {
            let child_page = self.allocate_page(metadata)?;
            let mut child_slotted_page = SlottedPage::try_from(child_page)?;

            let mut root_node: Node<V> = page.get_value(0)?;

            // Find the child with the largest subtrie
            let (largest_child_index, largest_child_pointer) = root_node
                .enumerate_children()
                .into_iter()
                .max_by_key(|(_, ptr)| {
                    // If pointer points to a cell in current page, count nodes in that subtrie
                    if let Some(cell_index) = ptr.location().cell_index() {
                        self.count_subtrie_nodes::<V>(page, cell_index).unwrap_or(0)
                    } else {
                        // If pointer points to another page, count as 0
                        0
                    }
                })
                .ok_or(Error::PageError(PageError::PageIsFull))?;

            // Move the subtrie to the new page
            if let Some(cell_index) = largest_child_pointer.location().cell_index() {
                // Move all child nodes that are in the current page
                let location =
                    self.move_subtrie_nodes::<V>(page, cell_index, &mut child_slotted_page)?;
                assert!(
                    location.page_id().is_some(),
                    "expected subtrie to be moved to a new page"
                );

                // Update the pointer in the root node to point to the new page
                root_node.set_child(
                    largest_child_index as u8,
                    Pointer::new(location, largest_child_pointer.rlp().clone()),
                );
                page.set_value(0, root_node)?;
            }
>>>>>>> 7990865b
        }

        Ok(())
    }

    // Helper function to count nodes in a subtrie on the given page
    fn count_subtrie_nodes<V: Value>(
        &self,
        page: &SlottedPage<'_, RW>,
        root_index: u8,
    ) -> Result<u8, Error> {
        let mut count = 1; // Count the root node
        let node: Node<V> = page.get_value(root_index)?;
        if !node.has_children() {
            return Ok(count);
        }

        // Count child nodes that are in this page
        for (_, child_ptr) in node.enumerate_children() {
            if let Some(child_index) = child_ptr.location().cell_index() {
                count += self.count_subtrie_nodes::<V>(page, child_index)?;
            }
        }

        Ok(count)
    }

    // Helper function to move an entire subtrie from one page to another.
    fn move_subtrie_nodes<V: Value>(
        &self,
        source_page: &mut SlottedPage<'_, RW>,
        root_index: u8,
        target_page: &mut SlottedPage<'_, RW>,
    ) -> Result<Location, Error> {
        let node: Node<V> = source_page.get_value(root_index)?;
        source_page.delete_value(root_index)?;

        let has_children = node.has_children();

        // first insert the node into the new page to secure its location.
        let new_index = target_page.insert_value(node)?;

        // if the node has no children, we're done.
        if !has_children {
            return Ok(self.node_location(target_page.page_id(), new_index));
        }

        // otherwise, we need to move the children of the node.
        let mut updated_node: Node<V> = target_page.get_value(new_index)?;

        // Process each child that's in the current page
        let range = if updated_node.is_branch() {
            0..16
        } else {
            // AccountLeaf's only have 1 child
            0..1
        };

        for branch_index in range {
            let child_ptr = if !updated_node.is_branch() {
                updated_node.direct_child()
            } else {
                updated_node.child(branch_index)
            };
            if let Some(child_ptr) = child_ptr {
                if let Some(child_index) = child_ptr.location().cell_index() {
                    // Recursively move its children
                    let new_location =
                        self.move_subtrie_nodes::<V>(source_page, child_index, target_page)?;
                    // update the pointer in the parent node
                    updated_node.set_child(
                        branch_index as u8,
                        Pointer::new(new_location, child_ptr.rlp().clone()),
                    );
                }
            }
        }

        // update the parent node with the new child pointers.
        target_page.set_value(new_index, updated_node)?;

        Ok(self.node_location(target_page.page_id(), new_index))
    }

    pub fn get_storage(
        &self,
        metadata: &Metadata,
        storage_path: StoragePath,
    ) -> Result<Option<StorageValue>, Error> {
        let page = self.get_page(metadata, metadata.root_subtrie_page_id)?;
        let slotted_page = SlottedPage::try_from(page)?;

        match self.get_value_from_page::<TrieValue>(
            metadata,
            storage_path.full_path(),
            slotted_page,
            0,
        )? {
            Some(TrieValue::Storage(storage_value)) => Ok(Some(storage_value)),
            _ => Ok(None),
        }
    }

    pub fn set_storage(
        &mut self,
        metadata: &mut Metadata,
        storage_path: StoragePath,
        value: StorageValue,
    ) -> Result<(), Error> {
        let trie_value = TrieValue::Storage(value);
        let pointer = self.set_value_in_page::<TrieValue>(
            metadata,
            storage_path.full_path(),
            trie_value,
            metadata.root_subtrie_page_id,
            0,
            LeafType::StorageLeaf,
        )?;

        metadata.root_subtrie_page_id = pointer.location().page_id().unwrap();
        metadata.state_root = pointer.rlp().as_hash().unwrap();

        Ok(())
    }

    pub fn commit(&self, context: &TransactionContext) -> Result<(), Error> {
        let mut inner = self.inner.write().unwrap();

        if inner.is_closed() {
            return Err(Error::EngineClosed);
        }

        inner.commit(context)
    }

    pub fn rollback(&self, context: &TransactionContext) -> Result<(), Error> {
        todo!()
    }

    pub fn resize(&mut self, new_page_count: PageId) -> Result<(), Error> {
        let mut inner = self.inner.write().unwrap();

        if inner.is_closed() {
            return Err(Error::EngineClosed);
        }

        inner.resize(new_page_count)
    }

    pub fn size(&self) -> u32 {
        let inner = self.inner.read().unwrap();
        inner.page_manager.size()
    }

    pub fn close(&self, context: &TransactionContext) -> Result<(), Error> {
        let mut inner = self.inner.write().unwrap();

        if inner.is_closed() {
            return Err(Error::EngineClosed);
        }

        let underlying_root_page = inner
            .page_manager
            .get(context.metadata.snapshot_id, context.metadata.root_page_id)?;
        let root_page = RootPage::try_from(underlying_root_page).map_err(Error::PageError)?;

        // there will always be a minimum of 2 root pages
        let max_page_count = max(root_page.max_page_number(), 2);
        // resize the page manager so that we only store the exact amount of pages we need.
        inner.resize(max_page_count)?;
        // commit all outstanding data to disk.
        inner.commit(context)?;
        // mark engine as closed, causing all operations on engine to return an error.
        inner.status = Status::Closed;

        Ok(())
    }
}

impl<P: PageManager> Inner<P> {
    fn is_closed(&self) -> bool {
        match self.status {
            Status::Closed => true,
            _ => false,
        }
    }

    fn allocate_page<'p>(&mut self, context: &TransactionContext) -> Result<Page<'p, RW>, Error> {
        let snapshot_id = context.metadata.snapshot_id;
        let orphaned_page_id = self.orphan_manager.get_orphaned_page_id();
        if let Some(orphaned_page_id) = orphaned_page_id {
            let mut page = self.page_manager.get_mut(snapshot_id, orphaned_page_id)?;
            page.set_snapshot_id(snapshot_id);
            page.contents_mut().fill(0);
            Ok(page)
        } else {
            self.page_manager
                .allocate(snapshot_id)
                .map_err(|e| e.into())
        }
    }

    fn resize(&mut self, new_page_count: PageId) -> Result<(), Error> {
        self.page_manager.resize(new_page_count)?;
        Ok(())
    }

    fn commit(&mut self, context: &TransactionContext) -> Result<(), Error> {
        // First commit to ensure all changes are written before writing the new root page.
        self.page_manager.commit(context.metadata.snapshot_id)?;

        let page_mut = self
            .page_manager
            .get_mut(context.metadata.snapshot_id, context.metadata.root_page_id)
            .unwrap();
        // TODO: include the remaining metadata in the new root page.
        let mut new_root_page = RootPage::new(page_mut, context.metadata.state_root);
        let orphaned_page_ids = self.orphan_manager.iter().copied().collect();
        let num_orphan_pages_used = self.orphan_manager.get_num_orphan_pages_used();
        self.orphan_manager.reset_num_orphan_pages_used();
        new_root_page
            .add_orphaned_page_ids(
                &orphaned_page_ids,
                num_orphan_pages_used,
                &mut self.page_manager,
            )
            .unwrap();

        // Second commit to ensure the new root page is written to disk.
        self.page_manager.commit(context.metadata.snapshot_id)?;

        Ok(())
    }
}

#[derive(Debug)]
pub enum Error {
    PageError(PageError),
    InvalidPath,
    InvalidSnapshotId,
    EngineClosed,
    PageSplit,
}

impl From<PageError> for Error {
    fn from(error: PageError) -> Self {
        Error::PageError(error)
    }
}

#[cfg(test)]
mod tests {
    use alloy_primitives::{address, b256, hex, keccak256, Address, StorageKey, U256};
    use alloy_rlp::encode;
    use alloy_trie::{
        root::{storage_root_unhashed, storage_root_unsorted},
        EMPTY_ROOT_HASH, KECCAK_EMPTY,
    };

    use super::*;
    use crate::{account::AccountVec, database::Metadata, page::MmapPageManager};

    fn create_test_engine(
        page_count: u32,
        root_subtrie_page_id: PageId,
    ) -> (StorageEngine<MmapPageManager>, TransactionContext) {
        let manager = MmapPageManager::new_anon(page_count, root_subtrie_page_id + 1).unwrap();
        let orphan_manager = OrphanPageManager::new();
        let metadata = Metadata {
            snapshot_id: 1,
            root_page_id: 0,
            root_subtrie_page_id,
            state_root: EMPTY_ROOT_HASH,
        };
        let storage_engine = StorageEngine::new(manager, orphan_manager);
        (storage_engine, TransactionContext::new(metadata))
    }

    fn create_test_account(balance: u64, nonce: u64) -> AccountVec {
        AccountVec::new(U256::from(balance), nonce, KECCAK_EMPTY, EMPTY_ROOT_HASH)
    }

    #[test]
    fn test_allocate_get_mut_clone() {
        let (storage_engine, mut context) = create_test_engine(10, 1);

        // Initial allocation
        let mut page = storage_engine.allocate_page(&context).unwrap();
        assert_eq!(page.page_id(), 2);
        assert_eq!(page.contents()[0], 0);
        assert_eq!(page.snapshot_id(), 1);

        // mutation
        page.contents_mut()[0] = 123;
        storage_engine.commit(&context).unwrap();

        context = TransactionContext::new(context.metadata.next());

        // reading mutated page
        let page = storage_engine.get_page(&context, 2).unwrap();
        assert_eq!(page.page_id(), 2);
        assert_eq!(page.contents()[0], 123);
        assert_eq!(page.snapshot_id(), 1);

        // cloning a page should allocate a new page and orphan the original page
        let cloned_page = storage_engine.get_mut_clone(&context, 2).unwrap();
        assert_eq!(cloned_page.page_id(), 3);
        assert_eq!(cloned_page.contents()[0], 123);
        assert_eq!(cloned_page.snapshot_id(), 2);
        assert_ne!(cloned_page.page_id(), page.page_id());

        // the next allocation should not come from the orphaned page, as the snapshot id is the same as when the page was orphaned
        let page = storage_engine.allocate_page(&context).unwrap();
        assert_eq!(page.page_id(), 4);
        assert_eq!(page.contents()[0], 0);
        assert_eq!(page.snapshot_id(), 2);

        storage_engine.commit(&context).unwrap();
        context = TransactionContext::new(context.metadata.next());

        // the next allocation should not come from the orphaned page, as the snapshot has not been unlocked yet
        let page = storage_engine.allocate_page(&context).unwrap();
        assert_eq!(page.page_id(), 5);
        assert_eq!(page.contents()[0], 0);
        assert_eq!(page.snapshot_id(), 3);

        storage_engine.unlock(3);

        // the next allocation should come from the orphaned page because the snapshot id has increased.
        // The page data should be zeroed out.
        let page = storage_engine.allocate_page(&context).unwrap();
        assert_eq!(page.page_id(), 2);
        assert_eq!(page.contents()[0], 0);
        assert_eq!(page.snapshot_id(), 3);
    }

    #[test]
    fn test_shared_page_mutability() {
        let (storage_engine, mut context) = create_test_engine(10, 1);

        let page1 = storage_engine.get_page(&context, 1).unwrap();
        assert_eq!(page1.contents()[0], 0);

        let mut page2 = storage_engine.get_mut_page(&context, 1).unwrap();
        page2.contents_mut()[0] = 123;

        storage_engine.commit(&context).unwrap();

        assert_eq!(page1.contents()[0], 123);
        assert_eq!(page2.contents()[0], 123);
    }

    #[test]
    fn test_set_get_account() {
        let (storage_engine, mut context) = create_test_engine(300, 256);

        let address = address!("0xd8da6bf26964af9d7eed9e03e53415d37aa96045");
        let account = create_test_account(100, 1);
        storage_engine
            .set_account(
                &mut context,
                AddressPath::for_address(address),
                Some(account.clone()),
            )
            .unwrap();
        assert_eq!(context.metadata.root_subtrie_page_id, 257);

        let test_cases = vec![
            (
                address!("0x4200000000000000000000000000000000000015"),
                create_test_account(123, 456),
            ),
            (
                address!("0x4200000000000000000000000000000000000016"),
                create_test_account(999, 999),
            ),
            (
                address!("0x4200000000000000000000000000000000000002"),
                create_test_account(1000, 1000),
            ),
            (
                address!("0x4200000000000000000000000000000000000000"),
                create_test_account(1001, 1001),
            ),
        ];

        // Insert accounts and verify they don't exist before insertion
        for (address, account) in &test_cases {
            let path = AddressPath::for_address(*address);

            let read_account = storage_engine
                .get_account::<AccountVec>(&context, path.clone())
                .unwrap();
            assert_eq!(read_account, None);

            storage_engine
                .set_account(&mut context, path, Some(account.clone()))
                .unwrap();
        }

        // Verify all accounts exist after insertion
        for (address, account) in &test_cases {
            let read_account = storage_engine
                .get_account::<AccountVec>(&context, AddressPath::for_address(*address))
                .unwrap();
            assert_eq!(read_account, Some(account.clone()));
        }
    }

    #[test]
    fn test_simple_trie_state_root_1() {
        let (storage_engine, mut context) = create_test_engine(300, 256);

        let address1 = address!("0x8e64566b5eb8f595f7eb2b8d302f2e5613cb8bae");
        let account1 = create_test_account(1_000_000_000_000_000_000u64, 0);
        let path1 = AddressPath::for_address(address1);

        let address2 = address!("0xcea8f2236efa20c8fadeb9d66e398a6532cca6c8");
        let account2 = create_test_account(14_000_000_000_000_000_000u64, 1);
        let path2 = AddressPath::for_address(address2);

        storage_engine
            .set_account(&mut context, path1, Some(account1.clone()))
            .unwrap();
        storage_engine
            .set_account(&mut context, path2, Some(account2.clone()))
            .unwrap();

        assert_eq!(
            context.metadata.state_root,
            b256!("0x0d9348243d7357c491e6a61f4b1305e77dc6acacdb8cc708e662f6a9bab6ca02")
        );
    }

    #[test]
    fn test_simple_trie_state_root_2() {
        let (storage_engine, mut context) = create_test_engine(300, 256);

        let address1 = address!("0x000f3df6d732807ef1319fb7b8bb8522d0beac02");
        let account1 = AccountVec::new(U256::from(0), 1, keccak256(hex!("0x3373fffffffffffffffffffffffffffffffffffffffe14604d57602036146024575f5ffd5b5f35801560495762001fff810690815414603c575f5ffd5b62001fff01545f5260205ff35b5f5ffd5b62001fff42064281555f359062001fff015500")), EMPTY_ROOT_HASH);
        let path1 = AddressPath::for_address(address1);

        let address2 = address!("0x0000000000000000000000000000000000001000");
        let account2 = AccountVec::new(U256::from(0x010000000000u64), 1, keccak256(hex!("0x366000602037602060003660206000720f3df6d732807ef1319fb7b8bb8522d0beac02620186a0f16000556000516001553d6002553d600060003e600051600355")), EMPTY_ROOT_HASH);
        let path2 = AddressPath::for_address(address2);

        let address3 = address!("0xa94f5374fce5edbc8e2a8697c15331677e6ebf0b");
        let account3 = AccountVec::new(
            U256::from(0x3635c9adc5dea00000u128),
            0,
            KECCAK_EMPTY,
            EMPTY_ROOT_HASH,
        );
        let path3 = AddressPath::for_address(address3);

        storage_engine
            .set_account(&mut context, path1, Some(account1.clone()))
            .unwrap();
        storage_engine
            .set_account(&mut context, path2, Some(account2.clone()))
            .unwrap();
        storage_engine
            .set_account(&mut context, path3, Some(account3.clone()))
            .unwrap();

        assert_eq!(
            context.metadata.state_root,
            b256!("0x6f78ee01791dd8a62b4e2e86fae3d7957df9fa7f7a717ae537f90bb0c79df296")
        );
    }

    #[test]
    fn test_set_get_account_common_prefix() {
        let (storage_engine, mut context) = create_test_engine(300, 256);

        let test_accounts = vec![
            (hex!("00000000000000000000000000000000000000000000000000000000000000010000000000000000000000000000000000000000000000000000000000000001"), create_test_account(100, 1)),
            (hex!("00000000000000000000000000000000000000000000000000000000000000010000000000000000000000000000000000000000000000000000000000000002"), create_test_account(123, 456)),
            (hex!("00000000000000000000000000000000000000000000000000000000000000020000000000000000000000000000000000000000000000000000000000000003"), create_test_account(999, 999)),
            (hex!("00000000000000000000000000000000000000000000000000000000000000020000000000000000000000000000000000000000000000000000000000000004"), create_test_account(1000, 1000)),
            (hex!("00000000000000000000000000000000000000000000000000000000000000020000000000000000000000000000030000000000000000000000000000000005"), create_test_account(1001, 1001)),
        ];

        // Insert all accounts
        for (nibbles, account) in test_accounts.iter() {
            let path = AddressPath::new(Nibbles::from_nibbles(*nibbles));
            storage_engine
                .set_account(&mut context, path, Some(account.clone()))
                .unwrap();
        }

        // Verify all accounts exist
        for (nibbles, account) in test_accounts {
            let path = AddressPath::new(Nibbles::from_nibbles(nibbles));
            let read_account = storage_engine
                .get_account::<AccountVec>(&context, path)
                .unwrap();
            assert_eq!(read_account, Some(account));
        }
    }

    #[test]
    fn test_split_page() {
        let (storage_engine, mut context) = create_test_engine(300, 256);

        let test_accounts = vec![
            (hex!("00000000000000000000000000000000000000000000000000000000000000010000000000000000000000000000000000000000000000000000000000000001"), create_test_account(100, 1)),
            (hex!("00000000000000000000000000000000000000000000000000000000000000010000000000000000000000000000000000000000000000000000000000000002"), create_test_account(123, 456)),
            (hex!("00000000000000000000000000000000000000000000000000000000000000020000000000000000000000000000000000000000000000000000000000000003"), create_test_account(999, 999)),
            (hex!("00000000000000000000000000000000000000000000000000000000000000020000000000000000000000000000000000000000000000000000000000000004"), create_test_account(1000, 1000)),
            (hex!("00000000000000000000000000000000000000000000000000000000000000020000000000000000000000000000030000000000000000000000000000000005"), create_test_account(1001, 1001)),
        ];

        // Insert accounts
        for (nibbles, account) in test_accounts.iter() {
            let path = AddressPath::new(Nibbles::from_nibbles(*nibbles));
            storage_engine
                .set_account(&mut context, path, Some(account.clone()))
                .unwrap();
        }

        // Split the page
        let page = storage_engine.get_mut_page(&context, 257).unwrap();
        let mut slotted_page = SlottedPage::try_from(page).unwrap();
        storage_engine
            .split_page::<AccountVec>(&mut context, &mut slotted_page)
            .unwrap();

        // Verify all accounts still exist after split
        for (nibbles, account) in test_accounts {
            let path = AddressPath::new(Nibbles::from_nibbles(nibbles));
            let read_account = storage_engine
                .get_account::<AccountVec>(&context, path)
                .unwrap();
            assert_eq!(read_account, Some(account));
        }
    }

    #[test]
    fn test_insert_get_1000_accounts() {
        let (storage_engine, mut context) = create_test_engine(5000, 256);

        for i in 0..1000 {
            let path = address_path_for_idx(i);
            let account = create_test_account(i, i);
            storage_engine
                .set_account(&mut context, path.clone(), Some(account.clone()))
                .unwrap();

            context.metadata.snapshot_id += 1;
        }

        for i in 0..1000 {
            let path = address_path_for_idx(i);
            let account = storage_engine
                .get_account::<AccountVec>(&context, path.clone())
                .unwrap();
            assert_eq!(account, Some(create_test_account(i, i)));
        }
    }

    #[test]
    #[should_panic]
    fn test_set_storage_slot_with_no_account_panics() {
        let (mut storage_engine, mut metadata) = create_test_engine(300, 256);
        let address = address!("0xd8da6bf26964af9d7eed9e03e53415d37aa96045");

        let storage_key =
            b256!("0x0000000000000000000000000000000000000000000000000000000000000000");
        let storage_value =
            b256!("0x0000000000000000000000000000000000000000000000000000000062617365");

        let storage_path = StoragePath::for_address_and_slot(address.clone(), storage_key);

        let storage_value = StorageValue::from_be_slice(&storage_value.as_slice());

        storage_engine
            .set_storage(&mut metadata, storage_path, storage_value)
            .unwrap();
    }

    #[test]
    fn test_set_get_account_storage_slots() {
        let (mut storage_engine, mut metadata) = create_test_engine(300, 256);

        let address = address!("0xd8da6bf26964af9d7eed9e03e53415d37aa96045");
        let account = create_test_account(100, 1);
        storage_engine
            .set_account(
                &mut metadata,
                AddressPath::for_address(address),
                Some(account.clone()),
            )
            .unwrap();
        assert_eq!(metadata.root_subtrie_page_id, 257);

        let test_cases = vec![
            (
                // storage key and storage value
                b256!("0x0000000000000000000000000000000000000000000000000000000000000000"),
                b256!("0x0000000000000000000000000000000000000000000000000000000062617365"),
            ),
            (
                // storage key and storage value
                b256!("0x0000000000000000000000000000000000000000000000000000000000000001"),
                b256!("0x000000000000000000000000000000006274632040202439362c3434322e3735"),
            ),
            (
                // storage key and storage value
                b256!("0x0000000000000000000000000000000000000000000000000000000000000002"),
                b256!("0x0000000000000000000000000000000000000000000000000000747269656462"),
            ),
            (
                // storage key and storage value
                b256!("0x0000000000000000000000000000000000000000000000000000000000000003"),
                b256!("0x000000000000000000000000000000000000000000000000436f696e62617365"),
            ),
        ];

        // Insert storage slots and verify they don't exist before insertion
        for (storage_key, storage_value) in &test_cases {
            let storage_path = StoragePath::for_address_and_slot(address.clone(), *storage_key);

            let read_storage_slot = storage_engine
                .get_storage(&metadata, storage_path.clone())
                .unwrap();
            assert_eq!(read_storage_slot, None);

            let storage_value = StorageValue::from_be_slice(&storage_value.as_slice());

            storage_engine
                .set_storage(&mut metadata, storage_path, storage_value)
                .unwrap();

            metadata = metadata.next();
        }

        // Verify all storage slots exist after insertion
        for (storage_key, storage_value) in &test_cases {
            let storage_path = StoragePath::for_address_and_slot(address.clone(), *storage_key);
            let read_storage_slot = storage_engine.get_storage(&metadata, storage_path).unwrap();
            let storage_value = StorageValue::from_be_slice(&storage_value.as_slice());
            assert_eq!(read_storage_slot, Some(storage_value));
        }
    }

    #[test]
    fn test_set_get_account_storage_roots() {
        let (mut storage_engine, mut metadata) = create_test_engine(300, 256);

        let address = address!("0xd8da6bf26964af9d7eed9e03e53415d37aa96045");
        let account = create_test_account(100, 1);
        storage_engine
            .set_account(
                &mut metadata,
                AddressPath::for_address(address),
                Some(account.clone()),
            )
            .unwrap();
        assert_eq!(metadata.root_subtrie_page_id, 257);

        let test_cases = vec![
            (
                // storage key and storage value
                b256!("0x0000000000000000000000000000000000000000000000000000000000000000"),
                b256!("0x0000000000000000000000000000000000000000000000000000000062617365"),
            ),
            (
                // storage key and storage value
                b256!("0x0000000000000000000000000000000000000000000000000000000000000002"),
                b256!("0x0000000000000000000000000000000000000000000000000000747269656462"),
            ),
            (
                // storage key and storage value
                b256!("0x0000000000000000000000000000000000000000000000000000000000000001"),
                b256!("0x000000000000000000000000000000006274632040202439362c3434322e3735"),
            ),
            (
                // storage key and storage value
                b256!("0x0000000000000000000000000000000000000000000000000000000000000003"),
                b256!("0x000000000000000000000000000000000000000000000000436f696e62617365"),
            ),
        ];

        // Insert storage slots and verify they don't exist before insertion
        for (storage_key, storage_value) in &test_cases {
            let storage_path = StoragePath::for_address_and_slot(address.clone(), *storage_key);

            let read_storage_slot = storage_engine
                .get_storage(&metadata, storage_path.clone())
                .unwrap();
            assert_eq!(read_storage_slot, None);

            let storage_value = StorageValue::from_be_slice(&storage_value.as_slice());

            storage_engine
                .set_storage(&mut metadata, storage_path, storage_value)
                .unwrap();

            metadata = metadata.next();
        }

        // Verify the storage roots is correct. The storage root should be equivalent to the hash
        // of a trie that was initially empty and then filled with these key/values.
        let expected_root = storage_root_unhashed(test_cases.into_iter().map(|(key, value)| {
            (
                key,
                U256::from_be_bytes::<32>(value.as_slice().try_into().unwrap()),
            )
        }));

        let account = storage_engine
            .get_account::<AccountVec>(&metadata, AddressPath::for_address(address))
            .unwrap()
            .unwrap();

        let storage_root = account.storage_root();
        assert_eq!(storage_root, expected_root);
    }

    #[test]
    fn test_set_get_many_accounts_storage_roots() {
        let (mut storage_engine, mut metadata) = create_test_engine(2000, 256);

        for i in 0..100 {
            let address =
                Address::from_slice(&keccak256((i as u32).to_le_bytes()).as_slice()[0..20]);
            let path = AddressPath::for_address(address);
            let account = create_test_account(i, i);
            storage_engine
                .set_account(&mut metadata, path.clone(), Some(account.clone()))
                .unwrap();

            metadata.snapshot_id += 1;
        }

        for i in 0..100 {
            let address =
                Address::from_slice(&keccak256((i as u32).to_le_bytes()).as_slice()[0..20]);
            let path = AddressPath::for_address(address);
            let mut keys_values = Vec::new();
            for j in 0..25 {
                let storage_slot_key: StorageKey = B256::repeat_byte(j as u8);
                let storage_slot_value: StorageValue = B256::with_last_byte(j as u8).into();

                let storage_path = StoragePath::for_address_and_slot(address, storage_slot_key);
                storage_engine
                    .set_storage(&mut metadata, storage_path.clone(), storage_slot_value)
                    .unwrap();

                keys_values.push((
                    B256::from_slice(storage_path.get_slot().pack().as_slice()),
                    storage_slot_value,
                ))
            }

            let expected_root = storage_root_unsorted(keys_values.into_iter());

            // check the storage root of the account
            let account = storage_engine
                .get_account::<AccountVec>(&metadata, path)
                .unwrap()
                .unwrap();

            let storage_root = account.storage_root();
            assert_eq!(storage_root, expected_root);
        }
    }

    fn test_split_page_stress() {
        // Create a storage engine with limited pages to force splits
        let (storage_engine, mut metadata) = create_test_engine(2000, 256);

        // Create a large number of accounts with different patterns to stress the trie

        // Pattern 1: Accounts with common prefixes to create deep branches
        let mut accounts = Vec::new();
        for i in 0..4096 {
            // Create paths with common prefixes but different endings
            let mut nibbles = [0u8; 64];
            // First 32 nibbles are the same
            for j in 0..32 {
                nibbles[j] = (j % 16) as u8;
            }
            // Last 30 nibbles vary
            for j in 32..64 {
                nibbles[j] = ((i + j) % 16) as u8;
            }

            nibbles[61] = (i % 16) as u8;
            nibbles[62] = ((i / 16) % 16) as u8;
            nibbles[63] = ((i / 256) % 16) as u8;

            let path = AddressPath::new(Nibbles::from_nibbles(nibbles));
            let account = create_test_account(i as u64 * 1000, i as u64);
            accounts.push((path, account));
        }

        // Pattern 2: Accounts with very different paths to create wide branches
        for i in 0..4096 {
            let mut nibbles = [0u8; 64];
            // Make each path start with a different nibble
            nibbles[0] = (i % 16) as u8;
            nibbles[1] = ((i / 16) % 16) as u8;
            nibbles[2] = ((i / 256) % 16) as u8;
            // Fill the rest with a pattern
            for j in 3..64 {
                nibbles[j] = ((i * j) % 16) as u8;
            }

            let path = AddressPath::new(Nibbles::from_nibbles(nibbles));
            let account = create_test_account(i as u64 * 2000, i as u64 * 2);
            accounts.push((path, account));
        }

        // Pattern 3: Accounts with paths that will cause specific branch splits
        for i in 0..4096 {
            let mut nibbles = [0u8; 64];
            // First half of paths share prefix, second half different
            if i < 50 {
                nibbles[0] = 10; // Arbitrary value
                for j in 1..62 {
                    nibbles[j] = ((i + j) % 16) as u8;
                }
            } else {
                nibbles[0] = 11; // Different arbitrary value
                for j in 1..62 {
                    nibbles[j] = ((i + j) % 16) as u8;
                }
            }

            nibbles[61] = (i % 16) as u8;
            nibbles[62] = ((i / 16) % 16) as u8;
            nibbles[63] = ((i / 256) % 16) as u8;

            let path = AddressPath::new(Nibbles::from_nibbles(nibbles));
            let account = create_test_account(i as u64 * 3000, i as u64 * 3);
            accounts.push((path, account));
        }

        // Ensure there are no duplicate paths
        let mut unique_paths = std::collections::HashSet::new();
        for (path, _) in &accounts {
            assert!(
                unique_paths.insert(path.clone()),
                "Duplicate path found: {:?}",
                path
            );
        }

        // Insert all accounts
        for (path, account) in &accounts {
            storage_engine
                .set_account(&mut metadata, path.clone(), Some(account.clone()))
                .unwrap();
        }

        // Verify all accounts exist with correct values
        for (path, expected_account) in &accounts {
            let retrieved_account = storage_engine
                .get_account::<AccountVec>(&metadata, path.clone())
                .unwrap();
            assert_eq!(
                retrieved_account,
                Some(expected_account.clone()),
                "Account mismatch for path: {:?}",
                path
            );
        }

        // Force multiple splits to stress the system
        // Find all pages in the trie and split them recursively
        let mut pages_to_split = vec![metadata.root_subtrie_page_id];
        while let Some(page_id) = pages_to_split.pop() {
            let page_result = storage_engine.get_mut_page(&metadata, page_id);
            if matches!(
                page_result,
                Err(Error::PageError(PageError::PageNotFound(_)))
            ) {
                break;
            }
            let mut slotted_page = SlottedPage::try_from(page_result.unwrap()).unwrap();

            // Try to split this page
            if let Ok(_) = storage_engine.split_page::<AccountVec>(&mut metadata, &mut slotted_page)
            {
                // If split succeeded, add the new pages to be processed
                pages_to_split.push(page_id + 1); // New page created by split
            }
        }

        // Verify all accounts still exist with correct values after splits
        for (path, expected_account) in &accounts {
            let retrieved_account = storage_engine
                .get_account::<AccountVec>(&metadata, path.clone())
                .unwrap();
            assert_eq!(
                retrieved_account,
                Some(expected_account.clone()),
                "Account mismatch after split for path: {:?}",
                path
            );
        }

        // Add more accounts after splitting to ensure the structure is still valid
        let mut additional_accounts = Vec::new();
        for i in 0..50 {
            let mut nibbles = [0u8; 64];
            // Create some completely new paths
            nibbles[0] = 15; // Different from previous patterns
            for j in 1..62 {
                nibbles[j] = ((i * j + 7) % 16) as u8; // Different pattern
            }

            nibbles[62] = (i % 16) as u8;
            nibbles[63] = ((i / 16) % 16) as u8;

            let path = AddressPath::new(Nibbles::from_nibbles(nibbles));
            let account = create_test_account(i as u64 * 5000, i as u64 * 5);
            additional_accounts.push((path, account));
        }

        // Insert additional accounts
        for (path, account) in &additional_accounts {
            storage_engine
                .set_account(&mut metadata, path.clone(), Some(account.clone()))
                .unwrap();
        }

        // Verify all original accounts still exist
        for (path, expected_account) in &accounts {
            let retrieved_account = storage_engine
                .get_account::<AccountVec>(&metadata, path.clone())
                .unwrap();
            assert_eq!(
                retrieved_account,
                Some(expected_account.clone()),
                "Original account lost after adding new accounts"
            );
        }

        // Verify all new accounts exist
        for (path, expected_account) in &additional_accounts {
            let retrieved_account = storage_engine
                .get_account::<AccountVec>(&metadata, path.clone())
                .unwrap();
            assert_eq!(
                retrieved_account,
                Some(expected_account.clone()),
                "New account not found"
            );
        }
    }

    #[test]
    fn test_split_page_random_accounts() {
        use rand::rngs::StdRng;
        use rand::{Rng, SeedableRng};

        // Create a storage engine
        let (storage_engine, mut metadata) = create_test_engine(2000, 256);

        // Use a seeded RNG for reproducibility
        let mut rng = StdRng::seed_from_u64(42);

        // Generate a large number of random accounts
        let mut accounts = Vec::new();
        for i in 0..3000 {
            let mut nibbles = [0u8; 64];
            // Generate random nibbles
            for j in 0..64 {
                nibbles[j] = rng.gen_range(0..16) as u8;
            }

            let path = AddressPath::new(Nibbles::from_nibbles(nibbles));
            let balance = rng.gen_range(0..1_000_000);
            let nonce = rng.gen_range(0..100);
            let account = create_test_account(balance, nonce);
            accounts.push((path, account));
        }

        // Insert all accounts
        for (path, account) in &accounts {
            storage_engine
                .set_account(&mut metadata, path.clone(), Some(account.clone()))
                .unwrap();
        }

        // Verify all accounts exist with correct values
        for (path, expected_account) in &accounts {
            let retrieved_account = storage_engine
                .get_account::<AccountVec>(&metadata, path.clone())
                .unwrap();
            assert_eq!(retrieved_account, Some(expected_account.clone()));
        }

        // Get all pages and force splits on them
        let mut page_ids = Vec::new();
        // Start with the root page
        page_ids.push(metadata.root_subtrie_page_id);

        // Process each page
        for i in 0..page_ids.len() {
            let page_id = page_ids[i];

            // Try to get and split the page
            if let Ok(page) = storage_engine.get_mut_page(&metadata, page_id) {
                if let Ok(mut slotted_page) = SlottedPage::try_from(page) {
                    // Force a split
                    let _ =
                        storage_engine.split_page::<AccountVec>(&mut metadata, &mut slotted_page);

                    // Get the node to find child pages
                    if let Ok(node) = slotted_page.get_value::<Node<AccountVec>>(0) {
                        // Add child pages to our list
                        for (_, child_ptr) in node.enumerate_children() {
                            if let Some(child_page_id) = child_ptr.location().page_id() {
                                if !page_ids.contains(&child_page_id) {
                                    page_ids.push(child_page_id);
                                }
                            }
                        }
                    }
                }
            }
        }

        // Verify all accounts still exist with correct values after splits
        for (path, expected_account) in &accounts {
            let retrieved_account = storage_engine
                .get_account::<AccountVec>(&metadata, path.clone())
                .unwrap();
            assert_eq!(
                retrieved_account,
                Some(expected_account.clone()),
                "Account mismatch after splitting multiple pages"
            );
        }

        // Create a vector to store updates
        let mut updates = Vec::new();

        // Prepare updates for some existing accounts
        for i in 0..accounts.len() {
            if i % 5 == 0 {
                // Update every 5th account
                let (path, _) = &accounts[i];
                let new_balance = rng.gen_range(0..1_000_000);
                let new_nonce = rng.gen_range(0..100);
                let new_account = create_test_account(new_balance, new_nonce);

                updates.push((i, path.clone(), new_account));
            }
        }

        // Apply the updates to both the trie and our test data
        for (idx, path, new_account) in &updates {
            // Update in the trie
            storage_engine
                .set_account(&mut metadata, path.clone(), Some(new_account.clone()))
                .unwrap();

            // Update in our test data
            accounts[*idx] = (path.clone(), new_account.clone());
        }

        // Verify all accounts have correct values after updates
        for (path, expected_account) in &accounts {
            let retrieved_account = storage_engine
                .get_account::<AccountVec>(&metadata, path.clone())
                .unwrap();
            assert_eq!(
                retrieved_account,
                Some(expected_account.clone()),
                "Account mismatch after updates"
            );
        }
    }

    fn address_path_for_idx(idx: u64) -> AddressPath {
        let mut nibbles = [0u8; 64];
        let mut val = idx;
        let mut pos = 63;
        while val > 0 {
            nibbles[pos] = (val % 16) as u8;
            val /= 16;
            pos -= 1;
        }
        AddressPath::new(Nibbles::from_nibbles(nibbles))
    }
}<|MERGE_RESOLUTION|>--- conflicted
+++ resolved
@@ -1,11 +1,6 @@
 use crate::{
-<<<<<<< HEAD
-    account::Account,
-    database::TransactionContext,
-=======
     account::{Account, AccountVec, TrieValue},
-    database::Metadata,
->>>>>>> 7990865b
+    database::{Metadata, TransactionContext},
     location::Location,
     node::{LeafType, Node},
     page::{
@@ -153,13 +148,7 @@
         let page = self.get_page(context, context.metadata.root_subtrie_page_id)?;
         let slotted_page = SlottedPage::try_from(page)?;
 
-<<<<<<< HEAD
-        debug!("get_account(): {:?}", address_path);
-
         self.get_account_from_page::<A>(context, address_path.into(), slotted_page, 0)
-=======
-        self.get_account_from_page::<A>(metadata, address_path.into(), slotted_page, 0)
->>>>>>> 7990865b
     }
 
     fn get_account_from_page<A: Account + Value>(
@@ -169,12 +158,12 @@
         slotted_page: SlottedPage<'_, RO>,
         page_index: u8,
     ) -> Result<Option<A>, Error> {
-        self.get_value_from_page::<A>(metadata, path, slotted_page, page_index)
+        self.get_value_from_page::<A>(context, path, slotted_page, page_index)
     }
 
     fn get_value_from_page<V: Value>(
         &self,
-        metadata: &Metadata,
+        context: &TransactionContext,
         path: Nibbles,
         slotted_page: SlottedPage<'_, RO>,
         page_index: u8,
@@ -209,15 +198,9 @@
             Some(child_pointer) => {
                 let child_location = child_pointer.location();
                 if child_location.cell_index().is_some() {
-<<<<<<< HEAD
-                    self.get_account_from_page::<A>(
+                    self.get_value_from_page::<V>(
                         context,
-                        remaining_path.slice(1..),
-=======
-                    self.get_value_from_page::<V>(
-                        metadata,
                         remaining_path,
->>>>>>> 7990865b
                         slotted_page,
                         child_location.cell_index().unwrap(),
                     )
@@ -225,16 +208,7 @@
                     let child_page_id = child_location.page_id().unwrap();
                     let child_page = self.get_page(context, child_page_id)?;
                     let child_slotted_page = SlottedPage::try_from(child_page)?;
-<<<<<<< HEAD
-                    self.get_account_from_page::<A>(
-                        context,
-                        remaining_path.slice(1..),
-                        child_slotted_page,
-                        0,
-                    )
-=======
-                    self.get_value_from_page::<V>(metadata, remaining_path, child_slotted_page, 0)
->>>>>>> 7990865b
+                    self.get_value_from_page::<V>(context, remaining_path, child_slotted_page, 0)
                 }
             }
             None => Ok(None),
@@ -252,17 +226,9 @@
         }
 
         let account = account.unwrap();
-<<<<<<< HEAD
-        trace!("set_account(): {:?}", address_path);
-
         let root_subtrie_page_id = context.metadata.root_subtrie_page_id;
-        let pointer = self.set_account_in_page(
+        let pointer = self.set_value_in_page(
             context,
-=======
-        let root_subtrie_page_id = metadata.root_subtrie_page_id;
-        let pointer = self.set_value_in_page(
-            metadata,
->>>>>>> 7990865b
             address_path.into(),
             account,
             root_subtrie_page_id,
@@ -285,13 +251,8 @@
     ) -> Result<Pointer, Error> {
         let page = self.get_mut_clone(context, page_id)?;
         let mut new_slotted_page = SlottedPage::try_from(page)?;
-<<<<<<< HEAD
-        let result = self.set_account_in_cloned_page(
+        let result = self.set_value_in_cloned_page(
             context,
-=======
-        let result = self.set_value_in_cloned_page(
-            metadata,
->>>>>>> 7990865b
             path.clone(),
             value.clone(),
             &mut new_slotted_page,
@@ -304,7 +265,7 @@
             // consistently evaluated, and not modified in the middle of an operation, which could result in
             // inconsistent cell pointers.
             Err(Error::PageSplit) => self.set_value_in_cloned_page(
-                metadata,
+                context,
                 path,
                 value,
                 &mut new_slotted_page,
@@ -312,37 +273,7 @@
                 leaf_type,
             ),
             Err(Error::PageError(PageError::PageIsFull)) => {
-<<<<<<< HEAD
-                // Re-clone the page, split it, and try again. This orphans the first clone.
-                // TODO: it's probably better if we can proactively split the page instead of needing this fallback behavior.
-                // This would also allow us to avoid cloning the path and account.
-                {
-                    self.inner
-                        .write()
-                        .unwrap()
-                        .orphan_manager
-                        .add_orphaned_page_id(
-                            context.metadata.snapshot_id,
-                            new_slotted_page.page_id(),
-                        );
-                }
-                let page = self.get_mut_clone(context, page_id)?;
-                let mut new_slotted_page = SlottedPage::try_from(page)?;
-                self.split_page::<A>(context, &mut new_slotted_page)
-                    .expect("split page should succeed");
-                let pointer = self
-                    .set_account_in_cloned_page(
-                        context,
-                        path,
-                        account,
-                        &mut new_slotted_page,
-                        page_index,
-                    )
-                    .expect("set account in cloned page should succeed");
-                Ok(pointer)
-=======
                 panic!("Page is full!");
->>>>>>> 7990865b
             }
             Err(e) => Err(e),
         }
@@ -379,7 +310,7 @@
             // ensure that the page has enough space (1100 bytes) to insert a new branch and leaf node.
             // TODO: use a more accurate threshold
             if slotted_page.num_free_bytes() < 1100 {
-                self.split_page::<V>(metadata, slotted_page)?;
+                self.split_page::<V>(context, slotted_page)?;
                 return Err(Error::PageSplit);
             }
             let mut new_parent_branch: Node<V> = Node::new_branch(common_prefix);
@@ -440,13 +371,8 @@
                 // the child node exists, so we need to traverse it.
                 let child_location = child_pointer.location();
                 if let Some(child_cell_index) = child_location.cell_index() {
-<<<<<<< HEAD
-                    let child_pointer = self.set_account_in_cloned_page::<A>(
+                    let child_pointer = self.set_value_in_cloned_page::<V>(
                         context,
-=======
-                    let child_pointer = self.set_value_in_cloned_page::<V>(
-                        metadata,
->>>>>>> 7990865b
                         remaining_path,
                         value,
                         slotted_page,
@@ -473,13 +399,8 @@
                 } else {
                     // otherwise, insert the new account into the empty child slot.
                     let child_page_id = child_location.page_id().unwrap();
-<<<<<<< HEAD
-                    let child_pointer = self.set_account_in_page::<A>(
+                    let child_pointer = self.set_value_in_page::<V>(
                         context,
-=======
-                    let child_pointer = self.set_value_in_page::<V>(
-                        metadata,
->>>>>>> 7990865b
                         remaining_path,
                         value,
                         child_page_id,
@@ -510,7 +431,7 @@
                 // ensure that the page has enough space (300 bytes) to insert a new leaf node.
                 // TODO: use a more accurate threshold
                 if slotted_page.num_free_bytes() < 300 {
-                    self.split_page::<V>(metadata, slotted_page)?;
+                    self.split_page::<V>(context, slotted_page)?;
                     return Err(Error::PageSplit);
                 }
                 let new_node = Node::new_leaf(remaining_path, value, leaf_type);
@@ -583,43 +504,8 @@
         context: &mut TransactionContext,
         page: &mut SlottedPage<'_, RW>,
     ) -> Result<(), Error> {
-<<<<<<< HEAD
-        let child_page = self.allocate_page(context)?;
-        let mut child_slotted_page = SlottedPage::try_from(child_page)?;
-
-        let mut root_node: Node<A> = page.get_value(0)?;
-
-        // Find the child with the largest subtrie
-        let (largest_child_index, largest_child_pointer) = root_node
-            .enumerate_children()
-            .max_by_key(|(_, ptr)| {
-                // If pointer points to a cell in current page, count nodes in that subtrie
-                if let Some(cell_index) = ptr.location().cell_index() {
-                    self.count_subtrie_nodes::<A>(page, cell_index).unwrap_or(0)
-                } else {
-                    // If pointer points to another page, count as 0
-                    0
-                }
-            })
-            .ok_or(Error::PageError(PageError::PageIsFull))?;
-
-        // Move the subtrie to the new page
-        if let Some(cell_index) = largest_child_pointer.location().cell_index() {
-            // Move all child nodes that are in the current page
-            self.move_subtrie_nodes::<A>(page, cell_index, &mut child_slotted_page)?;
-
-            // Update the pointer in the root node to point to the new page
-            root_node.set_child(
-                largest_child_index as u8,
-                Pointer::new(
-                    Location::for_page(child_slotted_page.page_id()),
-                    largest_child_pointer.rlp().clone(),
-                ),
-            );
-            page.set_value(0, root_node)?;
-=======
         while page.num_free_bytes() < PAGE_DATA_SIZE / 3 as usize {
-            let child_page = self.allocate_page(metadata)?;
+            let child_page = self.allocate_page(context)?;
             let mut child_slotted_page = SlottedPage::try_from(child_page)?;
 
             let mut root_node: Node<V> = page.get_value(0)?;
@@ -656,7 +542,6 @@
                 );
                 page.set_value(0, root_node)?;
             }
->>>>>>> 7990865b
         }
 
         Ok(())
@@ -743,14 +628,14 @@
 
     pub fn get_storage(
         &self,
-        metadata: &Metadata,
+        context: &TransactionContext,
         storage_path: StoragePath,
     ) -> Result<Option<StorageValue>, Error> {
-        let page = self.get_page(metadata, metadata.root_subtrie_page_id)?;
+        let page = self.get_page(context, context.metadata.root_subtrie_page_id)?;
         let slotted_page = SlottedPage::try_from(page)?;
 
         match self.get_value_from_page::<TrieValue>(
-            metadata,
+            context,
             storage_path.full_path(),
             slotted_page,
             0,
@@ -762,22 +647,22 @@
 
     pub fn set_storage(
         &mut self,
-        metadata: &mut Metadata,
+        context: &mut TransactionContext,
         storage_path: StoragePath,
         value: StorageValue,
     ) -> Result<(), Error> {
         let trie_value = TrieValue::Storage(value);
         let pointer = self.set_value_in_page::<TrieValue>(
-            metadata,
+            context,
             storage_path.full_path(),
             trie_value,
-            metadata.root_subtrie_page_id,
+            context.metadata.root_subtrie_page_id,
             0,
             LeafType::StorageLeaf,
         )?;
 
-        metadata.root_subtrie_page_id = pointer.location().page_id().unwrap();
-        metadata.state_root = pointer.rlp().as_hash().unwrap();
+        context.metadata.root_subtrie_page_id = pointer.location().page_id().unwrap();
+        context.metadata.state_root = pointer.rlp().as_hash().unwrap();
 
         Ok(())
     }
@@ -1221,7 +1106,7 @@
     #[test]
     #[should_panic]
     fn test_set_storage_slot_with_no_account_panics() {
-        let (mut storage_engine, mut metadata) = create_test_engine(300, 256);
+        let (mut storage_engine, mut context) = create_test_engine(300, 256);
         let address = address!("0xd8da6bf26964af9d7eed9e03e53415d37aa96045");
 
         let storage_key =
@@ -1234,24 +1119,24 @@
         let storage_value = StorageValue::from_be_slice(&storage_value.as_slice());
 
         storage_engine
-            .set_storage(&mut metadata, storage_path, storage_value)
+            .set_storage(&mut context, storage_path, storage_value)
             .unwrap();
     }
 
     #[test]
     fn test_set_get_account_storage_slots() {
-        let (mut storage_engine, mut metadata) = create_test_engine(300, 256);
+        let (mut storage_engine, mut context) = create_test_engine(300, 256);
 
         let address = address!("0xd8da6bf26964af9d7eed9e03e53415d37aa96045");
         let account = create_test_account(100, 1);
         storage_engine
             .set_account(
-                &mut metadata,
+                &mut context,
                 AddressPath::for_address(address),
                 Some(account.clone()),
             )
             .unwrap();
-        assert_eq!(metadata.root_subtrie_page_id, 257);
+        assert_eq!(context.metadata.root_subtrie_page_id, 257);
 
         let test_cases = vec![
             (
@@ -1281,23 +1166,23 @@
             let storage_path = StoragePath::for_address_and_slot(address.clone(), *storage_key);
 
             let read_storage_slot = storage_engine
-                .get_storage(&metadata, storage_path.clone())
+                .get_storage(&context, storage_path.clone())
                 .unwrap();
             assert_eq!(read_storage_slot, None);
 
             let storage_value = StorageValue::from_be_slice(&storage_value.as_slice());
 
             storage_engine
-                .set_storage(&mut metadata, storage_path, storage_value)
-                .unwrap();
-
-            metadata = metadata.next();
+                .set_storage(&mut context, storage_path, storage_value)
+                .unwrap();
+
+            context.metadata = context.metadata.next();
         }
 
         // Verify all storage slots exist after insertion
         for (storage_key, storage_value) in &test_cases {
             let storage_path = StoragePath::for_address_and_slot(address.clone(), *storage_key);
-            let read_storage_slot = storage_engine.get_storage(&metadata, storage_path).unwrap();
+            let read_storage_slot = storage_engine.get_storage(&context, storage_path).unwrap();
             let storage_value = StorageValue::from_be_slice(&storage_value.as_slice());
             assert_eq!(read_storage_slot, Some(storage_value));
         }
@@ -1305,18 +1190,18 @@
 
     #[test]
     fn test_set_get_account_storage_roots() {
-        let (mut storage_engine, mut metadata) = create_test_engine(300, 256);
+        let (mut storage_engine, mut context) = create_test_engine(300, 256);
 
         let address = address!("0xd8da6bf26964af9d7eed9e03e53415d37aa96045");
         let account = create_test_account(100, 1);
         storage_engine
             .set_account(
-                &mut metadata,
+                &mut context,
                 AddressPath::for_address(address),
                 Some(account.clone()),
             )
             .unwrap();
-        assert_eq!(metadata.root_subtrie_page_id, 257);
+        assert_eq!(context.metadata.root_subtrie_page_id, 257);
 
         let test_cases = vec![
             (
@@ -1346,17 +1231,17 @@
             let storage_path = StoragePath::for_address_and_slot(address.clone(), *storage_key);
 
             let read_storage_slot = storage_engine
-                .get_storage(&metadata, storage_path.clone())
+                .get_storage(&context, storage_path.clone())
                 .unwrap();
             assert_eq!(read_storage_slot, None);
 
             let storage_value = StorageValue::from_be_slice(&storage_value.as_slice());
 
             storage_engine
-                .set_storage(&mut metadata, storage_path, storage_value)
-                .unwrap();
-
-            metadata = metadata.next();
+                .set_storage(&mut context, storage_path, storage_value)
+                .unwrap();
+
+            context.metadata = context.metadata.next();
         }
 
         // Verify the storage roots is correct. The storage root should be equivalent to the hash
@@ -1369,7 +1254,7 @@
         }));
 
         let account = storage_engine
-            .get_account::<AccountVec>(&metadata, AddressPath::for_address(address))
+            .get_account::<AccountVec>(&context, AddressPath::for_address(address))
             .unwrap()
             .unwrap();
 
@@ -1379,7 +1264,7 @@
 
     #[test]
     fn test_set_get_many_accounts_storage_roots() {
-        let (mut storage_engine, mut metadata) = create_test_engine(2000, 256);
+        let (mut storage_engine, mut context) = create_test_engine(2000, 256);
 
         for i in 0..100 {
             let address =
@@ -1387,10 +1272,10 @@
             let path = AddressPath::for_address(address);
             let account = create_test_account(i, i);
             storage_engine
-                .set_account(&mut metadata, path.clone(), Some(account.clone()))
-                .unwrap();
-
-            metadata.snapshot_id += 1;
+                .set_account(&mut context, path.clone(), Some(account.clone()))
+                .unwrap();
+
+            context.metadata.snapshot_id += 1;
         }
 
         for i in 0..100 {
@@ -1404,7 +1289,7 @@
 
                 let storage_path = StoragePath::for_address_and_slot(address, storage_slot_key);
                 storage_engine
-                    .set_storage(&mut metadata, storage_path.clone(), storage_slot_value)
+                    .set_storage(&mut context, storage_path.clone(), storage_slot_value)
                     .unwrap();
 
                 keys_values.push((
@@ -1417,7 +1302,7 @@
 
             // check the storage root of the account
             let account = storage_engine
-                .get_account::<AccountVec>(&metadata, path)
+                .get_account::<AccountVec>(&context, path)
                 .unwrap()
                 .unwrap();
 
@@ -1428,7 +1313,7 @@
 
     fn test_split_page_stress() {
         // Create a storage engine with limited pages to force splits
-        let (storage_engine, mut metadata) = create_test_engine(2000, 256);
+        let (storage_engine, mut context) = create_test_engine(2000, 256);
 
         // Create a large number of accounts with different patterns to stress the trie
 
@@ -1510,14 +1395,14 @@
         // Insert all accounts
         for (path, account) in &accounts {
             storage_engine
-                .set_account(&mut metadata, path.clone(), Some(account.clone()))
+                .set_account(&mut context, path.clone(), Some(account.clone()))
                 .unwrap();
         }
 
         // Verify all accounts exist with correct values
         for (path, expected_account) in &accounts {
             let retrieved_account = storage_engine
-                .get_account::<AccountVec>(&metadata, path.clone())
+                .get_account::<AccountVec>(&context, path.clone())
                 .unwrap();
             assert_eq!(
                 retrieved_account,
@@ -1529,9 +1414,9 @@
 
         // Force multiple splits to stress the system
         // Find all pages in the trie and split them recursively
-        let mut pages_to_split = vec![metadata.root_subtrie_page_id];
+        let mut pages_to_split = vec![context.metadata.root_subtrie_page_id];
         while let Some(page_id) = pages_to_split.pop() {
-            let page_result = storage_engine.get_mut_page(&metadata, page_id);
+            let page_result = storage_engine.get_mut_page(&context, page_id);
             if matches!(
                 page_result,
                 Err(Error::PageError(PageError::PageNotFound(_)))
@@ -1541,7 +1426,7 @@
             let mut slotted_page = SlottedPage::try_from(page_result.unwrap()).unwrap();
 
             // Try to split this page
-            if let Ok(_) = storage_engine.split_page::<AccountVec>(&mut metadata, &mut slotted_page)
+            if let Ok(_) = storage_engine.split_page::<AccountVec>(&mut context, &mut slotted_page)
             {
                 // If split succeeded, add the new pages to be processed
                 pages_to_split.push(page_id + 1); // New page created by split
@@ -1551,7 +1436,7 @@
         // Verify all accounts still exist with correct values after splits
         for (path, expected_account) in &accounts {
             let retrieved_account = storage_engine
-                .get_account::<AccountVec>(&metadata, path.clone())
+                .get_account::<AccountVec>(&context, path.clone())
                 .unwrap();
             assert_eq!(
                 retrieved_account,
@@ -1582,14 +1467,14 @@
         // Insert additional accounts
         for (path, account) in &additional_accounts {
             storage_engine
-                .set_account(&mut metadata, path.clone(), Some(account.clone()))
+                .set_account(&mut context, path.clone(), Some(account.clone()))
                 .unwrap();
         }
 
         // Verify all original accounts still exist
         for (path, expected_account) in &accounts {
             let retrieved_account = storage_engine
-                .get_account::<AccountVec>(&metadata, path.clone())
+                .get_account::<AccountVec>(&context, path.clone())
                 .unwrap();
             assert_eq!(
                 retrieved_account,
@@ -1601,7 +1486,7 @@
         // Verify all new accounts exist
         for (path, expected_account) in &additional_accounts {
             let retrieved_account = storage_engine
-                .get_account::<AccountVec>(&metadata, path.clone())
+                .get_account::<AccountVec>(&context, path.clone())
                 .unwrap();
             assert_eq!(
                 retrieved_account,
@@ -1617,7 +1502,7 @@
         use rand::{Rng, SeedableRng};
 
         // Create a storage engine
-        let (storage_engine, mut metadata) = create_test_engine(2000, 256);
+        let (storage_engine, mut context) = create_test_engine(2000, 256);
 
         // Use a seeded RNG for reproducibility
         let mut rng = StdRng::seed_from_u64(42);
@@ -1641,14 +1526,14 @@
         // Insert all accounts
         for (path, account) in &accounts {
             storage_engine
-                .set_account(&mut metadata, path.clone(), Some(account.clone()))
+                .set_account(&mut context, path.clone(), Some(account.clone()))
                 .unwrap();
         }
 
         // Verify all accounts exist with correct values
         for (path, expected_account) in &accounts {
             let retrieved_account = storage_engine
-                .get_account::<AccountVec>(&metadata, path.clone())
+                .get_account::<AccountVec>(&context, path.clone())
                 .unwrap();
             assert_eq!(retrieved_account, Some(expected_account.clone()));
         }
@@ -1656,18 +1541,18 @@
         // Get all pages and force splits on them
         let mut page_ids = Vec::new();
         // Start with the root page
-        page_ids.push(metadata.root_subtrie_page_id);
+        page_ids.push(context.metadata.root_subtrie_page_id);
 
         // Process each page
         for i in 0..page_ids.len() {
             let page_id = page_ids[i];
 
             // Try to get and split the page
-            if let Ok(page) = storage_engine.get_mut_page(&metadata, page_id) {
+            if let Ok(page) = storage_engine.get_mut_page(&context, page_id) {
                 if let Ok(mut slotted_page) = SlottedPage::try_from(page) {
                     // Force a split
                     let _ =
-                        storage_engine.split_page::<AccountVec>(&mut metadata, &mut slotted_page);
+                        storage_engine.split_page::<AccountVec>(&mut context, &mut slotted_page);
 
                     // Get the node to find child pages
                     if let Ok(node) = slotted_page.get_value::<Node<AccountVec>>(0) {
@@ -1687,7 +1572,7 @@
         // Verify all accounts still exist with correct values after splits
         for (path, expected_account) in &accounts {
             let retrieved_account = storage_engine
-                .get_account::<AccountVec>(&metadata, path.clone())
+                .get_account::<AccountVec>(&context, path.clone())
                 .unwrap();
             assert_eq!(
                 retrieved_account,
@@ -1716,7 +1601,7 @@
         for (idx, path, new_account) in &updates {
             // Update in the trie
             storage_engine
-                .set_account(&mut metadata, path.clone(), Some(new_account.clone()))
+                .set_account(&mut context, path.clone(), Some(new_account.clone()))
                 .unwrap();
 
             // Update in our test data
@@ -1726,7 +1611,7 @@
         // Verify all accounts have correct values after updates
         for (path, expected_account) in &accounts {
             let retrieved_account = storage_engine
-                .get_account::<AccountVec>(&metadata, path.clone())
+                .get_account::<AccountVec>(&context, path.clone())
                 .unwrap();
             assert_eq!(
                 retrieved_account,
