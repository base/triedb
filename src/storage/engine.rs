use crate::{
    account::Account,
    context::TransactionContext,
    location::Location,
    meta::{MetadataManager, OrphanPage},
    node::{
        Node,
        Node::{AccountLeaf, Branch},
        NodeError, TrieValue,
    },
    page::{
        Page, PageError, PageId, PageManager, PageMut, SlottedPage, SlottedPageMut,
        CELL_POINTER_SIZE,
    },
    path::{AddressPath, StoragePath, ADDRESS_PATH_LENGTH, STORAGE_PATH_LENGTH},
    pointer::Pointer,
    snapshot::SnapshotId,
    storage::{debug::DebugPage, value::Value},
};
use alloy_primitives::StorageValue;
use alloy_trie::{nodes::RlpNode, nybbles, Nibbles, EMPTY_ROOT_HASH};
<<<<<<< HEAD
use std::{cmp::Ordering, collections::HashSet, fmt::Debug, io};
=======
use parking_lot::Mutex;
use std::{
    fmt::Debug,
    io,
    sync::atomic::{AtomicU64, Ordering},
};
>>>>>>> 9bab6d6d

/// The [StorageEngine] is responsible for managing the storage of data in the database.
/// It handles reading and writing account and storage values, as well as managing the lifecycle of
/// pages.
///
/// The storage engine uses a [PageManager] (`P`) to interact with the underlying storage medium,
/// which could be memory-mapped files, in-memory storage, or other implementations.
#[derive(Debug)]
pub struct StorageEngine {
    pub(crate) page_manager: PageManager,
    pub(crate) meta_manager: Mutex<MetadataManager>,
    pub(crate) alive_snapshot: AtomicU64,
}

#[derive(Debug)]
enum PointerChange {
    None,
    Update(Pointer),
    Delete,
}

impl StorageEngine {
    pub fn new(page_manager: PageManager, meta_manager: MetadataManager) -> Self {
        let alive_snapshot = meta_manager.active_slot().snapshot_id();
        Self {
            page_manager,
            meta_manager: Mutex::new(meta_manager),
            alive_snapshot: AtomicU64::new(alive_snapshot),
        }
    }

    pub fn close(self) -> io::Result<()> {
        let Self { page_manager, meta_manager, .. } = self;
        page_manager.close()?;
        meta_manager.into_inner().close()?;
        Ok(())
    }

    /// Returns a [`TransactionContext`] valid for reads.
    ///
    /// The returned context points to the latest committed snapshot.
    pub(crate) fn read_context(&self) -> TransactionContext {
        let meta_manager = self.meta_manager.lock();
        let meta = meta_manager.active_slot();
        TransactionContext::new(meta)
    }

    /// Returns a [`TransactionContext`] valid for writes
    ///
    /// The returned context points to the latest uncommitted snapshot.
    pub(crate) fn write_context(&self) -> TransactionContext {
        let meta_manager = self.meta_manager.lock();
        let meta = meta_manager.dirty_slot();
        TransactionContext::new(meta)
    }

    /// Unlocks any orphaned pages as of the given [SnapshotId] for reuse.
    pub(crate) fn unlock(&self, snapshot_id: SnapshotId) {
        self.alive_snapshot.store(snapshot_id + 1, Ordering::Relaxed);
    }

    /// Mark a given page as no longer in use (orphan).
    fn orphan_page(&self, context: &TransactionContext, page_id: PageId) -> Result<(), Error> {
        let orphan = OrphanPage::new(page_id, context.snapshot_id);
        self.meta_manager.lock().orphan_pages().push(orphan).map_err(Error::from)
    }

    /// Retrieves a mutable clone of a [Page] from the underlying [PageManager].
    /// The original page is marked as orphaned and a new page is allocated, potentially from an
    /// orphaned page.
    fn get_mut_clone(
        &self,
        context: &mut TransactionContext,
        page_id: PageId,
    ) -> Result<PageMut<'_>, Error> {
        let original_page = self.page_manager.get(context.snapshot_id, page_id)?;
        context.transaction_metrics.inc_pages_read();

        // if the page already has the correct snapshot id, return it without cloning.
        if original_page.snapshot_id() == context.snapshot_id {
            return self
                .page_manager
                .get_mut(context.snapshot_id, page_id)
                .map_err(Error::PageError);
        }

        let mut new_page = self.allocate_page(context)?;
        new_page.contents_mut().copy_from_slice(original_page.contents());

        self.orphan_page(context, page_id)?;

        Ok(new_page)
    }

    /// Retrieves a read-only [SlottedPage] from the underlying [PageManager].
    pub(crate) fn get_slotted_page(
        &self,
        context: &TransactionContext,
        page_id: PageId,
    ) -> Result<SlottedPage<'_>, Error> {
        let page = self.get_page(context, page_id)?;
        Ok(SlottedPage::try_from(page)?)
    }

    /// Retrieves an [Account] from the storage engine, identified by the given [AddressPath].
    /// Returns [None] if the path is not found.
    pub fn get_account(
        &self,
        context: &mut TransactionContext,
        address_path: AddressPath,
    ) -> Result<Option<Account>, Error> {
        match context.root_node_page_id {
            None => Ok(None),
            Some(root_node_page_id) => {
                let page = self.get_page(context, root_node_page_id)?;
                let slotted_page = SlottedPage::try_from(page)?;
                let path: Nibbles = address_path.into();

                match self.get_value_from_page(context, &path, 0, slotted_page, 0)? {
                    Some(TrieValue::Account(account)) => Ok(Some(account)),
                    _ => Ok(None),
                }
            }
        }
    }

    /// Retrieves a [StorageValue] from the storage engine, identified by the given [StoragePath].
    /// Returns [None] if the path is not found.
    pub fn get_storage(
        &self,
        context: &mut TransactionContext,
        storage_path: StoragePath,
    ) -> Result<Option<StorageValue>, Error> {
        let root_node_page_id = match context.root_node_page_id {
            None => return Ok(None),
            Some(page_id) => page_id,
        };

        let original_path: Nibbles = storage_path.full_path();

        // check the cache
        let nibbles = storage_path.get_address().to_nibbles();
        let cache_location = context.contract_account_loc_cache.get(nibbles);
        let (slotted_page, page_index, path_offset) = match cache_location {
            Some((page_id, page_index)) => {
                context.transaction_metrics.inc_cache_storage_read_hit();

                let path_offset = storage_path.get_slot_offset();
                // read the current account
                let page = self.get_page(context, page_id)?;
                let slotted_page = SlottedPage::try_from(page)?;
                let node: Node = slotted_page.get_value(page_index)?;
                let child_pointer = node.direct_child()?;
                // only when the node is an account leaf and all storage slots are removed
                if child_pointer.is_none() {
                    return Ok(None);
                }
                let child_location = child_pointer.unwrap().location();
                let (slotted_page, page_index) = if child_location.cell_index().is_some() {
                    (slotted_page, child_location.cell_index().unwrap())
                } else {
                    let child_page_id = child_location.page_id().unwrap();
                    let child_page = self.get_page(context, child_page_id)?;
                    let child_slotted_page = SlottedPage::try_from(child_page)?;
                    (child_slotted_page, 0)
                };
                (slotted_page, page_index, path_offset)
            }
            None => {
                context.transaction_metrics.inc_cache_storage_read_miss();

                let page = self.get_page(context, root_node_page_id)?;
                let slotted_page = SlottedPage::try_from(page)?;
                (slotted_page, 0, 0)
            }
        };

        match self.get_value_from_page(
            context,
            &original_path,
            path_offset,
            slotted_page,
            page_index,
        )? {
            Some(TrieValue::Storage(storage_value)) => Ok(Some(storage_value)),
            _ => Ok(None),
        }
    }

    /// Retrieves a [TrieValue] from the given page or any of its descendants.
    /// Returns [None] if the path is not found.
    fn get_value_from_page(
        &self,
        context: &mut TransactionContext,
        original_path_slice: &[u8],
        path_offset: usize,
        slotted_page: SlottedPage<'_>,
        page_index: u8,
    ) -> Result<Option<TrieValue>, Error> {
        let node: Node = slotted_page.get_value(page_index)?;

        let common_prefix_length =
            nybbles::common_prefix_length(&original_path_slice[path_offset..], node.prefix());

        if common_prefix_length < node.prefix().len() {
            return Ok(None);
        }

        let remaining_path = &original_path_slice[path_offset + common_prefix_length..];
        if remaining_path.is_empty() {
            // cache the account location if it is a contract account
            if let TrieValue::Account(account) = node.value()? {
                if account.storage_root != EMPTY_ROOT_HASH &&
                    original_path_slice.len() == ADDRESS_PATH_LENGTH
                {
                    let original_path = Nibbles::from_nibbles_unchecked(original_path_slice);
                    context
                        .contract_account_loc_cache
                        .insert(&original_path, (slotted_page.id(), page_index));
                }
            }

            return Ok(Some(node.value()?));
        }

        let (child_pointer, new_path_offset) = match node {
            AccountLeaf { ref storage_root, .. } => {
                (storage_root.as_ref(), path_offset + common_prefix_length)
            }
            Branch { ref children, .. } => (
                children[remaining_path[0] as usize].as_ref(),
                path_offset + common_prefix_length + 1,
            ),
            _ => unreachable!(),
        };

        match child_pointer {
            Some(child_pointer) => {
                let child_location = child_pointer.location();
                if child_location.cell_index().is_some() {
                    self.get_value_from_page(
                        context,
                        original_path_slice,
                        new_path_offset,
                        slotted_page,
                        child_location.cell_index().unwrap(),
                    )
                } else {
                    let child_page_id = child_location.page_id().unwrap();
                    let child_page = self.get_page(context, child_page_id)?;
                    let child_slotted_page = SlottedPage::try_from(child_page)?;
                    self.get_value_from_page(
                        context,
                        original_path_slice,
                        new_path_offset,
                        child_slotted_page,
                        0,
                    )
                }
            }
            None => Ok(None),
        }
    }

    pub fn set_values(
        &self,
        context: &mut TransactionContext,
        mut changes: &mut [(Nibbles, Option<TrieValue>)],
    ) -> Result<(), Error> {
        changes.sort_by(|a, b| a.0.cmp(&b.0));
        if context.root_node_page_id.is_none() {
            // Handle empty trie case, inserting the first new value before traversing the trie.
            let page = self.allocate_page(context)?;
            let mut slotted_page = SlottedPageMut::try_from(page)?;
            let ((path, value), remaining_changes) = changes.split_first_mut().unwrap();
            let value = value.as_ref().expect("unable to delete from empty trie");
            let root_pointer =
                self.initialize_empty_trie(context, path, value, &mut slotted_page)?;
            context.root_node_page_id = root_pointer.location().page_id();
            context.root_node_hash = root_pointer.rlp().as_hash().unwrap();
            if remaining_changes.is_empty() {
                return Ok(());
            }
            changes = remaining_changes;
        }
        // invalidate the cache
        changes.iter().for_each(|(path, _)| {
            if path.len() == STORAGE_PATH_LENGTH {
                let address_path = AddressPath::new(path.slice(0..ADDRESS_PATH_LENGTH));
                context.contract_account_loc_cache.remove(address_path.to_nibbles());
            }
        });

        let pointer_change =
            self.set_values_in_page(context, changes, 0, context.root_node_page_id.unwrap())?;
        match pointer_change {
            PointerChange::Update(pointer) => {
                context.root_node_page_id = pointer.location().page_id();
                context.root_node_hash = pointer.rlp().as_hash().unwrap();
            }
            PointerChange::Delete => {
                context.root_node_page_id = None;
                context.root_node_hash = EMPTY_ROOT_HASH;
            }
            PointerChange::None => (),
        }
        Ok(())
    }

    fn set_values_in_page(
        &self,
        context: &mut TransactionContext,
        mut changes: &[(Nibbles, Option<TrieValue>)],
        path_offset: u8,
        page_id: PageId,
    ) -> Result<PointerChange, Error> {
        let page = self.get_mut_clone(context, page_id)?;
        let mut new_slotted_page = SlottedPageMut::try_from(page)?;
        let mut split_count = 0;

        loop {
            let result = self.set_values_in_cloned_page(
                context,
                changes,
                path_offset,
                &mut new_slotted_page,
                0,
            );

            match result {
                // This case means the root node was deleted so orphan this page.
                // TODO: this page could actually be reallocated in the same transaction,
                // but this would require adding the page_id to a pending buffer. It would
                // still be orphaned if unused by the end of the transaction.
                Ok(PointerChange::Delete) => {
                    self.orphan_page(context, page_id)?;
                    return Ok(PointerChange::Delete);
                }
                Ok(PointerChange::None) => return Ok(PointerChange::None),
                Ok(PointerChange::Update(pointer)) => return Ok(PointerChange::Update(pointer)),
                // In the case of a page split, re-attempt the operation from scratch. This ensures
                // that a page will be consistently evaluated, and not modified in
                // the middle of an operation, which could result in inconsistent
                // cell pointers.
                Err(Error::PageSplit(handled_total)) => {
                    changes = &changes[handled_total..];
                    context.transaction_metrics.inc_pages_split();
                    split_count += 1;
                    // FIXME: this is a temporary limit to prevent infinite loops.
                    if split_count > 20 {
                        return Err(Error::PageError(PageError::PageSplitLimitReached));
                    }
                }
                Err(Error::PageError(PageError::PageIsFull)) => {
                    return Err(Error::PageError(PageError::PageIsFull));
                }
                Err(e) => return Err(e),
            }
        }
    }

    /// Applies a set of changes to a cloned page in the trie.
    ///
    /// This method is the core of the trie modification logic. It handles:
    /// - Creating new nodes when the trie is empty
    /// - Updating existing nodes with new values
    /// - Creating branch nodes when paths diverge
    /// - Deleting nodes and cleaning up the trie structure
    /// - Merging nodes when a branch has only one child
    ///
    /// # Parameters
    /// - `context`: Transaction context for the operation
    /// - `changes`: List of key-value pairs to apply (None value means delete)
    /// - `path_offset`: Current offset into the path being processed. All `changes` must have the
    ///   same prefix up to this point.
    /// - `slotted_page`: The page being modified
    /// - `page_index`: Index of the current node in the page
    ///
    /// # Returns
    /// - `Ok(Some(Pointer))`: Pointer to the modified node
    /// - `Ok(None)`: Node was deleted
    /// - `Err(Error)`: Operation failed, possibly due to page split
    fn set_values_in_cloned_page(
        &self,
        context: &mut TransactionContext,
        changes: &[(Nibbles, Option<TrieValue>)],
        path_offset: u8,
        slotted_page: &mut SlottedPageMut<'_>,
        page_index: u8,
    ) -> Result<PointerChange, Error> {
        if changes.is_empty() {
            return Ok(PointerChange::None);
        }

        let mut node = slotted_page.get_value::<Node>(page_index)?;

        // Find the shortest common prefix between the node path and the changes
        let (shortest_common_prefix_idx, common_prefix_length) =
            find_shortest_common_prefix(changes, path_offset, &node);

        let first_change = &changes[shortest_common_prefix_idx];
        let path = first_change.0.slice(path_offset as usize..);
        let value = first_change.1.as_ref();
        let common_prefix = path.slice(0..common_prefix_length);

        // Case 1: The path does not match the node prefix, create a new branch node as the parent
        // of the current node except when deleting as we don't want to expand nodes into branches
        // when removing values.
        if common_prefix_length < node.prefix().len() {
            if value.is_none() {
                let (changes_left, changes_right) = changes.split_at(shortest_common_prefix_idx);
                let changes_right = &changes_right[1..];
                if changes_right.is_empty() {
                    return self.set_values_in_cloned_page(
                        context,
                        changes_left,
                        path_offset,
                        slotted_page,
                        page_index,
                    );
                } else if changes_left.is_empty() {
                    return self.set_values_in_cloned_page(
                        context,
                        changes_right,
                        path_offset,
                        slotted_page,
                        page_index,
                    );
                } else {
                    unreachable!(
                        "shortest_common_prefix_idx is not at either end of the changes array"
                    );
                }
            }
            return self.handle_missing_parent_branch(
                context,
                changes,
                path_offset,
                slotted_page,
                page_index,
                &mut node,
                common_prefix,
                common_prefix_length,
            );
        }

        // Case 2: The path matches the node prefix exactly, update or delete the value
        if common_prefix_length == path.len() {
            assert_eq!(shortest_common_prefix_idx, 0, "the leftmost change must have the matching prefix, as all other matching changes must be storage descendants of this account");

            return self.handle_exact_prefix_match(
                context,
                changes,
                path_offset,
                slotted_page,
                page_index,
                &mut node,
                path,
                value,
            );
        }

        // Case 3: Handle leaf node with child pointer (e.g., AccountLeaf with storage)
        if node.is_account_leaf() {
            return self.handle_account_node_traversal(
                context,
                changes,
                path_offset,
                slotted_page,
                page_index,
                &mut node,
                common_prefix_length,
            );
        }

        // Case 4: Handle branch node traversal
        assert!(node.is_branch(), "node must be a branch at this point");
        self.handle_branch_node_traversal(
            context,
            changes,
            path_offset,
            slotted_page,
            page_index,
            &mut node,
            common_prefix_length,
        )
    }

    /// Handles the case when the trie is empty and we need to insert the first node
    fn initialize_empty_trie(
        &self,
        _context: &mut TransactionContext,
        path: &Nibbles,
        value: &TrieValue,
        slotted_page: &mut SlottedPageMut<'_>,
    ) -> Result<Pointer, Error> {
        let new_node = Node::new_leaf(path.clone(), value)?;
        let rlp_node = new_node.as_rlp_node();

        let index = slotted_page.insert_value(&new_node)?;
        assert_eq!(index, 0, "root node must be at index 0");

        Ok(Pointer::new(Location::for_page(slotted_page.id()), rlp_node))
    }

    /// Handles the case when the path does not match the node prefix
    fn handle_missing_parent_branch(
        &self,
        context: &mut TransactionContext,
        changes: &[(Nibbles, Option<TrieValue>)],
        path_offset: u8,
        slotted_page: &mut SlottedPageMut<'_>,
        page_index: u8,
        node: &mut Node,
        common_prefix: Nibbles,
        common_prefix_length: usize,
    ) -> Result<PointerChange, Error> {
        // Create a new branch node with the common prefix
        let mut new_parent_branch = Node::new_branch(common_prefix)?;

        // Ensure page has enough space for a new branch + a new leaf node.
        // a. New leaf node created in next free cell index.
        // b. New branch node created by updating the existing node at page_index. Usually the
        // branch node with 2 children size is (2+2+2*37 = 78 bytes) + prefix_length, the account
        // node (not contract) is smaller, hence will delete the current cell and allocate new cell.
        //
        // Another approach could be more efficient to consider:
        // a. Update current cell with new node (smaller size since the prefix is shorter), create
        // new pointer to this cell.
        // b. Create a new cell for the new branch node. Update page_index to point to this new
        // branch.
        //
        // This approach allocate only 1 new slotted page for the branch node.
        if slotted_page.num_free_bytes() < node.size() + new_parent_branch.size() {
            self.split_page(context, slotted_page)?;
            return Err(Error::PageSplit(0));
        }

        // Update the prefix of the existing node and insert it into the page
        let node_branch_index = node.prefix()[common_prefix_length];
        node.set_prefix(node.prefix().slice(common_prefix_length + 1..))?;
        let rlp_node = node.as_rlp_node();
        let location = Location::for_cell(slotted_page.insert_value(node)?);
        new_parent_branch.set_child(node_branch_index, Pointer::new(location, rlp_node))?;

        // Set the new branch as the current node
        slotted_page.set_value(page_index, &new_parent_branch)?;

        // Insert the changes into the new branch via recursion
        self.set_values_in_cloned_page(context, changes, path_offset, slotted_page, page_index)
    }

    /// Handles the case when the path matches the node prefix exactly
    fn handle_exact_prefix_match(
        &self,
        context: &mut TransactionContext,
        changes: &[(Nibbles, Option<TrieValue>)],
        path_offset: u8,
        slotted_page: &mut SlottedPageMut<'_>,
        page_index: u8,
        node: &mut Node,
        path: Nibbles,
        value: Option<&TrieValue>,
    ) -> Result<PointerChange, Error> {
        if value.is_none() {
            // Delete the node
            if node.has_children() {
                // Delete the entire subtrie (e.g., for an AccountLeaf, delete all storage)
                self.delete_subtrie(context, slotted_page, page_index)?;
            }

            slotted_page.delete_value(page_index)?;

            assert_eq!(
                changes.len(),
                1,
                "the node has been deleted from the slotted \
                page and recursively trying to process anymore \
                changes will result in an error"
            );
            return Ok(PointerChange::Delete);
        }

        let (_, remaining_changes) = changes.split_first().unwrap();

        // skip if the value is the same as the current value
        if &node.value()? == value.unwrap() {
            if remaining_changes.is_empty() {
                return Ok(PointerChange::None);
            }

            return self.set_values_in_cloned_page(
                context,
                remaining_changes,
                path_offset,
                slotted_page,
                page_index,
            );
        }

        // Update the node with the new value
        let mut new_node = Node::new_leaf(path, value.unwrap())?;
        if node.has_children() {
            if let Some(child_pointer) = node.direct_child()? {
                new_node.set_child(0, child_pointer.clone())?;
            }
        }

        let old_node_size = node.size();
        let new_node_size = new_node.size();
        if new_node_size > old_node_size {
            let node_size_incr = new_node_size - old_node_size;
            if slotted_page.num_free_bytes() < node_size_incr {
                self.split_page(context, slotted_page)?;
                return Err(Error::PageSplit(0));
            }
        }

        slotted_page.set_value(page_index, &new_node)?;

        if remaining_changes.is_empty() {
            let rlp_node = new_node.as_rlp_node();
            Ok(PointerChange::Update(Pointer::new(
                node_location(slotted_page.id(), page_index),
                rlp_node,
            )))
        } else {
            // Recurse with remaining changes - this should return a change to the pointer of the
            // current account node, if any
            let account_pointer_change = self.set_values_in_cloned_page(
                context,
                remaining_changes,
                path_offset,
                slotted_page,
                page_index,
            );
            match account_pointer_change {
                Ok(PointerChange::Update(pointer)) => Ok(PointerChange::Update(pointer)),
                Ok(PointerChange::None) => {
                    // even if the storage is unchanged, we still need to update the RLP encoding of
                    // this account node as its contents have changed
                    let rlp_node = new_node.as_rlp_node();
                    Ok(PointerChange::Update(Pointer::new(
                        node_location(slotted_page.id(), page_index),
                        rlp_node,
                    )))
                }
                Ok(PointerChange::Delete) => {
                    panic!("unexpected case - account pointer is deleted after update");
                }
                Err(e) => Err(e),
            }
        }
    }

    /// Handles traversal through an account leaf node with a child pointer
    fn handle_account_node_traversal(
        &self,
        context: &mut TransactionContext,
        changes: &[(Nibbles, Option<TrieValue>)],
        path_offset: u8,
        slotted_page: &mut SlottedPageMut<'_>,
        page_index: u8,
        node: &mut Node,
        common_prefix_length: usize,
    ) -> Result<PointerChange, Error> {
        let child_pointer = node.direct_child()?;

        if let Some(child_pointer) = child_pointer {
            let child_pointer_change =
                if let Some(child_cell_index) = child_pointer.location().cell_index() {
                    // Handle local child node (on same page)
                    self.set_values_in_cloned_page(
                        context,
                        changes,
                        path_offset + common_prefix_length as u8,
                        slotted_page,
                        child_cell_index,
                    )?
                } else {
                    // Handle remote child node (on different page)
                    let child_page_id = child_pointer.location().page_id().unwrap();
                    self.set_values_in_page(
                        context,
                        changes,
                        path_offset + common_prefix_length as u8,
                        child_page_id,
                    )?
                };

            match child_pointer_change {
                PointerChange::Update(new_child_pointer) => {
                    self.update_node_child(
                        node,
                        slotted_page,
                        page_index,
                        Some(new_child_pointer),
                        0,
                    )?;
                    let rlp_node = node.as_rlp_node();
                    Ok(PointerChange::Update(Pointer::new(
                        node_location(slotted_page.id(), page_index),
                        rlp_node,
                    )))
                }
                PointerChange::Delete => {
                    self.update_node_child(node, slotted_page, page_index, None, 0)?;
                    let rlp_node = node.as_rlp_node();
                    Ok(PointerChange::Update(Pointer::new(
                        node_location(slotted_page.id(), page_index),
                        rlp_node,
                    )))
                }
                PointerChange::None => Ok(PointerChange::None),
            }
        } else {
            // The account has no storage trie yet, create a new leaf node for the first slot
            self.create_first_storage_node(
                context,
                changes,
                path_offset,
                slotted_page,
                page_index,
                node,
                common_prefix_length,
            )
        }
    }

    /// Creates the first storage node for an account
    fn create_first_storage_node(
        &self,
        context: &mut TransactionContext,
        changes: &[(Nibbles, Option<TrieValue>)],
        path_offset: u8,
        slotted_page: &mut SlottedPageMut<'_>,
        page_index: u8,
        node: &mut Node,
        common_prefix_length: usize,
    ) -> Result<PointerChange, Error> {
        if changes.is_empty() {
            return Ok(PointerChange::None);
        }

        // the account has no storage trie yet, so we need to create a new leaf node for the first
        // slot Get the first change and create a new leaf node
        let ((path, value), remaining_changes) = changes.split_first().unwrap();
        if value.is_none() {
            // this is a delete on a storage value that doesn't exist. skip it.
            return self.set_values_in_cloned_page(
                context,
                remaining_changes,
                path_offset,
                slotted_page,
                page_index,
            );
        }

        let node_size_incr = node.size_incr_with_new_child();
        let remaining_path = path.slice(path_offset as usize + common_prefix_length..);
        let new_node = Node::new_leaf(remaining_path, value.as_ref().unwrap())?;

        // if the page doesn't have enough space to
        // 1. insert the new leaf node
        // 2. and the node (branch) size increase
        // 3. and add new cell pointer for the new leaf node (3 bytes)
        // when adding the new child, split the page.
        if slotted_page.num_free_bytes() < node_size_incr + new_node.size() + CELL_POINTER_SIZE {
            self.split_page(context, slotted_page)?;
            return Err(Error::PageSplit(0));
        }

        let rlp_node = new_node.as_rlp_node();

        // Insert the new node and update the parent
        let location = Location::for_cell(slotted_page.insert_value(&new_node)?);
        node.set_child(0, Pointer::new(location, rlp_node))?;
        slotted_page.set_value(page_index, node)?;

        if remaining_changes.is_empty() {
            let rlp_node = node.as_rlp_node();
            return Ok(PointerChange::Update(Pointer::new(
                node_location(slotted_page.id(), page_index),
                rlp_node,
            )));
        }

        // Recurse with the remaining changes
        self.set_values_in_cloned_page(
            context,
            remaining_changes,
            path_offset,
            slotted_page,
            page_index,
        )
    }

    /// Updates a node's child pointer, handling both setting and removal
    fn update_node_child(
        &self,
        node: &mut Node,
        slotted_page: &mut SlottedPageMut<'_>,
        page_index: u8,
        new_child_pointer: Option<Pointer>,
        child_index: u8,
    ) -> Result<(), Error> {
        if let Some(new_child_pointer) = new_child_pointer {
            node.set_child(child_index, new_child_pointer)?;
        } else {
            node.remove_child(child_index)?;
        }

        slotted_page.set_value(page_index, node)?;
        Ok(())
    }

    /// Handles traversal through a branch node
    fn handle_branch_node_traversal(
        &self,
        context: &mut TransactionContext,
        changes: &[(Nibbles, Option<TrieValue>)],
        path_offset: u8,
        slotted_page: &mut SlottedPageMut<'_>,
        page_index: u8,
        node: &mut Node,
        common_prefix_length: usize,
    ) -> Result<PointerChange, Error> {
        // Partition changes by child index
        let mut remaining_changes = changes;
        let mut handled_in_children: usize = 0;

        for child_index in 0..16 {
            let matching_changes;
            (matching_changes, remaining_changes) =
                remaining_changes.split_at(remaining_changes.partition_point(|(path, _)| {
                    path[path_offset as usize + common_prefix_length] == child_index
                }));

            if matching_changes.is_empty() {
                continue;
            }
            let result = self.handle_child_node_traversal(
                context,
                matching_changes,
                path_offset,
                slotted_page,
                page_index,
                node,
                common_prefix_length,
                child_index,
            );
            match result {
                Err(Error::PageSplit(processed)) => {
                    return Err(Error::PageSplit(handled_in_children + processed));
                }
                Err(e) => {
                    return Err(e);
                }
                _ => {}
            }
            handled_in_children += matching_changes.len();
        }
        assert!(handled_in_children == changes.len(), "all changes should be handled");

        // Check if the branch node should be deleted or merged
        self.handle_branch_node_cleanup(context, slotted_page, page_index, node)
    }

    fn handle_child_node_traversal(
        &self,
        context: &mut TransactionContext,
        matching_changes: &[(Nibbles, Option<TrieValue>)],
        path_offset: u8,
        slotted_page: &mut SlottedPageMut<'_>,
        page_index: u8,
        node: &mut Node,
        common_prefix_length: usize,
        child_index: u8,
    ) -> Result<(), Error> {
        // Get the child pointer for this index
        let child_pointer = node.child(child_index)?;

        match child_pointer {
            Some(child_pointer) => {
                // Child exists, traverse it
                let child_location = child_pointer.location();
                let child_pointer_change =
                    if let Some(child_cell_index) = child_location.cell_index() {
                        // Local child node
                        self.set_values_in_cloned_page(
                            context,
                            matching_changes,
                            path_offset + common_prefix_length as u8 + 1,
                            slotted_page,
                            child_cell_index,
                        )?
                    } else {
                        // Remote child node
                        let child_page_id = child_location.page_id().unwrap();
                        self.set_values_in_page(
                            context,
                            matching_changes,
                            path_offset + common_prefix_length as u8 + 1,
                            child_page_id,
                        )?
                    };

                match child_pointer_change {
                    PointerChange::Update(new_child_pointer) => {
                        self.update_node_child(
                            node,
                            slotted_page,
                            page_index,
                            Some(new_child_pointer),
                            child_index,
                        )?;
                    }
                    PointerChange::Delete => {
                        self.update_node_child(node, slotted_page, page_index, None, child_index)?;
                    }
                    PointerChange::None => {}
                }
            }
            None => {
                // the child node does not exist, so we need to create a new leaf node with the
                // remaining path.

                // in this case, if the change(s) we want to make are deletes, they should be
                // ignored as the child node already doesn't exist.
                let index_of_first_non_delete_change =
                    matching_changes.iter().position(|(_, value)| value.is_some());

                let matching_changes_without_leading_deletes =
                    match index_of_first_non_delete_change {
                        Some(index) => &matching_changes[index..],
                        None => &[],
                    };

                if matching_changes_without_leading_deletes.is_empty() {
                    return Ok(());
                }

                let ((path, value), matching_changes) =
                    matching_changes_without_leading_deletes.split_first().unwrap();
                let remaining_path: Nibbles =
                    path.slice(path_offset as usize + common_prefix_length + 1..);

                let value = value.as_ref().unwrap();

                // ensure that the page has enough space to insert a new leaf node.
                let node_size_incr = node.size_incr_with_new_child();
                let new_node = Node::new_leaf(remaining_path, value)?;

                // if the page doesn't have enough space to
                // 1. insert the new leaf node
                // 2. and the node (branch) size increase
                // 3. and add new cell pointer for the new leaf node (3 bytes)
                // when adding the new child, split the page.
                // FIXME: is it safe to split the page here if we've already modified the page?
                if slotted_page.num_free_bytes() <
                    node_size_incr + new_node.size() + CELL_POINTER_SIZE
                {
                    self.split_page(context, slotted_page)?;
                    return Err(Error::PageSplit(0));
                }

                let rlp_node = new_node.as_rlp_node();
                let location = Location::for_cell(slotted_page.insert_value(&new_node)?);
                node.set_child(child_index, Pointer::new(location, rlp_node))?;
                slotted_page.set_value(page_index, node)?;

                // If there are more matching changes, recurse
                if !matching_changes.is_empty() {
                    let child_pointer_change = self.set_values_in_cloned_page(
                        context,
                        matching_changes,
                        path_offset + common_prefix_length as u8 + 1,
                        slotted_page,
                        location.cell_index().unwrap(),
                    )?;

                    match child_pointer_change {
                        PointerChange::Update(new_child_pointer) => {
                            self.update_node_child(
                                node,
                                slotted_page,
                                page_index,
                                Some(new_child_pointer),
                                child_index,
                            )?;
                        }
                        PointerChange::Delete => {
                            self.update_node_child(
                                node,
                                slotted_page,
                                page_index,
                                None,
                                child_index,
                            )?;
                        }
                        PointerChange::None => {}
                    }
                }
            }
        }
        Ok(())
    }

    /// Handles cleanup of branch nodes (deletion or merging)
    fn handle_branch_node_cleanup(
        &self,
        context: &mut TransactionContext,
        slotted_page: &mut SlottedPageMut<'_>,
        page_index: u8,
        node: &Node,
    ) -> Result<PointerChange, Error> {
        let children = node.enumerate_children()?;
        if children.is_empty() {
            // Delete empty branch node
            slotted_page.delete_value(page_index)?;
            Ok(PointerChange::Delete)
        } else if children.len() == 1 {
            // Merge branch with its only child
            let (idx, ptr) = children[0];
            return self.merge_branch_with_only_child(
                context,
                slotted_page,
                page_index,
                node,
                idx,
                ptr,
            );
        } else {
            // Normal branch node with multiple children
            let rlp_node = node.as_rlp_node();
            return Ok(PointerChange::Update(Pointer::new(
                node_location(slotted_page.id(), page_index),
                rlp_node,
            )));
        }
    }

    /// Merges a branch node with its only child
    fn merge_branch_with_only_child(
        &self,
        context: &mut TransactionContext,
        slotted_page: &mut SlottedPageMut<'_>,
        page_index: u8,
        node: &Node,
        only_child_index: u8,
        only_child_node_pointer: &Pointer,
    ) -> Result<PointerChange, Error> {
        // Get the child node
        let (mut only_child_node, child_slotted_page) =
            if let Some(cell_index) = only_child_node_pointer.location().cell_index() {
                // Child is on the same page
                (slotted_page.get_value::<Node>(cell_index)?, None)
            } else {
                // Child is on another page
                let child_page = self.get_mut_clone(
                    context,
                    only_child_node_pointer.location().page_id().expect("page_id should exist"),
                )?;
                let child_slotted_page = SlottedPageMut::try_from(child_page)?;
                (child_slotted_page.get_value(0)?, Some(child_slotted_page))
            };

        // Create the new merged prefix
        let mut new_nibbles = node.prefix().clone();
        new_nibbles.push(only_child_index);
        new_nibbles = new_nibbles.join(only_child_node.prefix());
        only_child_node.set_prefix(new_nibbles)?;

        // Get the RLP node for the merged child
        let rlp_node = only_child_node.as_rlp_node();

        let child_is_in_same_page = child_slotted_page.is_none();

        if child_is_in_same_page {
            // Child is on the same page
            self.merge_with_child_on_same_page(
                slotted_page,
                page_index,
                only_child_node,
                only_child_node_pointer,
                rlp_node,
            )
        } else {
            // Child is on another page
            self.merge_with_child_on_different_page(
                context,
                slotted_page,
                page_index,
                only_child_node,
                child_slotted_page.unwrap(),
                rlp_node,
            )
        }
    }

    /// Handles merging a branch with a child on the same page
    fn merge_with_child_on_same_page(
        &self,
        slotted_page: &mut SlottedPageMut<'_>,
        page_index: u8,
        only_child_node: Node,
        only_child_node_pointer: &Pointer,
        rlp_node: RlpNode,
    ) -> Result<PointerChange, Error> {
        let child_cell_index =
            only_child_node_pointer.location().cell_index().expect("cell index should exist");

        // Delete both nodes and insert the merged one
        slotted_page.delete_value(child_cell_index)?;
        slotted_page.delete_value(page_index)?;

        let only_child_node_index = slotted_page.insert_value(&only_child_node)?;

        // If we are the root of the page, we must insert at index 0
        if page_index == 0 {
            assert_eq!(only_child_node_index, page_index);
        }

        Ok(PointerChange::Update(Pointer::new(
            node_location(slotted_page.id(), only_child_node_index),
            rlp_node,
        )))
    }

    // Handles merging a branch with a child on a different page
    fn merge_with_child_on_different_page(
        &self,
        context: &mut TransactionContext,
        slotted_page: &mut SlottedPageMut<'_>,
        page_index: u8,
        only_child_node: Node,
        mut child_slotted_page: SlottedPageMut<'_>,
        rlp_node: RlpNode,
    ) -> Result<PointerChange, Error> {
        let branch_page_id = slotted_page.id();

        // Ensure the child page has enough space
        if child_slotted_page.num_free_bytes() < 200 {
            self.split_page(context, &mut child_slotted_page)?;
            // Not returning Error::PageSplit because we're splitting the child page
        }

        // Delete ourselves and update the child
        slotted_page.delete_value(page_index)?;
        child_slotted_page.set_value(0, &only_child_node)?;

        // If we're the root node, orphan our page
        if page_index == 0 {
            self.orphan_page(context, branch_page_id)?;
        }

        Ok(PointerChange::Update(Pointer::new(node_location(child_slotted_page.id(), 0), rlp_node)))
    }

    // Split the page into two, moving the largest immediate subtrie of the root node to a new child
    // page.
    fn split_page(
        &self,
        context: &mut TransactionContext,
        page: &mut SlottedPageMut<'_>,
    ) -> Result<(), Error> {
        // count subtrie node and sort in desc order
        let root_node: Node = page.get_value(0)?;
        let children = root_node.enumerate_children()?;
        let mut children_with_count = children
            .into_iter()
            .filter(|(_, ptr)| ptr.location().cell_index().is_some())
            .map(|(i, ptr)| {
                let cell_index = ptr.location().cell_index().unwrap();
                (i, ptr, count_subtrie_nodes(page, cell_index).unwrap_or(0))
            })
            .collect::<Vec<_>>();
        children_with_count.sort_by(|a, b| b.2.cmp(&a.2));

        let mut rest: &[(u8, &Pointer, u8)] = &children_with_count;
        let mut root_node: Node = page.get_value(0)?;

        while page.num_free_bytes() < Page::DATA_SIZE / 4_usize {
            let child_page = self.allocate_page(context)?;
            let mut child_slotted_page = SlottedPageMut::try_from(child_page)?;

            // Find the child with the largest subtrie
            let largest_child: &(u8, &Pointer, u8);
            (largest_child, rest) = rest.split_first().unwrap();
            let (largest_child_index, largest_child_pointer, _) = *largest_child;

            let location = move_subtrie_nodes(
                page,
                largest_child_pointer.location().cell_index().unwrap(),
                &mut child_slotted_page,
            )?;
            debug_assert!(
                location.page_id().is_some(),
                "expected subtrie to be moved to a new page"
            );

            // Update the pointer in the root node to point to the new page
            root_node.set_child(
                largest_child_index,
                Pointer::new(
                    Location::for_page(child_slotted_page.id()),
                    largest_child_pointer.rlp().clone(),
                ),
            )?;
        }
        page.set_value(0, &root_node)?;

        Ok(())
    }

    // Recursively deletes a subtrie from the page, orphaning any pages that become fully
    // unreferenced as a result.
    fn delete_subtrie(
        &self,
        context: &mut TransactionContext,
        slotted_page: &mut SlottedPageMut<'_>,
        cell_index: u8,
    ) -> Result<(), Error> {
        if cell_index == 0 {
            // if we are a root node, deleting ourself will orphan our entire page and
            // all of our descendant pages. Instead of deleting each cell one-by-one
            // we can orphan our entire page, and recursively orphan all our descendant
            // pages as well.
            return self.orphan_subtrie(context, slotted_page, cell_index);
        }

        let node: Node = slotted_page.get_value(cell_index)?;

        if node.has_children() {
            let children = node.enumerate_children()?;

            for (_, child_ptr) in children {
                if let Some(cell_index) = child_ptr.location().cell_index() {
                    self.delete_subtrie(context, slotted_page, cell_index)?
                } else {
                    // the child is a root of another page, and that child will be
                    // deleted, essentially orphaning that page and all descendants of
                    // that page.
                    let page_id = child_ptr.location().page_id().expect("page_id must exist");
                    let page = self.get_page(context, page_id)?;
                    let slotted_page = SlottedPage::try_from(page)?;
                    self.orphan_subtrie(context, &slotted_page, 0)?
                }
            }
        }

        slotted_page.delete_value(cell_index)?;
        Ok(())
    }

    /// Orphans a subtrie from the page, orphaning any pages that become fully unreferenced as a
    /// result.
    fn orphan_subtrie(
        &self,
        context: &mut TransactionContext,
        slotted_page: &SlottedPage<'_>,
        cell_index: u8,
    ) -> Result<(), Error> {
        let node: Node = slotted_page.get_value(cell_index)?;

        if node.has_children() {
            let children = node.enumerate_children()?;

            for (_, child_ptr) in children {
                if let Some(cell_index) = child_ptr.location().cell_index() {
                    self.orphan_subtrie(context, slotted_page, cell_index)?;
                } else {
                    // the child is a root of another page, and that child will be
                    // deleted, essentially orphaning that page and all descendants of
                    // that page.
                    let child_page = self.get_page(
                        context,
                        child_ptr.location().page_id().expect("page_id must exist"),
                    )?;
                    let child_slotted_page = SlottedPage::try_from(child_page)?;
                    self.orphan_subtrie(context, &child_slotted_page, 0)?
                }
            }
        }

        if cell_index == 0 {
            self.orphan_page(context, slotted_page.id())?;
        }

        Ok(())
    }

    /// Rolls back all outstanding data to disk. Currently unimplemented.
    pub fn rollback(&self, _context: &TransactionContext) -> Result<(), Error> {
        Ok(())
    }

    /// Returns the total number of pages in the storage engine.
    pub fn size(&self) -> u32 {
        self.page_manager.size()
    }

    fn get_slotted_page_and_index<'a>(
        &'a self,
        context: &TransactionContext,
        pointer: &Pointer,
        current_slotted_page: SlottedPage<'a>,
    ) -> Result<(SlottedPage<'a>, u8), Error> {
        if let Some(page_id) = pointer.location().page_id() {
            let page = self.get_page(context, page_id)?;
            let slotted_page = SlottedPage::try_from(page)?;
            Ok((slotted_page, 0))
        } else {
            let cell_index = pointer.location().cell_index().unwrap();
            Ok((current_slotted_page, cell_index))
        }
    }

    // Below functions are for debugging purposes- see 'cli/README.md' for more information'

    /// Writes the nodes and info of a given page of the trie to file, with children nested under
    /// parent branches. If page_id is None, writes the entire trie
    pub fn print_page<W: io::Write>(
        &self,
        context: &TransactionContext,
        mut buf: W,
        page_id: Option<PageId>,
    ) -> Result<(), Error> {
        let root_node_page_id = match context.root_node_page_id {
            None => return Ok(()),
            Some(page_id) => page_id,
        };

        let (page, print_whole_db) = match page_id {
            Some(id) => (self.get_page(context, id)?, false),
            None => (self.get_page(context, root_node_page_id)?, true),
        };

        let slotted_page = SlottedPage::try_from(page)?;
        self.print_page_helper(
            context,
            slotted_page,
            0,
            String::from(""),
            buf.by_ref(),
            print_whole_db,
        )
    }

    fn print_page_helper(
        &self,
        context: &TransactionContext,
        slotted_page: SlottedPage<'_>,
        cell_index: u8,
        indent: String,
        buf: &mut impl io::Write,
        print_whole_db: bool,
    ) -> Result<(), Error> {
        let node: Node = slotted_page.get_value(cell_index)?;

        match node {
            Node::AccountLeaf { ref storage_root, .. } => {
                StorageEngine::write_node_value(&node, slotted_page.id(), buf, &indent)?;
                let mut new_indent = indent.clone();
                new_indent.push('\t');

                if let Some(direct_child) = storage_root {
                    let (new_slotted_page, cell_index) =
                        self.get_slotted_page_and_index(context, direct_child, slotted_page)?;
                    // child is on different page, and we are only printing the current page
                    if new_slotted_page.id() != slotted_page.id() && !print_whole_db {
                        let child_page_id = direct_child.location().page_id().unwrap();
                        writeln!(buf, "{}Child on new page: {:?}", new_indent, child_page_id)?;
                        Ok(())
                    } else {
                        self.print_page_helper(
                            context,
                            new_slotted_page,
                            cell_index,
                            new_indent,
                            buf,
                            print_whole_db,
                        )
                    }
                } else {
                    writeln!(buf, "{}No direct child", new_indent)?;
                    Ok(())
                }
            }

            Node::Branch { prefix: _, ref children } => {
                StorageEngine::write_node_value(&node.clone(), slotted_page.id(), buf, &indent)?;
                for child in children.iter().flatten() {
                    let mut new_indent = indent.clone();
                    new_indent.push('\t');

                    //check if child is on same page
                    let (new_slotted_page, cell_index) =
                        self.get_slotted_page_and_index(context, child, slotted_page)?;
                    // child is on new page, and we are only printing the current page
                    if new_slotted_page.id() != slotted_page.id() && !print_whole_db {
                        let child_page_id = child.location().page_id().unwrap();
                        writeln!(buf, "{}Child on new page: {:?}", new_indent, child_page_id)?;
                        return Ok(());
                    } else {
                        self.print_page_helper(
                            context,
                            new_slotted_page,
                            cell_index,
                            new_indent,
                            buf,
                            print_whole_db,
                        )?
                    }
                }
                Ok(())
            }
            Node::StorageLeaf { prefix: _, value_rlp: _ } => {
                StorageEngine::write_node_value(&node, slotted_page.id(), buf, &indent)?;
                Ok(())
            }
        }
    }

    /// Prints information about a given TrieValue.
    /// Verbose option: writes information about nodes visited along the path to file
    /// Extra-verbose option: writes information about pages visited along path to file
    pub fn print_path<W: io::Write>(
        &self,
        context: &TransactionContext,
        path: &Nibbles,
        mut buf: W,
        verbosity_level: u8,
    ) -> Result<(), Error> {
        let page_id = match context.root_node_page_id {
            None => return Ok(()),
            Some(page_id) => page_id,
        };
        let page = self.get_page(context, page_id)?;
        let slotted_page = SlottedPage::try_from(page)?;

        // If extra_verbose, print the root page first
        match verbosity_level {
            0 => (),
            1 => {
                //verbose; print page ID and nodes accessed from page
                writeln!(buf, "\nNODES ACCESSED FROM PAGE {}\n", page_id)?;
            }
            2 => {
                //extra verbose; print page ID, nodes accessed from page, and page contents
                writeln!(buf, "PAGE: {}\n", page_id)?;

                self.print_page(context, &mut buf, Some(page_id))?;
                writeln!(buf, "\nNODES ACCESSED FROM PAGE {}:", page_id)?;
            }
            _ => return Err(Error::DebugError("Invalid verbosity level".to_string())),
        }

        self.print_path_helper(context, path, 0, slotted_page, 0, buf.by_ref(), verbosity_level)
    }

    fn print_path_helper(
        &self,
        context: &TransactionContext,
        path: &Nibbles,
        path_offset: usize,
        slotted_page: SlottedPage<'_>,
        page_index: u8,
        buf: &mut impl io::Write,
        verbosity_level: u8,
    ) -> Result<(), Error> {
        let node: Node = slotted_page.get_value(page_index)?;

        if verbosity_level > 0 {
            // Write node information with indentation
            StorageEngine::write_node_value(&node, slotted_page.id(), buf, "")?;
        }

        let common_prefix_length =
            nybbles::common_prefix_length(&path[path_offset..], node.prefix());

        if common_prefix_length < node.prefix().len() {
            writeln!(buf, "NODE NOT FOUND\n")?;
            return Ok(());
        }

        let remaining_path = &path[path_offset + common_prefix_length..];

        if remaining_path.is_empty() {
            //write only this node's information to file
            writeln!(buf, "\n\nREQUESTED NODE:")?;
            StorageEngine::write_node_value(&node, slotted_page.id(), buf, "")?;

            return Ok(());
        }

        let (child_pointer, new_path_offset) = match node {
            AccountLeaf { ref storage_root, .. } => {
                (storage_root.as_ref(), path_offset + common_prefix_length)
            }
            Branch { ref children, .. } => (
                children[remaining_path[0] as usize].as_ref(),
                path_offset + common_prefix_length + 1,
            ),
            _ => unreachable!(),
        };

        match child_pointer {
            Some(child_pointer) => {
                let (child_slotted_page, child_cell_index) =
                    self.get_slotted_page_and_index(context, child_pointer, slotted_page)?;

                // If we're moving to a new page and extra_verbose is true, print the new page
                if child_slotted_page.id() != slotted_page.id() {
                    if verbosity_level == 2 {
                        //extra verbose; print new page contents
                        writeln!(buf, "\n\n\nNEW PAGE: {}\n", child_slotted_page.id())?;
                        self.print_page(context, &mut *buf, Some(child_slotted_page.id()))?;
                    }

                    if verbosity_level > 0 {
                        writeln!(buf, "\nNODES ACCESSED FROM PAGE {}\n", child_slotted_page.id())?;
                    }
                }

                self.print_path_helper(
                    context,
                    path,
                    new_path_offset,
                    child_slotted_page,
                    child_cell_index,
                    buf,
                    verbosity_level,
                )
            }

            None => {
                writeln!(buf, "NODE NOT FOUND\n")?;
                Ok(())
            }
        }
    }

    // Helper function to convert node information to string for printing/writing to file
    fn write_node_value<W: io::Write>(
        node: &Node,
        page_id: PageId,
        buf: &mut W,
        indent: &str,
    ) -> Result<(), Error> {
        match &node {
            Node::Branch { prefix, children } => {
                writeln!(
                    buf,
                    "{}Branch Node:  Page ID: {}  Children: {:?}, Prefix: {}",
                    indent,
                    page_id,
                    children
                        .iter()
                        .enumerate()
                        .filter(|(_, child)| child.is_some())
                        .map(|(i, _)| i.to_string())
                        .collect::<Vec<_>>(),
                    alloy_primitives::hex::encode(prefix.pack())
                )?;
                Ok(())
            }
            Node::AccountLeaf {
                prefix,
                nonce_rlp: _,
                balance_rlp: _,
                code_hash: _,
                storage_root: _,
            } => {
                match node.value() {
                    Ok(TrieValue::Account(acct)) => {
                        writeln!(
                            buf,
                            "{}AccountLeaf: nonce: {:?}, balance: {:?}, prefix: {}, code_hash: {:x?}, storage_root: {:?}",
                            indent,
                            acct.nonce, acct.balance, alloy_primitives::hex::encode(prefix.pack()), acct.code_hash, acct.storage_root,
                        )?;
                    }
                    _ => {
                        writeln!(buf, "{}AccountLeaf: no value ", indent)?;
                    }
                };
                Ok(())
            }
            Node::StorageLeaf { prefix, value_rlp: _ } => {
                match node.value() {
                    Ok(TrieValue::Storage(strg)) => {
                        let str_prefix = alloy_primitives::hex::encode(prefix.pack());
                        writeln!(
                            buf,
                            "{}StorageLeaf: storage: {:?}, prefix: {}",
                            indent, strg, str_prefix
                        )?;
                    }
                    _ => {
                        writeln!(buf, "{}StorageLeaf: no value", indent)?;
                    }
                };
                Ok(())
            }
        }
    }

    pub fn debug_statistics<W: io::Write>(
        &self,
        context: &TransactionContext,
        mut buf: W,
    ) -> Result<(), Error> {
        let page_id = match context.root_node_page_id {
            None => return Ok(()),
            Some(page_id) => page_id,
        };
        let page = self.get_page(context, page_id)?;
        let slotted_page = SlottedPage::try_from(page)?;

        let mut stats = DebugPage::default();

        let occupied_bytes = slotted_page.num_occupied_bytes();
        let occupied_cells = slotted_page.num_occupied_cells();

        stats.bytes_per_page.update_stats(occupied_bytes);
        stats.nodes_per_page.update_stats(occupied_cells);

        self.debug_statistics_helper(context, slotted_page, 0, 1, 1, &mut stats)?;

        writeln!(buf, "Page Statistics: {:?}", stats)?;
        Ok(())
    }

    fn debug_statistics_helper(
        &self,
        context: &TransactionContext,
        slotted_page: SlottedPage<'_>,
        cell_index: u8,
        node_depth: usize,
        page_depth: usize,
        stats: &mut DebugPage,
    ) -> Result<(), Error> {
        let node: Node = slotted_page.get_value(cell_index)?;

        //update stats: total node size and prefix length
        stats.node_size_in_bytes.update_stats(node.size());
        stats.path_prefix_length.update_stats(node.prefix().len());

        match node {
            Node::AccountLeaf { storage_root, .. } => {
                //Note: direct child is not counted as part of stats.num_children
                if let Some(direct_child) = storage_root {
                    let (new_slotted_page, cell_index) =
                        self.get_slotted_page_and_index(context, &direct_child, slotted_page)?;
                    //if we move to a new page, update relevent stats
                    if new_slotted_page.id() != slotted_page.id() {
                        let occupied_bytes = new_slotted_page.num_occupied_bytes();
                        let occupied_cells = new_slotted_page.num_occupied_cells();

                        stats.bytes_per_page.update_stats(occupied_bytes);
                        stats.nodes_per_page.update_stats(occupied_cells);

                        self.debug_statistics_helper(
                            context,
                            new_slotted_page,
                            cell_index,
                            node_depth + 1,
                            page_depth + 1,
                            stats,
                        )
                    } else {
                        self.debug_statistics_helper(
                            context,
                            new_slotted_page,
                            cell_index,
                            node_depth + 1,
                            page_depth,
                            stats,
                        )
                    }
                } else {
                    stats.depth_of_trie_in_nodes.update_stats(node_depth);
                    stats.depth_of_trie_in_pages.update_stats(page_depth);
                    Ok(())
                }
            }

            Node::Branch { children, .. } => {
                //update num children per branch
                let child_iter = children.into_iter().flatten();
                let num_children = child_iter.clone().count();
                stats.num_children_per_branch.update_stats(num_children);

                for child in child_iter {
                    //check if child is on same page
                    let (new_slotted_page, cell_index) =
                        self.get_slotted_page_and_index(context, &child, slotted_page)?;
                    //update page depth if we move to a new page
                    if new_slotted_page.id() != slotted_page.id() {
                        let occupied_bytes = new_slotted_page.num_occupied_bytes();
                        let occupied_cells = new_slotted_page.num_occupied_cells();

                        stats.bytes_per_page.update_stats(occupied_bytes);
                        stats.nodes_per_page.update_stats(occupied_cells);
                        self.debug_statistics_helper(
                            context,
                            new_slotted_page,
                            cell_index,
                            node_depth + 1,
                            page_depth + 1,
                            stats,
                        )?
                    } else {
                        self.debug_statistics_helper(
                            context,
                            new_slotted_page,
                            cell_index,
                            node_depth + 1,
                            page_depth,
                            stats,
                        )?
                    }
                }
                Ok(())
            }
            Node::StorageLeaf { .. } => {
                stats.depth_of_trie_in_pages.update_stats(page_depth);
                stats.depth_of_trie_in_nodes.update_stats(node_depth);
                Ok(())
            }
        }
    }

    /// Traverses the trie from the given root node page id and returns a list of all reachable
    /// PageIds.
    pub fn consistency_check(
        &self,
        root_node_page_id: Option<PageId>,
        context: &TransactionContext,
    ) -> Result<HashSet<PageId>, Error> {
        let mut reachable = HashSet::new();

        // Start from the provided root node page id (if any)
        if let Some(root_page_id) = root_node_page_id {
            reachable.insert(root_page_id);
            self.consistency_check_helper(context, root_page_id, 0, &mut reachable)?;
        }

        Ok(reachable)
    }

    fn consistency_check_helper(
        &self,
        context: &TransactionContext,
        page_id: PageId,
        cell_index: u8,
        reachable: &mut HashSet<PageId>,
    ) -> Result<(), Error> {
        let page = self.get_page(context, page_id)?;
        let slotted_page = SlottedPage::try_from(page)?;
        let node: Node = slotted_page.get_value(cell_index)?;
        match node {
            Node::AccountLeaf { ref storage_root, .. } => {
                if let Some(direct_child) = storage_root {
                    let (new_slotted_page, new_cell_index) =
                        self.get_slotted_page_and_index(context, direct_child, slotted_page)?;
                    // If child is on a new page,insert the page into the set andrecurse
                    if new_slotted_page.id() != page_id {
                        reachable.insert(new_slotted_page.id());
                        self.consistency_check_helper(
                            context,
                            new_slotted_page.id(),
                            new_cell_index,
                            reachable,
                        )?;
                    } else {
                        self.consistency_check_helper(context, page_id, new_cell_index, reachable)?;
                    }
                }
            }
            Node::Branch { ref children, .. } => {
                for child in children.iter().flatten() {
                    let (new_slotted_page, new_cell_index) =
                        self.get_slotted_page_and_index(context, child, slotted_page)?;
                    if new_slotted_page.id() != page_id {
                        self.consistency_check_helper(
                            context,
                            new_slotted_page.id(),
                            new_cell_index,
                            reachable,
                        )?;
                    } else {
                        self.consistency_check_helper(context, page_id, new_cell_index, reachable)?;
                    }
                }
            }
            Node::StorageLeaf { .. } => {}
        }
        Ok(())
    }
}

fn node_location(page_id: PageId, page_index: u8) -> Location {
    if page_index == 0 {
        Location::for_page(page_id)
    } else {
        Location::for_cell(page_index)
    }
}

/// Finds the index of the change with the shortest common prefix shared with the node
/// Returns the index of the change and the length of the common prefix
/// Requires that the changes list is sorted, otherwise the result is undefined.
fn find_shortest_common_prefix<T>(
    changes: &[(Nibbles, T)],
    path_offset: u8,
    node: &Node,
) -> (usize, usize) {
    let leftmost = changes.first().unwrap();
    let leftmost_path = &leftmost.0[path_offset as usize..];
    let rightmost = changes.last().unwrap();
    let rightmost_path = &rightmost.0[path_offset as usize..];

    debug_assert!(leftmost.0 <= rightmost.0, "changes must be sorted");
    debug_assert!(
        leftmost_path <= rightmost_path,
        "changes must be sorted after slicing with path offset"
    );

    let leftmost_prefix_length = nybbles::common_prefix_length(node.prefix(), leftmost_path);
    let rightmost_prefix_length = nybbles::common_prefix_length(node.prefix(), rightmost_path);

    if leftmost_prefix_length <= rightmost_prefix_length {
        (0, leftmost_prefix_length)
    } else {
        (changes.len() - 1, rightmost_prefix_length)
    }
}

// Helper function to count nodes in a subtrie on the given page
fn count_subtrie_nodes(page: &SlottedPage<'_>, root_index: u8) -> Result<u8, Error> {
    let mut count = 1; // Count the root node
    let node: Node = page.get_value(root_index)?;
    if !node.has_children() {
        return Ok(count);
    }

    // Count child nodes that are in this page
    for (_, child_ptr) in node.enumerate_children()? {
        if let Some(child_index) = child_ptr.location().cell_index() {
            count += count_subtrie_nodes(page, child_index)?;
        }
    }

    Ok(count)
}

// Helper function to move an entire subtrie from one page to another.
fn move_subtrie_nodes(
    source_page: &mut SlottedPageMut<'_>,
    root_index: u8,
    target_page: &mut SlottedPageMut<'_>,
) -> Result<Location, Error> {
    let node: Node = source_page.get_value(root_index)?;
    source_page.delete_value(root_index)?;

    let has_children = node.has_children();

    // first insert the node into the new page to secure its location.
    let new_index = target_page.insert_value(&node)?;

    // if the node has no children, we're done.
    if !has_children {
        return Ok(node_location(target_page.id(), new_index));
    }

    // otherwise, we need to move the children of the node.
    let mut updated_node: Node = target_page.get_value(new_index)?;

    // Process each child that's in the current page
    let range = if updated_node.is_branch() {
        0..16
    } else {
        // AccountLeaf's only have 1 child
        0..1
    };

    for branch_index in range {
        let child_ptr = if updated_node.is_account_leaf() {
            updated_node.direct_child()?
        } else {
            updated_node.child(branch_index)?
        };
        if let Some(child_ptr) = child_ptr {
            if let Some(child_index) = child_ptr.location().cell_index() {
                // Recursively move its children
                let new_location = move_subtrie_nodes(source_page, child_index, target_page)?;
                // update the pointer in the parent node
                updated_node
                    .set_child(branch_index, Pointer::new(new_location, child_ptr.rlp().clone()))?;
            }
        }
    }

    // update the parent node with the new child pointers.
    target_page.set_value(new_index, &updated_node)?;

    Ok(node_location(target_page.id(), new_index))
}

impl StorageEngine {
    /// Allocates a new page from the underlying page manager.
    /// If there is an orphaned page available as of the given [SnapshotId],
    /// it is used to allocate a new page instead.
    pub fn allocate_page(&self, context: &mut TransactionContext) -> Result<PageMut<'_>, Error> {
        let alive_snapshot = self.alive_snapshot.load(Ordering::Relaxed);
        let orphaned_page_id = self
            .meta_manager
            .lock()
            .orphan_pages()
            .pop(alive_snapshot)
            .map(|orphan| orphan.page_id());

        let page_to_return = if let Some(orphaned_page_id) = orphaned_page_id {
            let mut page = self.get_mut_page(context, orphaned_page_id)?;
            page.set_snapshot_id(context.snapshot_id);
            page.contents_mut().fill(0);
            context.transaction_metrics.inc_pages_reallocated();
            page
        } else {
            let page = self.page_manager.allocate(context.snapshot_id)?;
            context.transaction_metrics.inc_pages_allocated();
            page
        };

        context.page_count = self.page_manager.size();

        Ok(page_to_return)
    }

    pub fn commit(&self, context: &TransactionContext) -> Result<(), Error> {
        self.page_manager.sync()?;

        let mut meta_manager = self.meta_manager.lock();
        let dirty_meta = meta_manager.dirty_slot_mut();
        context.update_metadata(dirty_meta);
        meta_manager.commit()?;

        Ok(())
    }

    /// Retrieves a mutable [Page] from the underlying [PageManager].
    pub fn get_mut_page(
        &self,
        context: &TransactionContext,
        page_id: PageId,
    ) -> Result<PageMut<'_>, Error> {
        let page = self.page_manager.get_mut(context.snapshot_id, page_id)?;
        context.transaction_metrics.inc_pages_read();
        Ok(page)
    }

    /// Retrieves a read-only [Page] from the underlying [PageManager].
    pub fn get_page(
        &self,
        context: &TransactionContext,
        page_id: PageId,
    ) -> Result<Page<'_>, Error> {
        let page = self.page_manager.get(context.snapshot_id, page_id)?;
        context.transaction_metrics.inc_pages_read();
        Ok(page)
    }
}

#[derive(Debug)]
pub enum Error {
    IO(io::Error),
    NodeError(NodeError),
    PageError(PageError),
    InvalidCommonPrefixIndex,
    InvalidSnapshotId,
    PageSplit(usize),
    DebugError(String),
    ProofError(String),
}

impl From<PageError> for Error {
    fn from(error: PageError) -> Self {
        Self::PageError(error)
    }
}

impl From<NodeError> for Error {
    fn from(error: NodeError) -> Self {
        Self::NodeError(error)
    }
}

impl From<io::Error> for Error {
    fn from(error: io::Error) -> Self {
        Self::IO(error)
    }
}

#[cfg(test)]
mod tests {
    use super::*;
    use crate::{
        account::Account,
        page::page_id,
        storage::{
            engine::PageError,
            test_utils::{
                assert_metrics, create_test_account, create_test_engine, random_test_account,
            },
        },
    };
    use alloy_primitives::{address, b256, hex, keccak256, Address, StorageKey, B256, U256};
    use alloy_trie::{
        root::{storage_root_unhashed, storage_root_unsorted},
        EMPTY_ROOT_HASH, KECCAK_EMPTY,
    };
    use proptest::prelude::*;
    use rand::{rngs::StdRng, seq::SliceRandom, Rng, RngCore, SeedableRng};
    use std::collections::HashMap;

    #[test]
    fn test_allocate_get_mut_clone() {
        let (storage_engine, mut context) = create_test_engine(300);

        // Initial allocation
        let mut page = storage_engine.allocate_page(&mut context).unwrap();
        assert_eq!(page.id(), page_id!(1));
        assert_eq!(page.contents()[0], 0);
        assert_eq!(page.snapshot_id(), 1);
        assert_metrics(&context, 0, 1, 0, 0);

        // mutation
        page.contents_mut()[0] = 123;
        drop(page);
        storage_engine.commit(&context).unwrap();

        context = storage_engine.write_context();

        // reading mutated page
        let page = storage_engine.get_page(&context, page_id!(1)).unwrap();
        assert_eq!(page.id(), page_id!(1));
        assert_eq!(page.contents()[0], 123);
        assert_eq!(page.snapshot_id(), 1);
        assert_metrics(&context, 1, 0, 0, 0);

        // cloning a page should allocate a new page and orphan the original page
        let cloned_page = storage_engine.get_mut_clone(&mut context, page_id!(1)).unwrap();
        assert_eq!(cloned_page.id(), page_id!(2));
        assert_eq!(cloned_page.contents()[0], 123);
        assert_eq!(cloned_page.snapshot_id(), 2);
        assert_ne!(cloned_page.id(), page.id());
        assert_metrics(&context, 2, 1, 0, 0);

        // the next allocation should not come from the orphaned page, as the snapshot id is the
        // same as when the page was orphaned
        let page = storage_engine.allocate_page(&mut context).unwrap();
        assert_eq!(page.id(), 3);
        assert_eq!(page.contents()[0], 0);
        assert_eq!(page.snapshot_id(), 2);
        assert_metrics(&context, 2, 2, 0, 0);
        drop(page);

        storage_engine.commit(&context).unwrap();

        context = storage_engine.write_context();

        // the next allocation should not come from the orphaned page, as the snapshot has not been
        // unlocked yet
        let page = storage_engine.allocate_page(&mut context).unwrap();
        assert_eq!(page.id(), 4);
        assert_eq!(page.contents()[0], 0);
        assert_eq!(page.snapshot_id(), 3);
        assert_metrics(&context, 0, 1, 0, 0);
        drop(page);

        storage_engine.unlock(3);

        // the next allocation should come from the orphaned page because the snapshot id has
        // increased. The page data should be zeroed out.
        let page = storage_engine.allocate_page(&mut context).unwrap();
        assert_eq!(page.id(), 1);
        assert_eq!(page.contents()[0], 0);
        assert_eq!(page.snapshot_id(), 3);
        assert_metrics(&context, 1, 1, 1, 0);
        drop(page);

        // assert that the metadata tracks the largest page number
        assert_eq!(context.page_count, 4);
    }

    #[test]
    fn test_shared_page_mutability() {
        let (storage_engine, mut context) = create_test_engine(300);

        let page = storage_engine.allocate_page(&mut context).unwrap();
        assert_eq!(page.id(), page_id!(1));
        assert_eq!(page.contents()[0], 0);
        assert_metrics(&context, 0, 1, 0, 0);
        drop(page);

        let mut page_mut = storage_engine.get_mut_page(&context, page_id!(1)).unwrap();
        page_mut.contents_mut()[0] = 123;
        assert_metrics(&context, 1, 1, 0, 0);
        drop(page_mut);

        storage_engine.commit(&context).unwrap();

        let page = storage_engine.get_page(&context, page_id!(1)).unwrap();
        assert_eq!(page.contents()[0], 123);
        assert_metrics(&context, 2, 1, 0, 0);
    }

    #[test]
    fn test_set_get_account() {
        let (storage_engine, mut context) = create_test_engine(300);

        let address = address!("0xd8da6bf26964af9d7eed9e03e53415d37aa96045");
        let account = create_test_account(100, 1);
        storage_engine
            .set_values(
                &mut context,
                vec![(AddressPath::for_address(address).into(), Some(account.clone().into()))]
                    .as_mut(),
            )
            .unwrap();
        assert_eq!(context.root_node_page_id, Some(page_id!(1)));
        assert_metrics(&context, 0, 1, 0, 0);

        let test_cases = vec![
            (address!("0x4200000000000000000000000000000000000015"), create_test_account(123, 456)),
            (address!("0x4200000000000000000000000000000000000016"), create_test_account(999, 999)),
            (
                address!("0x4200000000000000000000000000000000000002"),
                create_test_account(1000, 1000),
            ),
            (
                address!("0x4200000000000000000000000000000000000000"),
                create_test_account(1001, 1001),
            ),
        ];

        // Insert accounts and verify they don't exist before insertion
        for (address, account) in &test_cases {
            let path = AddressPath::for_address(*address);

            let read_account = storage_engine.get_account(&mut context, path.clone()).unwrap();
            assert_eq!(read_account, None);

            storage_engine
                .set_values(
                    &mut context,
                    vec![(path.into(), Some(account.clone().into()))].as_mut(),
                )
                .unwrap();
        }

        // Verify all accounts exist after insertion
        for (address, account) in test_cases {
            let read_account = storage_engine
                .get_account(&mut context, AddressPath::for_address(address))
                .unwrap();
            assert_eq!(read_account, Some(account));
        }
    }

    #[test]
    fn test_simple_trie_state_root_1() {
        let (storage_engine, mut context) = create_test_engine(300);

        let address1 = address!("0x8e64566b5eb8f595f7eb2b8d302f2e5613cb8bae");
        let account1 = create_test_account(1_000_000_000_000_000_000u64, 0);
        let path1 = AddressPath::for_address(address1);

        let address2 = address!("0xcea8f2236efa20c8fadeb9d66e398a6532cca6c8");
        let account2 = create_test_account(14_000_000_000_000_000_000u64, 1);
        let path2 = AddressPath::for_address(address2);

        storage_engine
            .set_values(
                &mut context,
                vec![
                    (path1.into(), Some(account1.clone().into())),
                    (path2.into(), Some(account2.clone().into())),
                ]
                .as_mut(),
            )
            .unwrap();
        assert_metrics(&context, 1, 1, 0, 0);

        assert_eq!(
            context.root_node_hash,
            b256!("0x0d9348243d7357c491e6a61f4b1305e77dc6acacdb8cc708e662f6a9bab6ca02")
        );
    }

    #[test]
    fn test_simple_trie_state_root_2() {
        let (storage_engine, mut context) = create_test_engine(300);

        let address1 = address!("0x000f3df6d732807ef1319fb7b8bb8522d0beac02");
        let account1 = Account::new(1, U256::from(0), EMPTY_ROOT_HASH, keccak256(hex!("0x3373fffffffffffffffffffffffffffffffffffffffe14604d57602036146024575f5ffd5b5f35801560495762001fff810690815414603c575f5ffd5b62001fff01545f5260205ff35b5f5ffd5b62001fff42064281555f359062001fff015500")));
        let path1 = AddressPath::for_address(address1);

        let address2 = address!("0x0000000000000000000000000000000000001000");
        let account2 = Account::new(1, U256::from(0x010000000000u64), EMPTY_ROOT_HASH, keccak256(hex!("0x366000602037602060003660206000720f3df6d732807ef1319fb7b8bb8522d0beac02620186a0f16000556000516001553d6002553d600060003e600051600355")));
        let path2 = AddressPath::for_address(address2);

        let address3 = address!("0xa94f5374fce5edbc8e2a8697c15331677e6ebf0b");
        let account3 =
            Account::new(0, U256::from(0x3635c9adc5dea00000u128), EMPTY_ROOT_HASH, KECCAK_EMPTY);
        let path3 = AddressPath::for_address(address3);

        storage_engine
            .set_values(
                &mut context,
                vec![
                    (path1.into(), Some(account1.into())),
                    (path2.into(), Some(account2.into())),
                    (path3.into(), Some(account3.into())),
                ]
                .as_mut(),
            )
            .unwrap();
        assert_metrics(&context, 1, 1, 0, 0);

        assert_eq!(
            context.root_node_hash,
            b256!("0x6f78ee01791dd8a62b4e2e86fae3d7957df9fa7f7a717ae537f90bb0c79df296")
        );

        let account1_storage = [
            (B256::with_last_byte(0x0c), U256::from(0x0c)),
            (
                b256!("0x000000000000000000000000000000000000000000000000000000000000200b"),
                b256!("0x6c31fc15422ebad28aaf9089c306702f67540b53c7eea8b7d2941044b027100f").into(),
            ),
        ];

        let account2_storage = vec![
            (B256::with_last_byte(0x00), U256::from(0x01)),
            (
                B256::with_last_byte(0x01),
                b256!("0x6c31fc15422ebad28aaf9089c306702f67540b53c7eea8b7d2941044b027100f").into(),
            ),
            (B256::with_last_byte(0x02), U256::from(0x20)),
            (
                B256::with_last_byte(0x03),
                b256!("0x6c31fc15422ebad28aaf9089c306702f67540b53c7eea8b7d2941044b027100f").into(),
            ),
        ];

        let account3_updated =
            Account::new(1, U256::from(0x3635c9adc5de938d5cu128), EMPTY_ROOT_HASH, KECCAK_EMPTY);

        let mut changes = account1_storage
            .map(|(key, value)| {
                (
                    StoragePath::for_address_and_slot(address1, key).full_path(),
                    Some(TrieValue::Storage(value)),
                )
            })
            .to_vec();

        changes.extend(account2_storage.into_iter().map(|(key, value)| {
            (
                StoragePath::for_address_and_slot(address2, key).full_path(),
                Some(TrieValue::Storage(value)),
            )
        }));

        changes.push((
            AddressPath::for_address(address3).into(),
            Some(TrieValue::Account(account3_updated)),
        ));

        storage_engine.set_values(&mut context, changes.as_mut()).unwrap();
        assert_metrics(&context, 2, 1, 0, 0);

        assert_eq!(
            context.root_node_hash,
            b256!("0xf869dcb9ef8893f6b30bf495847fd99166aaf790ed962c468d11a826996ab2d2")
        );
    }

    #[test]
    fn test_trie_state_root_order_independence() {
        let mut rng = StdRng::seed_from_u64(1);

        // create 100 accounts with random addresses, balances, and storage values
        let mut accounts = Vec::new();
        for idx in 0..100 {
            let address = Address::random_with(&mut rng);
            let account = random_test_account(&mut rng);
            let mut storage = Vec::new();
            if idx % 10 == 0 {
                for _ in 0..rng.gen_range(1..25) {
                    let slot = StorageKey::random_with(&mut rng);
                    storage.push((slot, StorageValue::from(rng.next_u64())));
                }
            }
            accounts.push((address, account, storage));
        }

        let (storage_engine, mut context) = create_test_engine(30000);

        // insert accounts and storage in random order
        accounts.shuffle(&mut rng);
        let mut changes = vec![];
        for (address, account, mut storage) in accounts.clone() {
            changes.push((
                AddressPath::for_address(address).into(),
                Some(TrieValue::Account(account)),
            ));
            storage.shuffle(&mut rng);
            for (slot, value) in storage {
                changes.push((
                    StoragePath::for_address_and_slot(address, slot).full_path(),
                    Some(TrieValue::Storage(value)),
                ));
            }
        }
        storage_engine.set_values(&mut context, &mut changes).unwrap();

        // commit the changes
        storage_engine.commit(&context).unwrap();

        let state_root = context.root_node_hash;

        let mut expected_account_storage_roots = HashMap::new();

        // check that all of the values are correct
        for (address, account, storage) in accounts.clone() {
            let read_account = storage_engine
                .get_account(&mut context, AddressPath::for_address(address))
                .unwrap()
                .unwrap();
            assert_eq!(read_account.balance, account.balance);

            for (slot, value) in storage {
                let read_value = storage_engine
                    .get_storage(&mut context, StoragePath::for_address_and_slot(address, slot))
                    .unwrap();
                assert_eq!(read_value, Some(value));
            }

            expected_account_storage_roots.insert(address, read_account.storage_root);
        }

        let (storage_engine, mut context) = create_test_engine(30000);

        // insert accounts in a different random order, but only after inserting different values
        // first
        accounts.shuffle(&mut rng);
        for (address, _, mut storage) in accounts.clone() {
            storage_engine
                .set_values(
                    &mut context,
                    vec![(
                        AddressPath::for_address(address).into(),
                        Some(random_test_account(&mut rng).into()),
                    )]
                    .as_mut(),
                )
                .unwrap();

            storage.shuffle(&mut rng);
            for (slot, _) in storage {
                storage_engine
                    .set_values(
                        &mut context,
                        vec![(
                            StoragePath::for_address_and_slot(address, slot).into(),
                            Some(StorageValue::from(rng.next_u64()).into()),
                        )]
                        .as_mut(),
                    )
                    .unwrap();
            }
        }

        accounts.shuffle(&mut rng);
        for (address, account, mut storage) in accounts.clone() {
            storage_engine
                .set_values(
                    &mut context,
                    vec![(AddressPath::for_address(address).into(), Some(account.into()))].as_mut(),
                )
                .unwrap();

            storage.shuffle(&mut rng);
            for (slot, value) in storage {
                storage_engine
                    .set_values(
                        &mut context,
                        vec![(
                            StoragePath::for_address_and_slot(address, slot).into(),
                            Some(value.into()),
                        )]
                        .as_mut(),
                    )
                    .unwrap();
            }
        }

        // commit the changes
        storage_engine.commit(&context).unwrap();

        // check that all of the values are correct
        for (address, account, storage) in accounts.clone() {
            let read_account = storage_engine
                .get_account(&mut context, AddressPath::for_address(address))
                .unwrap()
                .unwrap();
            assert_eq!(read_account.balance, account.balance);
            assert_eq!(read_account.nonce, account.nonce);
            assert_eq!(read_account.storage_root, expected_account_storage_roots[&address]);
            for (slot, value) in storage {
                let read_value = storage_engine
                    .get_storage(&mut context, StoragePath::for_address_and_slot(address, slot))
                    .unwrap();
                assert_eq!(read_value, Some(value));
            }
        }

        // verify the state root is the same
        assert_eq!(state_root, context.root_node_hash);
    }

    #[test]
    fn test_set_get_account_common_prefix() {
        let (storage_engine, mut context) = create_test_engine(300);

        let test_accounts = vec![
            (hex!("00000000000000000000000000000000000000000000000000000000000000010000000000000000000000000000000000000000000000000000000000000001"), create_test_account(100, 1)),
            (hex!("00000000000000000000000000000000000000000000000000000000000000010000000000000000000000000000000000000000000000000000000000000002"), create_test_account(123, 456)),
            (hex!("00000000000000000000000000000000000000000000000000000000000000020000000000000000000000000000000000000000000000000000000000000003"), create_test_account(999, 999)),
            (hex!("00000000000000000000000000000000000000000000000000000000000000020000000000000000000000000000000000000000000000000000000000000004"), create_test_account(1000, 1000)),
            (hex!("00000000000000000000000000000000000000000000000000000000000000020000000000000000000000000000030000000000000000000000000000000005"), create_test_account(1001, 1001)),
        ];

        // Insert all accounts
        for (nibbles, account) in test_accounts.iter() {
            let path = AddressPath::new(Nibbles::from_nibbles(*nibbles));
            storage_engine
                .set_values(
                    &mut context,
                    vec![(path.into(), Some(account.clone().into()))].as_mut(),
                )
                .unwrap();
        }

        // Verify all accounts exist
        for (nibbles, account) in test_accounts {
            let path = AddressPath::new(Nibbles::from_nibbles(nibbles));
            let read_account = storage_engine.get_account(&mut context, path).unwrap();
            assert_eq!(read_account, Some(account));
        }
    }

    #[test]
    fn test_split_page() {
        let (storage_engine, mut context) = create_test_engine(300);

        let test_accounts = vec![
            (hex!("00000000000000000000000000000000000000000000000000000000000000010000000000000000000000000000000000000000000000000000000000000001"), create_test_account(100, 1)),
            (hex!("00000000000000000000000000000000000000000000000000000000000000010000000000000000000000000000000000000000000000000000000000000002"), create_test_account(123, 456)),
            (hex!("00000000000000000000000000000000000000000000000000000000000000020000000000000000000000000000000000000000000000000000000000000003"), create_test_account(999, 999)),
            (hex!("00000000000000000000000000000000000000000000000000000000000000020000000000000000000000000000000000000000000000000000000000000004"), create_test_account(1000, 1000)),
            (hex!("00000000000000000000000000000000000000000000000000000000000000020000000000000000000000000000030000000000000000000000000000000005"), create_test_account(1001, 1001)),
        ];

        // Insert accounts
        for (nibbles, account) in test_accounts.iter() {
            let path = AddressPath::new(Nibbles::from_nibbles(*nibbles));
            storage_engine
                .set_values(
                    &mut context,
                    vec![(path.into(), Some(account.clone().into()))].as_mut(),
                )
                .unwrap();
        }

        // Split the page
        let page = storage_engine.get_mut_page(&context, page_id!(1)).unwrap();
        let mut slotted_page = SlottedPageMut::try_from(page).unwrap();
        storage_engine.split_page(&mut context, &mut slotted_page).unwrap();
        drop(slotted_page);

        // Verify all accounts still exist after split
        for (nibbles, account) in test_accounts {
            let path = AddressPath::new(Nibbles::from_nibbles(nibbles));
            let read_account = storage_engine.get_account(&mut context, path).unwrap();
            assert_eq!(read_account, Some(account));
        }
    }

    #[test]
    fn test_insert_get_1000_accounts() {
        let (storage_engine, mut context) = create_test_engine(5000);

        for i in 0..1000 {
            let path = address_path_for_idx(i);
            let account = create_test_account(i, i);
            storage_engine
                .set_values(
                    &mut context,
                    vec![(path.clone().into(), Some(account.clone().into()))].as_mut(),
                )
                .unwrap();
        }

        for i in 0..1000 {
            let path = address_path_for_idx(i);
            let account = storage_engine.get_account(&mut context, path.clone()).unwrap();
            assert_eq!(account, Some(create_test_account(i, i)));
        }
    }

    #[test]
    #[should_panic]
    fn test_set_storage_slot_with_no_account_panics() {
        let (storage_engine, mut context) = create_test_engine(300);
        let address = address!("0xd8da6bf26964af9d7eed9e03e53415d37aa96045");

        let storage_key =
            b256!("0x0000000000000000000000000000000000000000000000000000000000000000");
        let storage_value =
            b256!("0x0000000000000000000000000000000000000000000000000000000062617365");

        let storage_path = StoragePath::for_address_and_slot(address, storage_key);

        let storage_value = StorageValue::from_be_slice(storage_value.as_slice());

        storage_engine
            .set_values(
                &mut context,
                vec![(storage_path.into(), Some(storage_value.into()))].as_mut(),
            )
            .unwrap();
    }

    #[test]
    fn test_get_account_storage_cache() {
        let (storage_engine, mut context) = create_test_engine(300);
        {
            // An account with no storage should not be cached
            let address = address!("0xd8da6bf26964af9d7eed9e03e53415d37aa96555");
            let address_path = AddressPath::for_address(address);
            let account = create_test_account(22, 22);

            storage_engine
                .set_values(
                    &mut context,
                    vec![(address_path.clone().into(), Some(account.clone().into()))].as_mut(),
                )
                .unwrap();

            let read_account =
                storage_engine.get_account(&mut context, address_path.clone()).unwrap().unwrap();
            assert_eq!(read_account, account);
            let cached_location = context.contract_account_loc_cache.get(address_path.to_nibbles());
            assert!(cached_location.is_none());
        }
        {
            // An account with storage should be cache when read the account first
            let address = address!("0xd8da6bf26964af9d7eed9e03e53415d37aa96045");
            let address_path = AddressPath::for_address(address);
            let account = create_test_account(100, 1);

            storage_engine
                .set_values(
                    &mut context,
                    vec![(address_path.clone().into(), Some(account.clone().into()))].as_mut(),
                )
                .unwrap();

            let test_cases = vec![
                (
                    b256!("0x0000000000000000000000000000000000000000000000000000000000000000"),
                    b256!("0x0000000000000000000000000000000000000000000000000000000062617365"),
                ),
                (
                    b256!("0x0000000000000000000000000000000000000000000000000000000000000001"),
                    b256!("0x000000000000000000000000000000006274632040202439362c3434322e3735"),
                ),
                (
                    b256!("0x0000000000000000000000000000000000000000000000000000000000000002"),
                    b256!("0x0000000000000000000000000000000000000000000000000000747269656462"),
                ),
                (
                    b256!("0x0000000000000000000000000000000000000000000000000000000000000003"),
                    b256!("0x000000000000000000000000000000000000000000000000436f696e62617365"),
                ),
            ];
            storage_engine
                .set_values(
                    &mut context,
                    test_cases
                        .iter()
                        .map(|(key, value)| {
                            let storage_path = StoragePath::for_address_and_slot(address, *key);
                            let storage_value = StorageValue::from_be_slice(value.as_slice());
                            (storage_path.into(), Some(storage_value.into()))
                        })
                        .collect::<Vec<(Nibbles, Option<TrieValue>)>>()
                        .as_mut(),
                )
                .unwrap();

            let read_account = storage_engine
                .get_account(&mut context, AddressPath::for_address(address))
                .unwrap()
                .unwrap();
            assert_eq!(read_account.balance, account.balance);
            assert_eq!(read_account.nonce, account.nonce);
            assert_ne!(read_account.storage_root, EMPTY_ROOT_HASH);

            // the account should be cached
            let account_cache_location =
                context.contract_account_loc_cache.get(address_path.to_nibbles()).unwrap();
            assert_eq!(account_cache_location.0, 1);
            assert_eq!(account_cache_location.1, 2); // 0 is the branch page, 1 is the first EOA
                                                     // account, 2 is the this contract account

            // getting the storage slot should hit the cache
            let storage_path = StoragePath::for_address_and_slot(address, test_cases[0].0);
            let read_storage_slot =
                storage_engine.get_storage(&mut context, storage_path.clone()).unwrap();
            assert_eq!(
                read_storage_slot,
                Some(StorageValue::from_be_slice(
                    b256!("0x0000000000000000000000000000000000000000000000000000000062617365")
                        .as_slice()
                ))
            );
            assert_eq!(context.transaction_metrics.get_cache_storage_read(), (1, 0));
        }
        {
            // Write into the storage slot should invalidate the cache
            let address = address!("0xd8da6bf26964af9d7eed9e03e53415d37aa96066");
            let address_path = AddressPath::for_address(address);
            let account = create_test_account(234, 567);

            storage_engine
                .set_values(
                    &mut context,
                    vec![(address_path.clone().into(), Some(account.clone().into()))].as_mut(),
                )
                .unwrap();

            let test_cases = [
                (
                    b256!("0x0000000000000000000000000000000000000000000000000000000000000000"),
                    b256!("0x0000000000000000000000000000000000000000000000000000000062617365"),
                ),
                (
                    b256!("0x0000000000000000000000000000000000000000000000000000000000000001"),
                    b256!("0x000000000000000000000000000000006274632040202439362c3434322e3735"),
                ),
            ];
            storage_engine
                .set_values(
                    &mut context,
                    test_cases
                        .iter()
                        .map(|(key, value)| {
                            let storage_path = StoragePath::for_address_and_slot(address, *key);
                            let storage_value = StorageValue::from_be_slice(value.as_slice());
                            (storage_path.into(), Some(storage_value.into()))
                        })
                        .collect::<Vec<(Nibbles, Option<TrieValue>)>>()
                        .as_mut(),
                )
                .unwrap();

            storage_engine
                .get_account(&mut context, AddressPath::for_address(address))
                .unwrap()
                .unwrap();

            let test_cases = [
                (
                    b256!("0x0000000000000000000000000000000000000000000000000000000000000002"),
                    b256!("0x0000000000000000000000000000000000000000000000000000747269656462"),
                ),
                (
                    b256!("0x0000000000000000000000000000000000000000000000000000000000000003"),
                    b256!("0x000000000000000000000000000000000000000000000000436f696e62617365"),
                ),
            ];
            storage_engine
                .set_values(
                    &mut context,
                    test_cases
                        .iter()
                        .map(|(key, value)| {
                            let storage_path = StoragePath::for_address_and_slot(address, *key);
                            let storage_value = StorageValue::from_be_slice(value.as_slice());
                            (storage_path.into(), Some(storage_value.into()))
                        })
                        .collect::<Vec<(Nibbles, Option<TrieValue>)>>()
                        .as_mut(),
                )
                .unwrap();

            // the cache should be invalidated
            let account_cache_location =
                context.contract_account_loc_cache.get(address_path.to_nibbles());
            assert!(account_cache_location.is_none());
        }
    }

    #[test]
    fn test_set_get_account_storage_slots() {
        let (storage_engine, mut context) = create_test_engine(300);

        let address = address!("0xd8da6bf26964af9d7eed9e03e53415d37aa96045");
        let account = create_test_account(100, 1);
        storage_engine
            .set_values(
                &mut context,
                vec![(AddressPath::for_address(address).into(), Some(account.clone().into()))]
                    .as_mut(),
            )
            .unwrap();
        assert_eq!(context.root_node_page_id, Some(page_id!(1)));

        let test_cases = vec![
            (
                // storage key and storage value
                b256!("0x0000000000000000000000000000000000000000000000000000000000000000"),
                b256!("0x0000000000000000000000000000000000000000000000000000000062617365"),
            ),
            (
                // storage key and storage value
                b256!("0x0000000000000000000000000000000000000000000000000000000000000001"),
                b256!("0x000000000000000000000000000000006274632040202439362c3434322e3735"),
            ),
            (
                // storage key and storage value
                b256!("0x0000000000000000000000000000000000000000000000000000000000000002"),
                b256!("0x0000000000000000000000000000000000000000000000000000747269656462"),
            ),
            (
                // storage key and storage value
                b256!("0x0000000000000000000000000000000000000000000000000000000000000003"),
                b256!("0x000000000000000000000000000000000000000000000000436f696e62617365"),
            ),
        ];

        // Insert storage slots and verify they don't exist before insertion
        for (storage_key, _) in &test_cases {
            let storage_path = StoragePath::for_address_and_slot(address, *storage_key);
            let read_storage_slot =
                storage_engine.get_storage(&mut context, storage_path.clone()).unwrap();
            assert_eq!(read_storage_slot, None);
        }
        storage_engine
            .set_values(
                &mut context,
                test_cases
                    .iter()
                    .map(|(key, value)| {
                        let storage_path = StoragePath::for_address_and_slot(address, *key);
                        let storage_value = StorageValue::from_be_slice(value.as_slice());
                        (storage_path.into(), Some(storage_value.into()))
                    })
                    .collect::<Vec<(Nibbles, Option<TrieValue>)>>()
                    .as_mut(),
            )
            .unwrap();

        // Verify all storage slots exist after insertion
        for (storage_key, storage_value) in &test_cases {
            let storage_path = StoragePath::for_address_and_slot(address, *storage_key);
            let read_storage_slot = storage_engine.get_storage(&mut context, storage_path).unwrap();
            let storage_value = StorageValue::from_be_slice(storage_value.as_slice());
            assert_eq!(read_storage_slot, Some(storage_value));
        }
    }

    #[test]
    fn test_set_get_account_storage_roots() {
        let (storage_engine, mut context) = create_test_engine(300);

        let address = address!("0xd8da6bf26964af9d7eed9e03e53415d37aa96045");
        let account = create_test_account(100, 1);
        storage_engine
            .set_values(
                &mut context,
                vec![(AddressPath::for_address(address).into(), Some(account.clone().into()))]
                    .as_mut(),
            )
            .unwrap();
        assert_eq!(context.root_node_page_id, Some(page_id!(1)));

        let test_cases = vec![
            (
                // storage key and storage value
                b256!("0x0000000000000000000000000000000000000000000000000000000000000000"),
                b256!("0x0000000000000000000000000000000000000000000000000000000062617365"),
            ),
            (
                // storage key and storage value
                b256!("0x0000000000000000000000000000000000000000000000000000000000000002"),
                b256!("0x0000000000000000000000000000000000000000000000000000747269656462"),
            ),
            (
                // storage key and storage value
                b256!("0x0000000000000000000000000000000000000000000000000000000000000001"),
                b256!("0x000000000000000000000000000000006274632040202439362c3434322e3735"),
            ),
            (
                // storage key and storage value
                b256!("0x0000000000000000000000000000000000000000000000000000000000000003"),
                b256!("0x000000000000000000000000000000000000000000000000436f696e62617365"),
            ),
        ];

        // Insert storage slots and verify they don't exist before insertion
        for (storage_key, storage_value) in &test_cases {
            let storage_path = StoragePath::for_address_and_slot(address, *storage_key);

            let read_storage_slot =
                storage_engine.get_storage(&mut context, storage_path.clone()).unwrap();
            assert_eq!(read_storage_slot, None);

            let storage_value = StorageValue::from_be_slice(storage_value.as_slice());

            storage_engine
                .set_values(
                    &mut context,
                    vec![(storage_path.into(), Some(storage_value.into()))].as_mut(),
                )
                .unwrap();
        }

        // Verify the storage roots is correct. The storage root should be equivalent to the hash
        // of a trie that was initially empty and then filled with these key/values.
        let expected_root = storage_root_unhashed(test_cases.into_iter().map(|(key, value)| {
            (key, U256::from_be_bytes::<32>(value.as_slice().try_into().unwrap()))
        }));

        let account = storage_engine
            .get_account(&mut context, AddressPath::for_address(address))
            .unwrap()
            .unwrap();

        assert_eq!(account.storage_root, expected_root);
    }

    #[test]
    fn test_set_get_many_accounts_storage_roots() {
        let (storage_engine, mut context) = create_test_engine(2000);

        for i in 0..100 {
            let address =
                Address::from_slice(&keccak256((i as u32).to_le_bytes()).as_slice()[0..20]);
            let path = AddressPath::for_address(address);
            let account = create_test_account(i, i);
            storage_engine
                .set_values(
                    &mut context,
                    vec![(path.into(), Some(account.clone().into()))].as_mut(),
                )
                .unwrap();
        }

        for i in 0..100 {
            let address =
                Address::from_slice(&keccak256((i as u32).to_le_bytes()).as_slice()[0..20]);
            let path = AddressPath::for_address(address);
            let mut keys_values = Vec::new();
            for j in 0..25 {
                let storage_slot_key: StorageKey = B256::repeat_byte(j as u8);
                let storage_slot_value: StorageValue = B256::with_last_byte(j as u8).into();

                let storage_path = StoragePath::for_address_and_slot(address, storage_slot_key);
                storage_engine
                    .set_values(
                        &mut context,
                        vec![(storage_path.clone().into(), Some(storage_slot_value.into()))]
                            .as_mut(),
                    )
                    .unwrap();

                keys_values.push((
                    B256::from_slice(storage_path.get_slot().pack().as_slice()),
                    storage_slot_value,
                ))
            }

            let expected_root = storage_root_unsorted(keys_values.into_iter());

            // check the storage root of the account
            let account = storage_engine.get_account(&mut context, path).unwrap().unwrap();

            assert_eq!(account.storage_root, expected_root);
        }
    }

    #[test]
    fn test_split_page_stress() {
        // Create a storage engine with limited pages to force splits
        let (storage_engine, mut context) = create_test_engine(5000);

        // Create a large number of accounts with different patterns to stress the trie

        // Pattern 1: Accounts with common prefixes to create deep branches
        let mut accounts = Vec::new();
        for i in 0..4096 {
            // Create paths with common prefixes but different endings
            let mut nibbles = [0u8; 64];
            // First 32 nibbles are the same
            for (j, nibble) in nibbles[0..32].iter_mut().enumerate() {
                *nibble = (j % 16) as u8;
            }
            // Last 30 nibbles vary
            for (j, nibble) in nibbles[32..64].iter_mut().enumerate() {
                *nibble = ((i + j) % 16) as u8;
            }

            nibbles[61] = (i % 16) as u8;
            nibbles[62] = ((i / 16) % 16) as u8;
            nibbles[63] = ((i / 256) % 16) as u8;

            let path = AddressPath::new(Nibbles::from_nibbles(nibbles));
            let account = create_test_account(i as u64 * 1000, i as u64);
            accounts.push((path, account));
        }

        // Pattern 2: Accounts with very different paths to create wide branches
        for i in 0..4096 {
            let mut nibbles = [0u8; 64];
            // Make each path start with a different nibble
            nibbles[0] = (i % 16) as u8;
            nibbles[1] = ((i / 16) % 16) as u8;
            nibbles[2] = ((i / 256) % 16) as u8;
            // Fill the rest with a pattern
            for (j, nibble) in nibbles[3..64].iter_mut().enumerate() {
                *nibble = ((i * j) % 16) as u8;
            }

            let path = AddressPath::new(Nibbles::from_nibbles(nibbles));
            let account = create_test_account(i as u64 * 2000, i as u64 * 2);
            accounts.push((path, account));
        }

        // Pattern 3: Accounts with paths that will cause specific branch splits
        for i in 0..4096 {
            let mut nibbles = [0u8; 64];
            // First half of paths share prefix, second half different
            if i < 50 {
                nibbles[0] = 10; // Arbitrary value
                for (j, nibble) in nibbles[1..62].iter_mut().enumerate() {
                    *nibble = ((i + j) % 16) as u8;
                }
            } else {
                nibbles[0] = 11; // Different arbitrary value
                for (j, nibble) in nibbles[1..62].iter_mut().enumerate() {
                    *nibble = ((i + j) % 16) as u8;
                }
            }

            nibbles[61] = (i % 16) as u8;
            nibbles[62] = ((i / 16) % 16) as u8;
            nibbles[63] = ((i / 256) % 16) as u8;

            let path = AddressPath::new(Nibbles::from_nibbles(nibbles));
            let account = create_test_account(i as u64 * 3000, i as u64 * 3);
            accounts.push((path, account));
        }

        // Ensure there are no duplicate paths
        let mut unique_paths = std::collections::HashSet::new();
        for (path, _) in &accounts {
            assert!(unique_paths.insert(path.clone()), "Duplicate path found: {:?}", path);
        }

        // Insert all accounts
        for (path, account) in &accounts {
            storage_engine
                .set_values(
                    &mut context,
                    vec![(path.clone().into(), Some(account.clone().into()))].as_mut(),
                )
                .unwrap();
        }

        // Verify all accounts exist with correct values
        for (path, expected_account) in &accounts {
            let retrieved_account = storage_engine.get_account(&mut context, path.clone()).unwrap();
            assert_eq!(
                retrieved_account,
                Some(expected_account.clone()),
                "Account mismatch for path: {:?}",
                path
            );
        }

        // Force multiple splits to stress the system
        // Find all pages in the trie and split them recursively
        let mut pages_to_split = vec![context.root_node_page_id.unwrap()];
        while let Some(page_id) = pages_to_split.pop() {
            let page_result = storage_engine.get_mut_page(&context, page_id);
            if matches!(page_result, Err(Error::PageError(PageError::PageNotFound(_)))) {
                break;
            }
            let mut slotted_page = SlottedPageMut::try_from(page_result.unwrap()).unwrap();

            // Try to split this page
            if storage_engine.split_page(&mut context, &mut slotted_page).is_ok() {
                // If split succeeded, add the new pages to be processed
                pages_to_split.push(page_id.inc().unwrap()); // New page created by split
            }
        }

        // Verify all accounts still exist with correct values after splits
        for (path, expected_account) in &accounts {
            let retrieved_account = storage_engine.get_account(&mut context, path.clone()).unwrap();
            assert_eq!(
                retrieved_account,
                Some(expected_account.clone()),
                "Account mismatch after split for path: {:?}",
                path
            );
        }

        // Add more accounts after splitting to ensure the structure is still valid
        let mut additional_accounts = Vec::new();
        for i in 0..50 {
            let mut nibbles = [0u8; 64];
            // Create some completely new paths
            nibbles[0] = 15; // Different from previous patterns
            for (j, nibble) in nibbles[1..62].iter_mut().enumerate() {
                *nibble = ((i * j + 7) % 16) as u8; // Different pattern
            }

            nibbles[62] = (i % 16) as u8;
            nibbles[63] = ((i / 16) % 16) as u8;

            let path = AddressPath::new(Nibbles::from_nibbles(nibbles));
            let account = create_test_account(i as u64 * 5000, i as u64 * 5);
            additional_accounts.push((path, account));
        }

        // Insert additional accounts
        storage_engine
            .set_values(
                &mut context,
                additional_accounts
                    .iter()
                    .map(|(path, account)| (path.clone().into(), Some(account.clone().into())))
                    .collect::<Vec<(Nibbles, Option<TrieValue>)>>()
                    .as_mut(),
            )
            .unwrap();

        // Verify all original accounts still exist
        for (path, expected_account) in &accounts {
            let retrieved_account = storage_engine.get_account(&mut context, path.clone()).unwrap();
            assert_eq!(
                retrieved_account,
                Some(expected_account.clone()),
                "Original account lost after adding new accounts"
            );
        }

        // Verify all new accounts exist
        for (path, expected_account) in &additional_accounts {
            let retrieved_account = storage_engine.get_account(&mut context, path.clone()).unwrap();
            assert_eq!(retrieved_account, Some(expected_account.clone()), "New account not found");
        }
        // Verify the pages split metric
        assert!(context.transaction_metrics.get_pages_split() > 0);
    }

    #[test]
    fn test_split_page_random_accounts() {
        use rand::{rngs::StdRng, Rng, SeedableRng};

        // Create a storage engine
        let (storage_engine, mut context) = create_test_engine(2000);

        // Use a seeded RNG for reproducibility
        let mut rng = StdRng::seed_from_u64(42);

        // Generate a large number of random accounts
        let mut accounts = Vec::new();
        for _ in 0..3000 {
            let mut nibbles = [0u8; 64];
            // Generate random nibbles
            for nibble in &mut nibbles {
                *nibble = rng.gen_range(0..16) as u8;
            }

            let path = AddressPath::new(Nibbles::from_nibbles(nibbles));
            let balance = rng.gen_range(0..1_000_000);
            let nonce = rng.gen_range(0..100);
            let account = create_test_account(balance, nonce);
            accounts.push((path, account));
        }

        // Insert all accounts
        storage_engine
            .set_values(
                &mut context,
                accounts
                    .clone()
                    .into_iter()
                    .map(|(path, account)| (path.into(), Some(account.into())))
                    .collect::<Vec<(Nibbles, Option<TrieValue>)>>()
                    .as_mut(),
            )
            .unwrap();

        // Verify all accounts exist with correct values
        for (path, expected_account) in &accounts {
            let retrieved_account = storage_engine.get_account(&mut context, path.clone()).unwrap();
            assert_eq!(retrieved_account, Some(expected_account.clone()));
        }

        // Get all pages and force splits on them
        let mut page_ids = Vec::new();
        // Start with the root page
        page_ids.push(context.root_node_page_id.unwrap());

        // Process each page
        for i in 0..page_ids.len() {
            let page_id = page_ids[i];

            // Try to get and split the page
            if let Ok(page) = storage_engine.get_mut_page(&context, page_id) {
                if let Ok(mut slotted_page) = SlottedPageMut::try_from(page) {
                    // Force a split
                    let _ = storage_engine.split_page(&mut context, &mut slotted_page);

                    // Get the node to find child pages
                    if let Ok(node) = slotted_page.get_value::<Node>(0) {
                        // Add child pages to our list
                        for (_, child_ptr) in node.enumerate_children().expect("can get children") {
                            if let Some(child_page_id) = child_ptr.location().page_id() {
                                if !page_ids.contains(&child_page_id) {
                                    page_ids.push(child_page_id);
                                }
                            }
                        }
                    }
                }
            }
        }

        // Verify all accounts still exist with correct values after splits
        for (path, expected_account) in &accounts {
            let retrieved_account = storage_engine.get_account(&mut context, path.clone()).unwrap();
            assert_eq!(
                retrieved_account,
                Some(expected_account.clone()),
                "Account mismatch after splitting multiple pages"
            );
        }

        // Create a vector to store updates
        let mut updates = Vec::new();

        // Prepare updates for some existing accounts
        for (i, (path, _)) in accounts.iter().enumerate() {
            if i % 5 == 0 {
                // Update every 5th account
                let new_balance = rng.gen_range(0..1_000_000);
                let new_nonce = rng.gen_range(0..100);
                let new_account = create_test_account(new_balance, new_nonce);

                updates.push((i, path.clone(), new_account));
            }
        }

        // Apply the updates to both the trie and our test data
        for (idx, path, new_account) in &updates {
            // Update in the trie
            storage_engine
                .set_values(
                    &mut context,
                    vec![(path.clone().into(), Some(new_account.clone().into()))].as_mut(),
                )
                .unwrap();

            // Update in our test data
            accounts[*idx] = (path.clone(), new_account.clone());
        }

        // Verify all accounts have correct values after updates
        for (path, expected_account) in &accounts {
            let retrieved_account = storage_engine.get_account(&mut context, path.clone()).unwrap();
            assert_eq!(
                retrieved_account,
                Some(expected_account.clone()),
                "Account mismatch after updates"
            );
        }
    }

    #[test]
    fn test_delete_account() {
        let (storage_engine, mut context) = create_test_engine(300);

        let address = address!("0xd8da6bf26964af9d7eed9e03e53415d37aa96045");
        let account = create_test_account(100, 1);
        storage_engine
            .set_values(
                &mut context,
                vec![(AddressPath::for_address(address).into(), Some(account.clone().into()))]
                    .as_mut(),
            )
            .unwrap();
        assert_metrics(&context, 0, 1, 0, 0);

        // Check that the account exists
        let read_account =
            storage_engine.get_account(&mut context, AddressPath::for_address(address)).unwrap();
        assert_eq!(read_account, Some(account.clone()));

        // Reset the context metrics
        context.transaction_metrics = Default::default();
        storage_engine
            .set_values(
                &mut context,
                vec![(AddressPath::for_address(address).into(), None)].as_mut(),
            )
            .unwrap();
        assert_metrics(&context, 1, 0, 0, 0);

        // Verify the account is deleted
        let read_account =
            storage_engine.get_account(&mut context, AddressPath::for_address(address)).unwrap();
        assert_eq!(read_account, None);
    }

    #[test]
    fn test_delete_accounts() {
        let (storage_engine, mut context) = create_test_engine(300);

        let address = address!("0xd8da6bf26964af9d7eed9e03e53415d37aa96045");
        let account = create_test_account(100, 1);
        storage_engine
            .set_values(
                &mut context,
                vec![(AddressPath::for_address(address).into(), Some(account.clone().into()))]
                    .as_mut(),
            )
            .unwrap();
        assert_eq!(context.root_node_page_id, Some(page_id!(1)));

        let test_cases = vec![
            (address!("0x4200000000000000000000000000000000000015"), create_test_account(123, 456)),
            (address!("0x4200000000000000000000000000000000000016"), create_test_account(999, 999)),
            (
                address!("0x4200000000000000000000000000000000000002"),
                create_test_account(1000, 1000),
            ),
            (
                address!("0x4200000000000000000000000000000000000000"),
                create_test_account(1001, 1001),
            ),
        ];

        // Insert accounts and verify they don't exist before insertion
        for (address, account) in &test_cases {
            let path = AddressPath::for_address(*address);

            let read_account = storage_engine.get_account(&mut context, path.clone()).unwrap();
            assert_eq!(read_account, None);

            storage_engine
                .set_values(
                    &mut context,
                    vec![(path.into(), Some(account.clone().into()))].as_mut(),
                )
                .unwrap();
        }

        // Verify all accounts exist after insertion
        for (address, account) in &test_cases {
            let read_account = storage_engine
                .get_account(&mut context, AddressPath::for_address(*address))
                .unwrap();
            assert_eq!(read_account, Some(account.clone()));
        }

        // Delete all accounts
        for (address, _) in &test_cases {
            storage_engine
                .set_values(
                    &mut context,
                    vec![(AddressPath::for_address(*address).into(), None)].as_mut(),
                )
                .unwrap();
        }

        // Verify that the accounts don't exist anymore
        for (address, _) in &test_cases {
            let read_account = storage_engine
                .get_account(&mut context, AddressPath::for_address(*address))
                .unwrap();
            assert_eq!(read_account, None);
        }
    }

    #[test]
    fn test_some_delete_accounts() {
        let (storage_engine, mut context) = create_test_engine(300);

        let address = address!("0xd8da6bf26964af9d7eed9e03e53415d37aa96045");
        let account = create_test_account(100, 1);
        storage_engine
            .set_values(
                &mut context,
                vec![(AddressPath::for_address(address).into(), Some(account.clone().into()))]
                    .as_mut(),
            )
            .unwrap();
        assert_eq!(context.root_node_page_id, Some(page_id!(1)));

        let test_cases = vec![
            (address!("0x4200000000000000000000000000000000000015"), create_test_account(123, 456)),
            (address!("0x4200000000000000000000000000000000000016"), create_test_account(999, 999)),
            (
                address!("0x4200000000000000000000000000000000000002"),
                create_test_account(1000, 1000),
            ),
            (
                address!("0x4200000000000000000000000000000000000000"),
                create_test_account(1001, 1001),
            ),
        ];

        // Insert accounts and verify they don't exist before insertion
        for (address, account) in &test_cases {
            let path = AddressPath::for_address(*address);

            let read_account = storage_engine.get_account(&mut context, path.clone()).unwrap();
            assert_eq!(read_account, None);

            storage_engine
                .set_values(
                    &mut context,
                    vec![(path.into(), Some(account.clone().into()))].as_mut(),
                )
                .unwrap();
        }

        // Verify all accounts exist after insertion
        for (address, account) in &test_cases {
            let read_account = storage_engine
                .get_account(&mut context, AddressPath::for_address(*address))
                .unwrap();
            assert_eq!(read_account, Some(account.clone()));
        }

        // Delete only a portion of the accounts
        for (address, _) in &test_cases[0..2] {
            storage_engine
                .set_values(
                    &mut context,
                    vec![(AddressPath::for_address(*address).into(), None)].as_mut(),
                )
                .unwrap();
        }

        // Verify that the accounts don't exist anymore
        for (address, _) in &test_cases[0..2] {
            let read_account = storage_engine
                .get_account(&mut context, AddressPath::for_address(*address))
                .unwrap();
            assert_eq!(read_account, None);
        }

        // Verify that the non-deleted accounts still exist
        for (address, account) in &test_cases[2..] {
            let read_account = storage_engine
                .get_account(&mut context, AddressPath::for_address(*address))
                .unwrap();
            assert_eq!(read_account, Some(account.clone()));
        }
    }

    #[test]
    fn test_delete_storage() {
        let (storage_engine, mut context) = create_test_engine(300);

        let address = address!("0xd8da6bf26964af9d7eed9e03e53415d37aa96045");
        let account = create_test_account(100, 1);
        storage_engine
            .set_values(
                &mut context,
                vec![(AddressPath::for_address(address).into(), Some(account.clone().into()))]
                    .as_mut(),
            )
            .unwrap();
        assert_eq!(context.root_node_page_id, Some(page_id!(1)));

        let test_cases = vec![
            (
                // storage key and storage value
                b256!("0x0000000000000000000000000000000000000000000000000000000000000000"),
                b256!("0x0000000000000000000000000000000000000000000000000000000062617365"),
            ),
            (
                // storage key and storage value
                b256!("0x0000000000000000000000000000000000000000000000000000000000000002"),
                b256!("0x0000000000000000000000000000000000000000000000000000747269656462"),
            ),
            (
                // storage key and storage value
                b256!("0x0000000000000000000000000000000000000000000000000000000000000001"),
                b256!("0x000000000000000000000000000000006274632040202439362c3434322e3735"),
            ),
            (
                // storage key and storage value
                b256!("0x0000000000000000000000000000000000000000000000000000000000000003"),
                b256!("0x000000000000000000000000000000000000000000000000436f696e62617365"),
            ),
        ];

        // Insert storage slots and verify they don't exist before insertion
        for (storage_key, storage_value) in &test_cases {
            let storage_path = StoragePath::for_address_and_slot(address, *storage_key);

            let read_storage_slot =
                storage_engine.get_storage(&mut context, storage_path.clone()).unwrap();
            assert_eq!(read_storage_slot, None);

            let storage_value = StorageValue::from_be_slice(storage_value.as_slice());

            storage_engine
                .set_values(
                    &mut context,
                    vec![(storage_path.into(), Some(storage_value.into()))].as_mut(),
                )
                .unwrap();
        }

        // Verify that we get all the storage values
        for (storage_key, storage_value) in &test_cases {
            let storage_path = StoragePath::for_address_and_slot(address, *storage_key);

            let storage_value = StorageValue::from_be_slice(storage_value.as_slice());

            let read_storage_slot =
                storage_engine.get_storage(&mut context, storage_path.clone()).unwrap();
            assert_eq!(read_storage_slot, Some(storage_value));
        }

        // Verify our storage root with alloy
        let mut keys_values: Vec<(B256, U256)> = test_cases
            .clone()
            .into_iter()
            .map(|(key, value)| {
                (key, U256::from_be_bytes::<32>(value.as_slice().try_into().unwrap()))
            })
            .collect();
        let expected_root = storage_root_unhashed(keys_values.clone());
        let account = storage_engine
            .get_account(&mut context, AddressPath::for_address(address))
            .unwrap()
            .unwrap();

        assert_eq!(account.storage_root, expected_root);

        // Delete storage one at a time
        for (storage_key, _) in &test_cases {
            let storage_path = StoragePath::for_address_and_slot(address, *storage_key);

            storage_engine
                .set_values(&mut context, vec![(storage_path.clone().into(), None)].as_mut())
                .unwrap();

            let read_storage_slot =
                storage_engine.get_storage(&mut context, storage_path.clone()).unwrap();

            assert_eq!(read_storage_slot, None);

            // check that the storage root is consistent
            keys_values.remove(0);
            let expected_root = storage_root_unhashed(keys_values.clone());
            let account = storage_engine
                .get_account(&mut context, AddressPath::for_address(address))
                .unwrap()
                .unwrap();

            assert_eq!(account.storage_root, expected_root);
        }
    }

    #[test]
    fn test_delete_account_also_deletes_storage() {
        let (storage_engine, mut context) = create_test_engine(300);

        let address = address!("0xd8da6bf26964af9d7eed9e03e53415d37aa96045");
        let account = create_test_account(100, 1);
        storage_engine
            .set_values(
                &mut context,
                vec![(AddressPath::for_address(address).into(), Some(account.clone().into()))]
                    .as_mut(),
            )
            .unwrap();
        assert_eq!(context.root_node_page_id, Some(page_id!(1)));

        let test_cases = vec![
            (
                // storage key and storage value
                b256!("0x0000000000000000000000000000000000000000000000000000000000000000"),
                b256!("0x0000000000000000000000000000000000000000000000000000000062617365"),
            ),
            (
                // storage key and storage value
                b256!("0x0000000000000000000000000000000000000000000000000000000000000002"),
                b256!("0x0000000000000000000000000000000000000000000000000000747269656462"),
            ),
            (
                // storage key and storage value
                b256!("0x0000000000000000000000000000000000000000000000000000000000000001"),
                b256!("0x000000000000000000000000000000006274632040202439362c3434322e3735"),
            ),
            (
                // storage key and storage value
                b256!("0x0000000000000000000000000000000000000000000000000000000000000003"),
                b256!("0x000000000000000000000000000000000000000000000000436f696e62617365"),
            ),
        ];

        // Insert storage slots and verify they don't exist before insertion
        for (storage_key, storage_value) in &test_cases {
            let storage_path = StoragePath::for_address_and_slot(address, *storage_key);

            let read_storage_slot =
                storage_engine.get_storage(&mut context, storage_path.clone()).unwrap();
            assert_eq!(read_storage_slot, None);

            let storage_value = StorageValue::from_be_slice(storage_value.as_slice());

            storage_engine
                .set_values(
                    &mut context,
                    vec![(storage_path.into(), Some(storage_value.into()))].as_mut(),
                )
                .unwrap();
        }

        // Verify that we get all the storage values
        for (storage_key, storage_value) in &test_cases {
            let storage_path = StoragePath::for_address_and_slot(address, *storage_key);

            let storage_value = StorageValue::from_be_slice(storage_value.as_slice());

            let read_storage_slot =
                storage_engine.get_storage(&mut context, storage_path.clone()).unwrap();
            assert_eq!(read_storage_slot, Some(storage_value));
        }

        // Delete the account
        storage_engine
            .set_values(
                &mut context,
                vec![(AddressPath::for_address(address).into(), None)].as_mut(),
            )
            .unwrap();

        // Verify the account no longer exists
        let res =
            storage_engine.get_account(&mut context, AddressPath::for_address(address)).unwrap();
        assert_eq!(res, None);

        // Verify all the storage slots don't exist
        for (storage_key, _) in &test_cases {
            let storage_path = StoragePath::for_address_and_slot(address, *storage_key);

            let res = storage_engine.get_storage(&mut context, storage_path.clone()).unwrap();
            assert_eq!(res, None);
        }

        // Now create a new account with the same address again and set storage
        storage_engine
            .set_values(
                &mut context,
                vec![(AddressPath::for_address(address).into(), Some(account.clone().into()))]
                    .as_mut(),
            )
            .unwrap();

        // Verify all the storage slots still don't exist
        for (storage_key, _) in &test_cases {
            let storage_path = StoragePath::for_address_and_slot(address, *storage_key);

            let read_storage =
                storage_engine.get_storage(&mut context, storage_path.clone()).unwrap();
            assert_eq!(read_storage, None);
        }
    }

    #[test]
    fn test_delete_single_child_branch_on_same_page() {
        let (storage_engine, mut context) = create_test_engine(300);

        // GIVEN: a branch node with 2 children, where all the children live on the same page
        let mut account_1_nibbles = [0u8; 64];
        account_1_nibbles[0] = 1;

        let mut account_2_nibbles = [0u8; 64];
        account_2_nibbles[0] = 11;

        let account1 = create_test_account(100, 1);
        storage_engine
            .set_values(
                &mut context,
                vec![(
                    AddressPath::new(Nibbles::from_nibbles(account_1_nibbles)).into(),
                    Some(account1.clone().into()),
                )]
                .as_mut(),
            )
            .unwrap();

        let account2 = create_test_account(101, 2);
        storage_engine
            .set_values(
                &mut context,
                vec![(
                    AddressPath::new(Nibbles::from_nibbles(account_2_nibbles)).into(),
                    Some(account2.clone().into()),
                )]
                .as_mut(),
            )
            .unwrap();
        assert_eq!(context.root_node_page_id, Some(page_id!(1)));

        let page = storage_engine.get_page(&context, context.root_node_page_id.unwrap()).unwrap();
        let slotted_page = SlottedPage::try_from(page).unwrap();
        let node: Node = slotted_page.get_value(0).unwrap();
        assert!(node.is_branch());

        // WHEN: one of these accounts is deleted
        storage_engine
            .set_values(
                &mut context,
                vec![(AddressPath::new(Nibbles::from_nibbles(account_1_nibbles)).into(), None)]
                    .as_mut(),
            )
            .unwrap();

        // THEN: the root node should be a leaf node containing the remaining account
        //
        // first verify the deleted account is gone and the remaining account exists
        let read_account1 = storage_engine
            .get_account(&mut context, AddressPath::new(Nibbles::from_nibbles(account_1_nibbles)))
            .unwrap();
        assert_eq!(read_account1, None);

        let read_account2 = storage_engine
            .get_account(&mut context, AddressPath::new(Nibbles::from_nibbles(account_2_nibbles)))
            .unwrap();
        assert_eq!(read_account2, Some(account2));

        // check the the root node is a leaf
        let page = storage_engine.get_page(&context, context.root_node_page_id.unwrap()).unwrap();
        let slotted_page = SlottedPage::try_from(page).unwrap();
        let node: Node = slotted_page.get_value(0).unwrap();
        assert!(!node.is_branch());
    }

    #[test]
    fn test_delete_single_child_non_root_branch_on_different_pages() {
        let (storage_engine, mut context) = create_test_engine(300);

        // GIVEN: a non-root branch node with 2 children where both children are on a different
        // pages
        //
        // first we construct a root branch node.
        let mut account_1_nibbles = [0u8; 64];
        account_1_nibbles[0] = 1;

        let mut account_2_nibbles = [0u8; 64];
        account_2_nibbles[0] = 11;

        let account1 = create_test_account(100, 1);
        storage_engine
            .set_values(
                &mut context,
                vec![(
                    AddressPath::new(Nibbles::from_nibbles(account_1_nibbles)).into(),
                    Some(account1.clone().into()),
                )]
                .as_mut(),
            )
            .unwrap();

        let account2 = create_test_account(101, 2);
        storage_engine
            .set_values(
                &mut context,
                vec![(
                    AddressPath::new(Nibbles::from_nibbles(account_2_nibbles)).into(),
                    Some(account2.clone().into()),
                )]
                .as_mut(),
            )
            .unwrap();
        assert_eq!(context.root_node_page_id, Some(page_id!(1)));

        let page = storage_engine.get_page(&context, context.root_node_page_id.unwrap()).unwrap();
        let slotted_page = SlottedPage::try_from(page).unwrap();
        let mut root_node: Node = slotted_page.get_value(0).unwrap();
        assert!(root_node.is_branch());

        let test_account = create_test_account(424, 234);

        // next we will force add a branch node in the middle of the root node (index 5)

        // page1 will hold our root node and the branch node
        let page1 =
            storage_engine.get_mut_page(&context, context.root_node_page_id.unwrap()).unwrap();
        let mut slotted_page1 = SlottedPageMut::try_from(page1).unwrap();

        // page2 will hold our 1st child
        let page2 = storage_engine.allocate_page(&mut context).unwrap();
        let mut slotted_page2 = SlottedPageMut::try_from(page2).unwrap();

        // page3 will hold our 2nd child
        let page3 = storage_engine.allocate_page(&mut context).unwrap();
        let mut slotted_page3 = SlottedPageMut::try_from(page3).unwrap();

        // we will force add 2 children to this branch node
        let mut child_1_full_path = [0u8; 64];
        child_1_full_path[0] = 5; // root branch nibble
        child_1_full_path[1] = 0; // inner branch nibble
        child_1_full_path[2] = 10; // leaf prefix
        child_1_full_path[3] = 11; // leaf prefix
        child_1_full_path[4] = 12; // leaf prefix
        let child_1: Node = Node::new_leaf(
            Nibbles::from_nibbles(&child_1_full_path[2..]),
            &TrieValue::Account(test_account.clone()),
        )
        .expect("can create node");

        let mut child_2_full_path = [0u8; 64];
        child_2_full_path[0] = 5; // root branch nibble
        child_2_full_path[1] = 15; // inner branch nibble
        child_2_full_path[2] = 1; // leaf prefix
        child_2_full_path[3] = 2; // leaf prefix
        child_2_full_path[4] = 3; // leaf prefix
        let child_2: Node = Node::new_leaf(
            Nibbles::from_nibbles(&child_2_full_path[2..]),
            &TrieValue::Account(test_account.clone()),
        )
        .expect("can create node");

        // child 1 is the root of page2
        slotted_page2.insert_value(&child_1).unwrap();
        let child_1_location = Location::from(slotted_page2.id());

        // child 2 is the root of page3
        slotted_page3.insert_value(&child_2).unwrap();
        let child_2_location = Location::from(slotted_page3.id());

        let mut new_branch_node: Node = Node::new_branch(Nibbles::new()).expect("can create node");
        new_branch_node
            .set_child(0, Pointer::new(child_1_location, RlpNode::default()))
            .expect("can set child");
        new_branch_node
            .set_child(15, Pointer::new(child_2_location, RlpNode::default()))
            .expect("can set child");
        let new_branch_node_index = slotted_page1.insert_value(&new_branch_node).unwrap();
        let new_branch_node_location = Location::from(new_branch_node_index as u32);

        root_node
            .set_child(5, Pointer::new(new_branch_node_location, RlpNode::default()))
            .expect("can set child");
        slotted_page1.set_value(0, &root_node).unwrap();

        drop(slotted_page1);
        drop(slotted_page2);
        let slotted_page3 = slotted_page3.downcast();
        storage_engine.commit(&context).unwrap();

        // assert we can get the child account we just added:
        let child_1_nibbles = Nibbles::from_nibbles(child_1_full_path);
        let child_2_nibbles = Nibbles::from_nibbles(child_2_full_path);
        let read_account1 = storage_engine
            .get_account(&mut context, AddressPath::new(child_1_nibbles.clone()))
            .unwrap();
        assert_eq!(read_account1, Some(test_account.clone()));
        let read_account2 = storage_engine
            .get_account(&mut context, AddressPath::new(child_2_nibbles.clone()))
            .unwrap();
        assert_eq!(read_account2, Some(test_account.clone()));

        // WHEN: child 1 is deleted
        let child_1_path = Nibbles::from_nibbles(child_1_full_path);
        storage_engine
            .set_values(&mut context, vec![(AddressPath::new(child_1_path).into(), None)].as_mut())
            .unwrap();

        // THEN: the branch node should be deleted and the root node should go to child 2 leaf at
        // index 5
        let root_node: Node = slotted_page.get_value(0).unwrap();
        assert!(root_node.is_branch());
        let child_2_pointer = root_node.child(5).expect("can get child").unwrap();
        assert!(child_2_pointer.location().page_id().is_some());
        assert_eq!(child_2_pointer.location().page_id().unwrap(), slotted_page3.id());

        // check that the prefix for child 2 has changed
        let child_2_node: Node = slotted_page3.get_value(0).unwrap();
        assert!(!child_2_node.is_branch());
        assert_eq!(child_2_node.prefix().clone(), Nibbles::from_nibbles(&child_2_full_path[1..]));

        // test that we can get child 2 and not child 1
        let read_account2 =
            storage_engine.get_account(&mut context, AddressPath::new(child_2_nibbles)).unwrap();
        assert_eq!(read_account2, Some(test_account.clone()));
        let read_account1 =
            storage_engine.get_account(&mut context, AddressPath::new(child_1_nibbles)).unwrap();
        assert_eq!(read_account1, None);
    }

    #[test]
    fn test_delete_single_child_root_branch_on_different_pages() {
        let (storage_engine, mut context) = create_test_engine(300);

        // GIVEN: a root branch node with 2 children where both children are on a different page
        //
        // first we construct our two children on separate pages.
        let test_account = create_test_account(424, 234);

        // page2 will hold our 1st child
        let page2 = storage_engine.allocate_page(&mut context).unwrap();
        let mut slotted_page2 = SlottedPageMut::try_from(page2).unwrap();

        // page3 will hold our 2nd child
        let page3 = storage_engine.allocate_page(&mut context).unwrap();
        let mut slotted_page3 = SlottedPageMut::try_from(page3).unwrap();

        // we will force add 2 children to our root node
        let mut child_1_full_path = [0u8; 64];
        child_1_full_path[0] = 0; // root branch nibble
        child_1_full_path[2] = 10; // leaf prefix
        child_1_full_path[3] = 11; // leaf prefix
        child_1_full_path[4] = 12; // leaf prefix
        let child_1: Node = Node::new_leaf(
            Nibbles::from_nibbles(&child_1_full_path[1..]),
            &TrieValue::Account(test_account.clone()),
        )
        .expect("can create node");

        let mut child_2_full_path = [0u8; 64];
        child_2_full_path[0] = 15; // root branch nibble
        child_2_full_path[2] = 1; // leaf prefix
        child_2_full_path[3] = 2; // leaf prefix
        child_2_full_path[4] = 3; // leaf prefix
        let child_2: Node = Node::new_leaf(
            Nibbles::from_nibbles(&child_2_full_path[1..]),
            &TrieValue::Account(test_account.clone()),
        )
        .expect("can create node");

        // child 1 is the root of page2
        slotted_page2.insert_value(&child_1).unwrap();
        let child_1_location = Location::from(slotted_page2.id());

        // child 2 is the root of page3
        slotted_page3.insert_value(&child_2).unwrap();
        let child_2_location = Location::from(slotted_page3.id());

        // next we create and update our root node
        let mut root_node = Node::new_branch(Nibbles::new()).expect("can create node");
        root_node
            .set_child(0, Pointer::new(child_1_location, RlpNode::default()))
            .expect("can set child");
        root_node
            .set_child(15, Pointer::new(child_2_location, RlpNode::default()))
            .expect("can set child");

        let root_node_page = storage_engine.allocate_page(&mut context).unwrap();
        context.root_node_page_id = Some(root_node_page.id());
        let mut slotted_page = SlottedPageMut::try_from(root_node_page).unwrap();
        let root_index = slotted_page.insert_value(&root_node).unwrap();
        assert_eq!(root_index, 0);

        drop(slotted_page);
        drop(slotted_page2);
        drop(slotted_page3);

        // not necessary but let's commit our changes.
        storage_engine.commit(&context).unwrap();

        // assert we can get the children accounts we just added:
        let child_1_nibbles = Nibbles::from_nibbles(child_1_full_path);
        let child_2_nibbles = Nibbles::from_nibbles(child_2_full_path);
        let read_account1 = storage_engine
            .get_account(&mut context, AddressPath::new(child_1_nibbles.clone()))
            .unwrap();
        assert_eq!(read_account1, Some(test_account.clone()));
        let read_account2 = storage_engine
            .get_account(&mut context, AddressPath::new(child_2_nibbles.clone()))
            .unwrap();
        assert_eq!(read_account2, Some(test_account.clone()));

        // WHEN: child 1 is deleted
        storage_engine
            .set_values(
                &mut context,
                vec![(AddressPath::new(child_1_nibbles.clone()).into(), None)].as_mut(),
            )
            .unwrap();

        // THEN: the root branch node should be deleted and the root node should be the leaf of
        // child 2 on the child's page
        let root_node_page =
            storage_engine.get_page(&context, context.root_node_page_id.unwrap()).unwrap();
        let root_node_slotted = SlottedPage::try_from(root_node_page).unwrap();
        let root_node: Node = root_node_slotted.get_value(0).unwrap();
        assert!(!root_node.is_branch());
        assert_eq!(root_node_slotted.id(), child_2_location.page_id().unwrap());

        // check that the prefix for root node has changed
        assert_eq!(root_node.prefix().clone(), child_2_nibbles);

        // test that we can get child 2 and not child 1
        let read_account2 =
            storage_engine.get_account(&mut context, AddressPath::new(child_2_nibbles)).unwrap();
        assert_eq!(read_account2, Some(test_account.clone()));
        let read_account1 =
            storage_engine.get_account(&mut context, AddressPath::new(child_1_nibbles)).unwrap();
        assert_eq!(read_account1, None);
    }

    #[test]
    fn test_delete_non_existent_value_doesnt_change_trie_structure() {
        let (storage_engine, mut context) = create_test_engine(300);

        // GIVEN: a trie with a single account
        let address_nibbles = Nibbles::unpack(hex!(
            "0xf80f21938e5248ec70b870ac1103d0dd01b7811550a7a5c971e1c3e85ea62492"
        ));
        let account = create_test_account(100, 1);
        storage_engine
            .set_values(
                &mut context,
                vec![(AddressPath::new(address_nibbles).into(), Some(account.clone().into()))]
                    .as_mut(),
            )
            .unwrap();
        assert_eq!(context.root_node_page_id, Some(page_id!(1)));
        let root_subtrie_page =
            storage_engine.get_page(&context, context.root_node_page_id.unwrap()).unwrap();
        let root_subtrie_contents_before = root_subtrie_page.contents().to_vec();

        // WHEN: an account with a similiar but divergent path is deleted
        let address_nibbles = Nibbles::unpack(hex!(
            "0xf80f21938e5248ec70b870ac1103d0dd01b7811550a7ffffffffffffffffffff"
        ));
        storage_engine
            .set_values(
                &mut context,
                vec![(AddressPath::new(address_nibbles).into(), None)].as_mut(),
            )
            .unwrap();

        // THEN: the trie should remain unchanged
        let root_subtrie_page =
            storage_engine.get_page(&context, context.root_node_page_id.unwrap()).unwrap();
        let root_subtrie_contents_after = root_subtrie_page.contents().to_vec();
        assert_eq!(root_subtrie_contents_before, root_subtrie_contents_after);

        //**Additional Test**//

        // GIVEN: a trie with a branch node
        let address = address!("0xe8da6bf26964af9d7eed9e03e53415d37aa96045"); // first nibble is different, hash should force a branch node
        storage_engine
            .set_values(
                &mut context,
                vec![(AddressPath::for_address(address).into(), Some(account.clone().into()))]
                    .as_mut(),
            )
            .unwrap();
        let root_node_page =
            storage_engine.get_page(&context, context.root_node_page_id.unwrap()).unwrap();
        let root_subtrie_contents_before = root_node_page.contents().to_vec();
        let root_node_slotted_page = SlottedPage::try_from(root_node_page).unwrap();
        let root_node: Node = root_node_slotted_page.get_value(0).unwrap();
        assert!(root_node.is_branch());

        // WHEN: a non-existent value is deleted from the branch node
        let address = address!("0xf8da6bf26964af9d7eed9e03e53415d37aa96045"); // first nibble is different, hash doesn't exist
        storage_engine
            .set_values(
                &mut context,
                vec![(AddressPath::for_address(address).into(), None)].as_mut(),
            )
            .unwrap();

        // THEN: the trie should remain unchanged
        let root_subtrie_page =
            storage_engine.get_page(&context, context.root_node_page_id.unwrap()).unwrap();
        let root_subtrie_contents_after = root_subtrie_page.contents().to_vec();
        assert_eq!(root_subtrie_contents_before, root_subtrie_contents_after);
    }

    #[test]
    fn test_leaf_update_and_non_existent_delete_works() {
        let (storage_engine, mut context) = create_test_engine(300);

        // GIVEN: a trie with a single account
        let address_nibbles_original_account = Nibbles::unpack(hex!(
            "0xf80f21938e5248ec70b870ac1103d0dd01b7811550a7a5c971e1c3e85ea62492"
        ));
        let account = create_test_account(100, 1);
        storage_engine
            .set_values(
                &mut context,
                vec![(
                    AddressPath::new(address_nibbles_original_account.clone()).into(),
                    Some(account.clone().into()),
                )]
                .as_mut(),
            )
            .unwrap();

        // WHEN: the same account is modified alongside a delete operation of a non existent value
        let address_nibbles = Nibbles::unpack(hex!(
            "0xf80f21938e5248ec70b870ac1103d0dd01b7811550a7ffffffffffffffffffff"
        ));

        let updated_account = create_test_account(300, 1);
        storage_engine
            .set_values(
                &mut context,
                vec![
                    (
                        AddressPath::new(address_nibbles_original_account.clone()).into(),
                        Some(updated_account.clone().into()),
                    ),
                    (AddressPath::new(address_nibbles).into(), None),
                ]
                .as_mut(),
            )
            .unwrap();

        // THEN: the updated account should be updated
        let account_in_database = storage_engine
            .get_account(&mut context, AddressPath::new(address_nibbles_original_account))
            .unwrap()
            .unwrap();
        assert_eq!(account_in_database, updated_account);
    }

    fn address_path_for_idx(idx: u64) -> AddressPath {
        let mut nibbles = [0u8; 64];
        let mut val = idx;
        let mut pos = 63;
        while val > 0 {
            nibbles[pos] = (val % 16) as u8;
            val /= 16;
            pos -= 1;
        }
        AddressPath::new(Nibbles::from_nibbles(nibbles))
    }

    proptest! {
        #[test]
        fn fuzz_insert_get_accounts(
            accounts in prop::collection::vec(
                (any::<Address>(), any::<Account>()),
                1..100
            )
        ) {
            let (storage_engine, mut context) = create_test_engine(10_000);

            for (address, account) in &accounts {
                storage_engine
                    .set_values(&mut context, vec![(AddressPath::for_address(*address).into(), Some(account.clone().into()))].as_mut())
                    .unwrap();
            }

            for (address, account) in accounts {
                let read_account = storage_engine
                    .get_account(&mut context, AddressPath::for_address(address))
                    .unwrap();
                assert_eq!(read_account, Some(Account::new(account.nonce, account.balance, EMPTY_ROOT_HASH, account.code_hash)));
            }
        }

        #[test]
        fn fuzz_insert_get_accounts_and_storage(
            accounts in prop::collection::vec(
                (any::<Address>(), any::<Account>(), prop::collection::vec(
                    (any::<B256>(), any::<U256>()),
                    0..5
                )),
                1..100
            ),
        ) {
            let (storage_engine, mut context) = create_test_engine(10_000);

            let mut changes = vec![];
            for (address, account, storage) in &accounts {
                changes.push((AddressPath::for_address(*address).into(), Some(account.clone().into())));

                for (key, value) in storage {
                    changes.push((StoragePath::for_address_and_slot(*address, *key).into(), Some((*value).into())));
                }
            }
            storage_engine
                .set_values(&mut context, changes.as_mut())
                .unwrap();

            for (address, account, storage) in accounts {
                let read_account = storage_engine
                    .get_account(&mut context, AddressPath::for_address(address))
                    .unwrap();
                let read_account = read_account.unwrap();
                assert_eq!(read_account.nonce, account.nonce);
                assert_eq!(read_account.balance, account.balance);
                assert_eq!(read_account.code_hash, account.code_hash);

                for (key, value) in storage {
                    let read_storage = storage_engine
                        .get_storage(&mut context, StoragePath::for_address_and_slot(address, key))
                        .unwrap();
                    assert_eq!(read_storage, Some(value));
                }
            }
        }

        #[test]
        fn fuzz_insert_update_accounts(
            account_revisions in prop::collection::vec(
                (any::<Address>(), prop::collection::vec(any::<Account>(), 1..100)),
                1..100
            ),
        ) {
            let (storage_engine, mut context) = create_test_engine(10_000);

            let mut revision = 0;
            loop {
                let mut changes = vec![];
                for (address, revisions) in &account_revisions {
                    if revisions.len() > revision {
                        changes.push((AddressPath::for_address(*address).into(), Some(revisions[revision].clone().into())));
                    }
                }
                if changes.is_empty() {
                    break;
                }
                storage_engine
                    .set_values(&mut context, changes.as_mut())
                    .unwrap();
                revision += 1;
            }

            for (address, revisions) in &account_revisions {
                let last_revision = revisions.last().unwrap();
                let read_account = storage_engine
                    .get_account(&mut context, AddressPath::for_address(*address))
                    .unwrap();
                let read_account = read_account.unwrap();
                assert_eq!(read_account.nonce, last_revision.nonce);
                assert_eq!(read_account.balance, last_revision.balance);
                assert_eq!(read_account.code_hash, last_revision.code_hash);
            }
        }

        #[test]
        fn fuzz_find_shortest_common_prefix(
            mut changes in prop::collection::vec(
                (any::<Nibbles>(), any::<bool>()),
                1..10
            ),
            node in any::<Node>(),
        ) {
            changes.sort_by(|a, b| a.0.cmp(&b.0));
            let (idx, shortest_common_prefix_length) = find_shortest_common_prefix(&changes, 0, &node);
            assert!(idx == 0 || idx == changes.len() - 1, "the shortest common prefix must be found at either end of the changes list");

            let shortest_from_full_iteration = changes.iter().map(|(path, _)| nybbles::common_prefix_length(path, node.prefix())).min().unwrap();

            assert_eq!(shortest_common_prefix_length, shortest_from_full_iteration);
        }
    }
}<|MERGE_RESOLUTION|>--- conflicted
+++ resolved
@@ -19,16 +19,13 @@
 };
 use alloy_primitives::StorageValue;
 use alloy_trie::{nodes::RlpNode, nybbles, Nibbles, EMPTY_ROOT_HASH};
-<<<<<<< HEAD
-use std::{cmp::Ordering, collections::HashSet, fmt::Debug, io};
-=======
 use parking_lot::Mutex;
 use std::{
     fmt::Debug,
     io,
     sync::atomic::{AtomicU64, Ordering},
+    collections::HashSet,
 };
->>>>>>> 9bab6d6d
 
 /// The [StorageEngine] is responsible for managing the storage of data in the database.
 /// It handles reading and writing account and storage values, as well as managing the lifecycle of
