use crate::{
    account::Account,
    database::TransactionContext,
    location::Location,
    node::{Node, TrieValue},
    page::{
        OrphanPageManager, Page, PageError, PageId, PageManager, RootPage, SlottedPage,
        CELL_POINTER_SIZE, PAGE_DATA_SIZE, RO, RW,
    },
    path::{AddressPath, StoragePath},
    pointer::Pointer,
    snapshot::SnapshotId,
};
<<<<<<< HEAD
use alloy_primitives::hex;
use alloy_trie::{nodes::RlpNode, Nibbles, EMPTY_ROOT_HASH};
use std::cmp::max;
use std::fmt::Debug;
use std::sync::Arc;
use std::sync::RwLock;

=======
>>>>>>> bc1524f3
use alloy_primitives::StorageValue;
use alloy_trie::{Nibbles, EMPTY_ROOT_HASH};
use std::{
    cmp::max,
    fmt::Debug,
    sync::{Arc, RwLock},
};

use super::value::Value;

#[derive(Debug)]
pub struct StorageEngine<P: PageManager> {
    inner: Arc<RwLock<Inner<P>>>,
}

#[derive(Debug)]
struct Inner<P: PageManager> {
    page_manager: P,
    orphan_manager: OrphanPageManager,
    status: Status,
}

#[derive(Debug)]
enum Status {
    Open,
    Closed,
}

impl<P: PageManager> StorageEngine<P> {
    pub fn new(page_manager: P, orphan_manager: OrphanPageManager) -> Self {
        Self {
            inner: Arc::new(RwLock::new(Inner {
                page_manager,
                orphan_manager,
                status: Status::Open,
            })),
        }
    }

    pub(crate) fn unlock(&self, snapshot_id: SnapshotId) {
        let mut inner = self.inner.write().unwrap();

        if inner.is_closed() {
            return;
        }

        inner.orphan_manager.unlock(snapshot_id);
    }

    // Allocates a new page from the underlying page manager.
    // If there is an orphaned page available as of the given snapshot id,
    // it is used to allocate a new page instead.
    fn allocate_page<'p>(&self, context: &mut TransactionContext) -> Result<Page<'p, RW>, Error> {
        let mut inner = self.inner.write().unwrap();

        if inner.is_closed() {
            return Err(Error::EngineClosed);
        }

        inner.allocate_page(context)
    }

    // Retrieves a mutable clone of a page from the underlying page manager.
    // The original page is marked as orphaned and a new page is allocated, potentially from an orphaned page.
    fn get_mut_clone<'p>(
        &self,
        context: &mut TransactionContext,
        page_id: PageId,
    ) -> Result<Page<'p, RW>, Error> {
        let mut inner = self.inner.write().unwrap();

        if inner.is_closed() {
            return Err(Error::EngineClosed);
        }

        let original_page = inner.get_page_mut(context, page_id)?;

        // if the page already has the correct snapshot id, return it without cloning.
        if original_page.snapshot_id() == context.metadata.snapshot_id {
            return Ok(original_page);
        }

        let mut new_page = inner.allocate_page(context)?;

        inner
            .orphan_manager
            .add_orphaned_page_id(context.metadata.snapshot_id, page_id);
        new_page
            .contents_mut()
            .copy_from_slice(original_page.contents());
        Ok(new_page)
    }

    fn get_page<'p>(
        &self,
        context: &TransactionContext,
        page_id: PageId,
    ) -> Result<Page<'p, RO>, Error> {
        let inner = self.inner.read().unwrap();

        if inner.is_closed() {
            return Err(Error::EngineClosed);
        }

        inner.get_page(context, page_id)
    }

    #[cfg(test)]
    fn get_mut_page<'p>(
        &self,
        context: &TransactionContext,
        page_id: PageId,
    ) -> Result<Page<'p, RW>, Error> {
        let mut inner = self.inner.write().unwrap();

        if inner.is_closed() {
            return Err(Error::EngineClosed);
        }

        inner.get_page_mut(context, page_id)
    }

    pub fn get_account(
        &self,
        context: &TransactionContext,
        address_path: AddressPath,
    ) -> Result<Option<Account>, Error> {
        if context.metadata.root_subtrie_page_id == 0 {
            return Ok(None);
        }

        let page = self.get_page(context, context.metadata.root_subtrie_page_id)?;
        let slotted_page = SlottedPage::try_from(page)?;

        match self.get_value_from_page(context, address_path.into(), slotted_page, 0)? {
            Some(TrieValue::Account(account)) => Ok(Some(account)),
            _ => Ok(None),
        }
    }

    fn get_value_from_page(
        &self,
        context: &TransactionContext,
        path: Nibbles,
        slotted_page: SlottedPage<'_, RO>,
        page_index: u8,
    ) -> Result<Option<TrieValue>, Error> {
        let node: Node = slotted_page.get_value(page_index)?;

        let common_prefix_length = path.common_prefix_length(node.prefix());
        if common_prefix_length < node.prefix().len() {
            return Ok(None);
        }

        let remaining_path = path.slice(common_prefix_length..);
        if remaining_path.is_empty() {
            return Ok(Some(node.value()));
        }

        let child_pointer = if !node.is_branch() {
            node.direct_child()
        } else {
            node.child(remaining_path[0])
        };

        let remaining_path = if !node.is_branch() {
            // if we are at an AccountLeaf, we need a "free hop" to the storage trie
            // so the remaining_path needs to contain the current nibble.
            path.slice(common_prefix_length..)
        } else {
            path.slice(common_prefix_length + 1..)
        };

        match child_pointer {
            Some(child_pointer) => {
                let child_location = child_pointer.location();
                if child_location.cell_index().is_some() {
                    self.get_value_from_page(
                        context,
                        remaining_path,
                        slotted_page,
                        child_location.cell_index().unwrap(),
                    )
                } else {
                    let child_page_id = child_location.page_id().unwrap();
                    let child_page = self.get_page(context, child_page_id)?;
                    let child_slotted_page = SlottedPage::try_from(child_page)?;
                    self.get_value_from_page(context, remaining_path, child_slotted_page, 0)
                }
            }
            None => Ok(None),
        }
    }

    pub fn set_accounts(
        &self,
        context: &mut TransactionContext,
        account_changes: impl IntoIterator<Item = (AddressPath, Option<Account>)>,
    ) -> Result<(), Error> {
<<<<<<< HEAD
        if account.is_none() {
            let pointer = self.delete_value_in_page(
                context,
                address_path.clone().into(),
                context.metadata.root_subtrie_page_id,
                0,
            )?;

            context.metadata.root_subtrie_page_id = pointer.location().page_id().unwrap();
            if pointer.rlp().is_empty() {
                context.metadata.state_root = EMPTY_ROOT_HASH;
            } else {
                context.metadata.state_root = pointer.rlp().as_hash().unwrap();
=======
        self.set_values(
            context,
            account_changes
                .into_iter()
                .map(|(path, value)| (path.into(), value.map(TrieValue::Account)))
                .collect::<Vec<(Nibbles, Option<TrieValue>)>>()
                .as_mut(),
        )
    }

    pub fn set_storage(
        &self,
        context: &mut TransactionContext,
        storage_changes: impl IntoIterator<Item = (StoragePath, Option<StorageValue>)>,
    ) -> Result<(), Error> {
        self.set_values(
            context,
            storage_changes
                .into_iter()
                .map(|(path, value)| (path.full_path(), value.map(TrieValue::Storage)))
                .collect::<Vec<(Nibbles, Option<TrieValue>)>>()
                .as_mut(),
        )
    }

    pub fn set_values(
        &self,
        context: &mut TransactionContext,
        mut changes: &mut [(Nibbles, Option<TrieValue>)],
    ) -> Result<(), Error> {
        changes.sort_by(|a, b| a.0.cmp(&b.0));
        if context.metadata.root_subtrie_page_id == 0 {
            // Handle empty trie case, inserting the first new value before traversing the trie.
            let page = self.allocate_page(context)?;
            let mut slotted_page = SlottedPage::try_from(page)?;
            let ((path, value), remaining_changes) = changes.split_first_mut().unwrap();
            let value = value.as_ref().expect("unable to delete from empty trie");
            let root_pointer = self.handle_empty_trie(context, path, value, &mut slotted_page)?;
            context.metadata.root_subtrie_page_id = root_pointer.location().page_id().unwrap();
            context.metadata.state_root = root_pointer.rlp().as_hash().unwrap();
            if remaining_changes.is_empty() {
                return Ok(());
            }
            changes = remaining_changes;
        }
        let pointer =
            self.set_values_in_page(context, changes, 0, context.metadata.root_subtrie_page_id)?;
        match pointer {
            Some(pointer) => {
                context.metadata.root_subtrie_page_id = pointer.location().page_id().unwrap();
                context.metadata.state_root = pointer.rlp().as_hash().unwrap();
            }
            None => {
                context.metadata.root_subtrie_page_id = 0;
                context.metadata.state_root = EMPTY_ROOT_HASH;
>>>>>>> bc1524f3
            }
        }
        Ok(())
    }
    fn set_values_in_page(
        &self,
        context: &mut TransactionContext,
        changes: &[(Nibbles, Option<TrieValue>)],
        path_offset: u8,
        page_id: PageId,
    ) -> Result<Option<Pointer>, Error> {
        let page = self.get_mut_clone(context, page_id)?;
        let mut new_slotted_page = SlottedPage::try_from(page)?;
        let mut split_count = 0;

        loop {
            let result = self.set_values_in_cloned_page(
                context,
                changes,
                path_offset,
                &mut new_slotted_page,
                0,
            );

            match result {
                // This case means the root node was deleted so orphan this page.
                // TODO: this page could actually be reallocated in the same transaction,
                // but this would require adding the page_id to a pending buffer. It would
                // still be orphaned if unused by the end of the transaction.
                Ok(None) => {
                    self.inner
                        .write()
                        .unwrap()
                        .orphan_manager
                        .add_orphaned_page_id(context.metadata.snapshot_id, page_id);
                    return Ok(None);
                }
                Ok(pointer) => return Ok(pointer),
                // In the case of a page split, re-attempt the operation from scratch. This ensures that a page will be
                // consistently evaluated, and not modified in the middle of an operation, which could result in
                // inconsistent cell pointers.
                Err(Error::PageSplit) => {
                    context.transaction_metrics.inc_pages_split();
                    split_count += 1;
                    // FIXME: this is a temporary limit to prevent infinite loops.
                    if split_count > 20 {
                        panic!("Page split limit reached!");
                    }
                }
                Err(Error::PageError(PageError::PageIsFull)) => {
                    panic!("Page is full!");
                }
                Err(e) => return Err(e),
            }
        }
    }

    /// Applies a set of changes to a cloned page in the trie.
    ///
    /// This method is the core of the trie modification logic. It handles:
    /// - Creating new nodes when the trie is empty
    /// - Updating existing nodes with new values
    /// - Creating branch nodes when paths diverge
    /// - Deleting nodes and cleaning up the trie structure
    /// - Merging nodes when a branch has only one child
    ///
    /// # Parameters
    /// - `context`: Transaction context for the operation
    /// - `changes`: List of key-value pairs to apply (None value means delete)
    /// - `path_offset`: Current offset into the path being processed. All `changes` must have the same prefix up to this point.
    /// - `slotted_page`: The page being modified
    /// - `page_index`: Index of the current node in the page
    ///
    /// # Returns
    /// - `Ok(Some(Pointer))`: Pointer to the modified node
    /// - `Ok(None)`: Node was deleted
    /// - `Err(Error)`: Operation failed, possibly due to page split
    fn set_values_in_cloned_page(
        &self,
        context: &mut TransactionContext,
        changes: &[(Nibbles, Option<TrieValue>)],
        path_offset: u8,
        slotted_page: &mut SlottedPage<'_, RW>,
        page_index: u8,
    ) -> Result<Option<Pointer>, Error> {
        let mut node = slotted_page.get_value::<Node>(page_index)?;
        // Find the shortest common prefix between the node path and the changes
        let shortest_common_prefix_idx =
            self.find_shortest_common_prefix(changes, path_offset, &node);

        let first_change = &changes[shortest_common_prefix_idx];
        let path = first_change.0.slice(path_offset as usize..);
        let value = first_change.1.as_ref();
        let common_prefix_length = path.common_prefix_length(node.prefix());
        let common_prefix = path.slice(0..common_prefix_length);

        // Case 1: The path does not match the node prefix, create a new branch node as the parent of the current node
        if common_prefix_length < node.prefix().len() {
            return self.handle_prefix_mismatch(
                context,
                changes,
                path_offset,
                slotted_page,
                page_index,
                &mut node,
                common_prefix,
                common_prefix_length,
            );
        }

        // Case 2: The path matches the node prefix exactly, update or delete the value
        if common_prefix_length == path.len() {
            return self.handle_exact_prefix_match(
                context,
                changes,
                path_offset,
                slotted_page,
                page_index,
                &mut node,
                path,
                value,
                shortest_common_prefix_idx,
            );
        }

        // Case 3: Handle leaf node with child pointer (e.g., AccountLeaf with storage)
        if !node.is_branch() {
            return self.handle_leaf_node_traversal(
                context,
                changes,
                path_offset,
                slotted_page,
                page_index,
                &mut node,
                common_prefix_length,
            );
        }

        // Case 4: Handle branch node traversal
        assert!(node.is_branch(), "node must be a branch at this point");
        self.handle_branch_node_traversal(
            context,
            changes,
            path_offset,
            slotted_page,
            page_index,
            &mut node,
            common_prefix_length,
        )
    }

    /// Handles the case when the trie is empty and we need to insert the first node
    fn handle_empty_trie(
        &self,
        _context: &mut TransactionContext,
        path: &Nibbles,
        value: &TrieValue,
        slotted_page: &mut SlottedPage<'_, RW>,
    ) -> Result<Pointer, Error> {
        let new_node = Node::new_leaf(path.clone(), value);
        let rlp_node = new_node.rlp_encode();

<<<<<<< HEAD
        match child_pointer {
            Some(child_pointer) => {
                // the child node exists, so we need to traverse it.
                let child_location = child_pointer.location();
                if let Some(child_cell_index) = child_location.cell_index() {
                    let child_pointer = self.set_value_in_cloned_page(
                        context,
                        remaining_path,
                        value,
                        slotted_page,
                        child_cell_index,
                    )?;
                    node.set_child(child_index, child_pointer.clone());
                    let rlp_node = node.rlp_encode();

                    slotted_page.set_value(page_index, node)?;
                    Ok(Pointer::new(
                        self.node_location(slotted_page.page_id(), page_index),
                        rlp_node,
                    ))
                } else {
                    // otherwise, insert the new account into the empty child slot.
                    let child_page_id = child_location.page_id().unwrap();
                    let child_pointer =
                        self.set_value_in_page(context, remaining_path, value, child_page_id, 0)?;
                    node.set_child(child_index, child_pointer.clone());
                    let rlp_node = node.rlp_encode();
                    slotted_page.set_value(page_index, node)?;
                    Ok(Pointer::new(
                        self.node_location(slotted_page.page_id(), page_index),
                        rlp_node,
                    ))
                }
            }
            None => {
                // the child node does not exist, so we need to create a new leaf node with the remaining path.
                // ensure that the page has enough space (200 bytes) to insert a new leaf node.
                // TODO: use a more accurate threshold
                if slotted_page.num_free_bytes() < 200 {
                    self.split_page(context, slotted_page)?;
                    return Err(Error::PageSplit);
                }
                let new_node = Node::new_leaf(remaining_path, value);
                let rlp_node = new_node.rlp_encode();
                let location = Location::for_cell(slotted_page.insert_value(new_node)?);
                node.set_child(child_index, Pointer::new(location, rlp_node));
                let rlp_node_with_child = node.rlp_encode();
                slotted_page.set_value(page_index, node)?;
                Ok(Pointer::new(
                    self.node_location(slotted_page.page_id(), page_index),
                    rlp_node_with_child,
                ))
=======
        let index = slotted_page.insert_value(&new_node)?;
        assert_eq!(index, 0, "root node must be at index 0");

        Ok(Pointer::new(
            Location::for_page(slotted_page.page_id()),
            rlp_node,
        ))
    }

    /// Finds the index of the change with the shortest common prefix shared with the node
    fn find_shortest_common_prefix(
        &self,
        changes: &[(Nibbles, Option<TrieValue>)],
        path_offset: u8,
        node: &Node,
    ) -> usize {
        let mut shortest_common_prefix_length = usize::MAX;
        let mut shortest_common_prefix_idx = 0;

        for (idx, (path, _)) in changes.iter().enumerate() {
            let path = path.slice(path_offset as usize..);
            let common_prefix_length = path.common_prefix_length(node.prefix());
            if common_prefix_length < shortest_common_prefix_length {
                shortest_common_prefix_length = common_prefix_length;
                shortest_common_prefix_idx = idx;
>>>>>>> bc1524f3
            }
        }

        shortest_common_prefix_idx
    }

    /// Handles the case when the path does not match the node prefix
    fn handle_prefix_mismatch(
        &self,
        context: &mut TransactionContext,
        changes: &[(Nibbles, Option<TrieValue>)],
        path_offset: u8,
        slotted_page: &mut SlottedPage<'_, RW>,
        page_index: u8,
<<<<<<< HEAD
    ) -> Result<Pointer, Error> {
        let page = self.get_mut_clone(context, page_id)?;
        let mut new_slotted_page = SlottedPage::try_from(page)?;
        let result = self.delete_value_in_cloned_page(
            context,
            path.clone(),
            &mut new_slotted_page,
            page_index,
        );
        match result {
            // This case means the root node was deleted so return a pointer to the cloned page
            // with an empty RlpNode
            Ok(None) => Ok(Pointer::new(
                Location::from(new_slotted_page.page_id()),
                RlpNode::default(),
            )),
            Ok(Some(pointer)) => Ok(pointer),
            // No deletion occurred because the value didn't exist
            Err(Error::PageError(PageError::PageIsFull)) => {
                panic!("Page is full!");
            }
            Err(e) => Err(e),
=======
        node: &mut Node,
        common_prefix: Nibbles,
        common_prefix_length: usize,
    ) -> Result<Option<Pointer>, Error> {
        // Ensure page has enough space for a new branch and leaf node
        // TODO: use a more accurate threshold
        if slotted_page.num_free_bytes() < 1000 {
            self.split_page(context, slotted_page)?;
            return Err(Error::PageSplit);
>>>>>>> bc1524f3
        }

        // Create a new branch node with the common prefix
        let mut new_parent_branch = Node::new_branch(common_prefix);

        // Update the prefix of the existing node and insert it into the page
        let node_branch_index = node.prefix()[common_prefix_length];
        node.set_prefix(node.prefix().slice(common_prefix_length + 1..));
        let rlp_node = node.rlp_encode();
        let location = Location::for_cell(slotted_page.insert_value(node)?);
        new_parent_branch.set_child(node_branch_index, Pointer::new(location, rlp_node));

        // Set the new branch as the current node
        slotted_page.set_value(page_index, &new_parent_branch)?;

        // Insert the changes into the new branch via recursion
        self.set_values_in_cloned_page(context, changes, path_offset, slotted_page, page_index)
    }

    /// Handles the case when the path matches the node prefix exactly
    fn handle_exact_prefix_match(
        &self,
        context: &mut TransactionContext,
        changes: &[(Nibbles, Option<TrieValue>)],
        path_offset: u8,
        slotted_page: &mut SlottedPage<'_, RW>,
        page_index: u8,
        node: &mut Node,
        path: Nibbles,
        value: Option<&TrieValue>,
        shortest_common_prefix_idx: usize,
    ) -> Result<Option<Pointer>, Error> {
<<<<<<< HEAD
        let mut node: Node = match slotted_page.get_value(page_index) {
            Ok(node) => node,
            // No node exists on this page, so there is nothing to delete
            Err(_) => panic!("no node found on page at page_index but we traversed here"),
        };

        let node_prefix = node.prefix();
        let common_prefix_length = path.common_prefix_length(node_prefix);
        if common_prefix_length < node_prefix.len() {
            // the value we are looking to delete doesn't exist.
            // return an unchanged pointer to ourself.
            let rlp_node = node.rlp_encode();
            return Ok(Some(Pointer::new(
                self.node_location(slotted_page.page_id(), page_index),
                rlp_node,
            )));
        }

        let remaining_path = path.slice(common_prefix_length..);

        if remaining_path.len() == 0 {
            // the node's prefix and our path match exactly. we've arrived at the node we need to delete.
            // we need to delete this data from the slotted page.
=======
        if value.is_none() {
            // Delete the node
>>>>>>> bc1524f3
            if node.has_children() {
                // Delete the entire subtrie (e.g., for an AccountLeaf, delete all storage)
                self.delete_subtrie(context, slotted_page, page_index)?;
            }

            slotted_page.delete_value(page_index)?;

            if changes.len() == 1 {
                return Ok(None);
            }

            // Recurse with remaining changes
            return self.set_values_in_cloned_page(
                context,
                &changes[1..],
                path_offset,
                slotted_page,
                page_index,
            );
        }

        // Update the node with the new value
        let mut new_node = Node::new_leaf(path, value.unwrap());
        if node.has_children() {
            if let Some(child_pointer) = node.direct_child() {
                new_node.set_child(0, child_pointer.clone());
            }
        }
        let rlp_node = new_node.rlp_encode();
        slotted_page.set_value(page_index, &new_node)?;

        // Handle remaining changes
        assert_eq!(shortest_common_prefix_idx, 0, "the leftmost change must have the matching prefix, as all other matching changes must be storage descendants of this account");
        let (_, remaining_changes) = changes.split_first().unwrap();

        if remaining_changes.is_empty() {
            Ok(Some(Pointer::new(
                self.node_location(slotted_page.page_id(), page_index),
                rlp_node,
            )))
        } else {
            // Recurse with changes to the right
            self.set_values_in_cloned_page(
                context,
                remaining_changes,
                path_offset,
                slotted_page,
                page_index,
            )
        }
    }

<<<<<<< HEAD
        let updated_child_pointer = match child_pointer {
            Some(pointer) => {
                if let Some(cell_index) = pointer.location().cell_index() {
                    // our next node exists on the same page as us, so we can recursively traverse
                    // it.
                    self.delete_value_in_cloned_page(
                        context,
                        remaining_path,
                        slotted_page,
                        cell_index,
                    )?
                } else {
                    // the child is located on another page. load the next slotted page and
                    // recursively traverse it.
                    let child_page = self.get_mut_clone(
                        context,
                        pointer.location().page_id().expect("page_id should exist"),
                    )?;
                    let mut child_slotted_page = SlottedPage::try_from(child_page)?;
                    self.delete_value_in_cloned_page(
                        context,
                        remaining_path,
                        &mut child_slotted_page,
                        0,
                    )?
                }
            }
            None => {
                // the value we want to delete doesn't exist
                // return a pointer to our unchanged self.
                let rlp_node = node.rlp_encode();
                return Ok(Some(Pointer::new(
                    self.node_location(slotted_page.page_id(), page_index),
                    rlp_node,
                )));
            }
        };
=======
    /// Handles traversal through an account leaf node with a child pointer
    fn handle_leaf_node_traversal(
        &self,
        context: &mut TransactionContext,
        changes: &[(Nibbles, Option<TrieValue>)],
        path_offset: u8,
        slotted_page: &mut SlottedPage<'_, RW>,
        page_index: u8,
        node: &mut Node,
        common_prefix_length: usize,
    ) -> Result<Option<Pointer>, Error> {
        let child_pointer = node.direct_child();

        if let Some(child_pointer) = child_pointer {
            if let Some(child_cell_index) = child_pointer.location().cell_index() {
                // Handle local child node (on same page)
                let new_child_pointer = self.set_values_in_cloned_page(
                    context,
                    changes,
                    path_offset + common_prefix_length as u8,
                    slotted_page,
                    child_cell_index,
                )?;

                self.update_node_child(node, slotted_page, page_index, new_child_pointer, 0)?;

                let rlp_node = node.rlp_encode();
                Ok(Some(Pointer::new(
                    self.node_location(slotted_page.page_id(), page_index),
                    rlp_node,
                )))
            } else {
                // Handle remote child node (on different page)
                let child_page_id = child_pointer.location().page_id().unwrap();
                let new_child_pointer = self.set_values_in_page(
                    context,
                    changes,
                    path_offset + common_prefix_length as u8,
                    child_page_id,
                )?;

                self.update_node_child(node, slotted_page, page_index, new_child_pointer, 0)?;
>>>>>>> bc1524f3

                let rlp_node = node.rlp_encode();
                Ok(Some(Pointer::new(
                    self.node_location(slotted_page.page_id(), page_index),
                    rlp_node,
                )))
            }
        } else {
            // The account has no storage trie yet, create a new leaf node for the first slot
            self.create_first_storage_node(
                context,
                changes,
                path_offset,
                slotted_page,
                page_index,
                node,
                common_prefix_length,
            )
        }
    }

    /// Creates the first storage node for an account
    fn create_first_storage_node(
        &self,
        context: &mut TransactionContext,
        changes: &[(Nibbles, Option<TrieValue>)],
        path_offset: u8,
        slotted_page: &mut SlottedPage<'_, RW>,
        page_index: u8,
        node: &mut Node,
        common_prefix_length: usize,
    ) -> Result<Option<Pointer>, Error> {
        // the account has no storage trie yet, so we need to create a new leaf node for the first slot
        // Get the first change and create a new leaf node
        let ((path, value), changes) = changes.split_first().unwrap();
        let node_size_incr = node.size_incr_with_new_child();
        let remaining_path = path.slice(path_offset as usize + common_prefix_length..);
        let new_node = Node::new_leaf(remaining_path, value.as_ref().unwrap());

        // if the page doesn't have enough space to
        // 1. insert the new leaf node
        // 2. and the node (branch) size increase
        // 3. and add new cell pointer for the new leaf node (3 bytes)
        // when adding the new child, split the page.
        if slotted_page.num_free_bytes() < node_size_incr + new_node.size() + CELL_POINTER_SIZE {
            self.split_page(context, slotted_page)?;
            return Err(Error::PageSplit);
        }

        let rlp_node = new_node.rlp_encode();

        // Insert the new node and update the parent
        let location = Location::for_cell(slotted_page.insert_value(&new_node)?);
        node.set_child(0, Pointer::new(location, rlp_node));
        let rlp_node = node.rlp_encode();
        slotted_page.set_value(page_index, node)?;

        if changes.is_empty() {
            return Ok(Some(Pointer::new(
                self.node_location(slotted_page.page_id(), page_index),
                rlp_node,
            )));
        }

        // Recurse with the remaining changes
        self.set_values_in_cloned_page(context, changes, path_offset, slotted_page, page_index)
    }

    /// Updates a node's child pointer, handling both setting and removal
    fn update_node_child(
        &self,
        node: &mut Node,
        slotted_page: &mut SlottedPage<'_, RW>,
        page_index: u8,
        new_child_pointer: Option<Pointer>,
        child_index: u8,
    ) -> Result<(), Error> {
        if let Some(new_child_pointer) = new_child_pointer {
            node.set_child(child_index, new_child_pointer);
        } else {
            node.remove_child(child_index);
        }

        slotted_page.set_value(page_index, node)?;
        Ok(())
    }

    /// Handles traversal through a branch node
    fn handle_branch_node_traversal(
        &self,
        context: &mut TransactionContext,
        changes: &[(Nibbles, Option<TrieValue>)],
        path_offset: u8,
        slotted_page: &mut SlottedPage<'_, RW>,
        page_index: u8,
        node: &mut Node,
        common_prefix_length: usize,
    ) -> Result<Option<Pointer>, Error> {
        // Partition changes by child index
        let mut remaining_changes = changes;

        for child_index in 0..16 {
            let matching_changes;
            (matching_changes, remaining_changes) =
                remaining_changes.split_at(remaining_changes.partition_point(|(path, _)| {
                    path[path_offset as usize + common_prefix_length] == child_index
                }));

            if matching_changes.is_empty() {
                continue;
            }

            // Get the child pointer for this index
            let child_pointer = node.child(child_index);

            match child_pointer {
                Some(child_pointer) => {
                    // Child exists, traverse it
                    let child_location = child_pointer.location();
                    if let Some(child_cell_index) = child_location.cell_index() {
                        // Local child node
                        let new_child_pointer = self.set_values_in_cloned_page(
                            context,
                            matching_changes,
                            path_offset + common_prefix_length as u8 + 1,
                            slotted_page,
                            child_cell_index,
                        )?;

                        self.update_node_child(
                            node,
                            slotted_page,
                            page_index,
                            new_child_pointer,
                            child_index,
                        )?;
                    } else {
                        // Remote child node
                        let child_page_id = child_location.page_id().unwrap();
                        let new_child_pointer = self.set_values_in_page(
                            context,
                            matching_changes,
                            path_offset + common_prefix_length as u8 + 1,
                            child_page_id,
                        )?;

                        self.update_node_child(
                            node,
                            slotted_page,
                            page_index,
                            new_child_pointer,
                            child_index,
                        )?;
                    }
                }
                None => {
                    // the child node does not exist, so we need to create a new leaf node with the remaining path.
                    let ((path, value), matching_changes) = matching_changes.split_first().unwrap();
                    let remaining_path: Nibbles =
                        path.slice(path_offset as usize + common_prefix_length + 1..);
                    let value = value.as_ref().ok_or_else(|| {
                        Error::Other("attempting to delete value which does not exist".to_string())
                    })?;

                    // ensure that the page has enough space to insert a new leaf node.
                    let node_size_incr = node.size_incr_with_new_child();
                    let new_node = Node::new_leaf(remaining_path, value);

                    // if the page doesn't have enough space to
                    // 1. insert the new leaf node
                    // 2. and the node (branch) size increase
                    // 3. and add new cell pointer for the new leaf node (3 bytes)
                    // when adding the new child, split the page.
                    // FIXME: is it safe to split the page here if we've already modified the page?
                    if slotted_page.num_free_bytes()
                        < node_size_incr + new_node.size() + CELL_POINTER_SIZE
                    {
                        self.split_page(context, slotted_page)?;
                        return Err(Error::PageSplit);
                    }

                    let rlp_node = new_node.rlp_encode();
                    let location = Location::for_cell(slotted_page.insert_value(&new_node)?);
                    node.set_child(child_index, Pointer::new(location, rlp_node));
                    slotted_page.set_value(page_index, node)?;

                    // If there are more matching changes, recurse
                    if !matching_changes.is_empty() {
                        let new_child_pointer = self.set_values_in_cloned_page(
                            context,
                            matching_changes,
                            path_offset + common_prefix_length as u8 + 1,
                            slotted_page,
                            location.cell_index().unwrap(),
                        )?;

                        self.update_node_child(
                            node,
                            slotted_page,
                            page_index,
                            new_child_pointer,
                            child_index,
                        )?;
                    }
                }
            }
        }

        // Check if the branch node should be deleted or merged
        self.handle_branch_node_cleanup(context, slotted_page, page_index, node)
    }

    /// Handles cleanup of branch nodes (deletion or merging)
    fn handle_branch_node_cleanup(
        &self,
        context: &mut TransactionContext,
        slotted_page: &mut SlottedPage<'_, RW>,
        page_index: u8,
        node: &Node,
    ) -> Result<Option<Pointer>, Error> {
        let children = node.enumerate_children();
        if children.is_empty() {
            // Delete empty branch node
            slotted_page.delete_value(page_index)?;
            Ok(None)
        } else if children.len() == 1 {
            // Merge branch with its only child
            let (idx, ptr) = children[0];
            return self.merge_branch_with_only_child(
                context,
                slotted_page,
                page_index,
                node,
                idx,
                ptr,
            );
        } else {
            // Normal branch node with multiple children
            let rlp_node = node.rlp_encode();
            return Ok(Some(Pointer::new(
                self.node_location(slotted_page.page_id(), page_index),
                rlp_node,
            )));
        }
    }

    /// Merges a branch node with its only child
    fn merge_branch_with_only_child(
        &self,
        context: &mut TransactionContext,
        slotted_page: &mut SlottedPage<'_, RW>,
        page_index: u8,
        node: &Node,
        only_child_index: u8,
        only_child_node_pointer: &Pointer,
    ) -> Result<Option<Pointer>, Error> {
        // Get the child node
        let (mut only_child_node, child_slotted_page) =
            if let Some(cell_index) = only_child_node_pointer.location().cell_index() {
                // Child is on the same page
                (slotted_page.get_value::<Node>(cell_index)?, None)
            } else {
                // Child is on another page
                let child_page = self.get_mut_clone(
                    context,
                    only_child_node_pointer
                        .location()
                        .page_id()
                        .expect("page_id should exist"),
                )?;
                let child_slotted_page = SlottedPage::try_from(child_page)?;
                (child_slotted_page.get_value(0)?, Some(child_slotted_page))
            };

        // Create the new merged prefix
        let mut new_nibbles = node.prefix().clone();
        new_nibbles.push(only_child_index);
        new_nibbles = new_nibbles.join(only_child_node.prefix());
        only_child_node.set_prefix(new_nibbles);

        // Get the RLP node for the merged child
        let rlp_node = only_child_node.rlp_encode();

        let child_is_in_same_page = child_slotted_page.is_none();

        if child_is_in_same_page {
            // Child is on the same page
            self.merge_with_child_on_same_page(
                slotted_page,
                page_index,
                only_child_node,
                only_child_node_pointer,
                rlp_node,
            )
        } else {
            // Child is on another page
            self.merge_with_child_on_different_page(
                context,
                slotted_page,
                page_index,
                only_child_node,
                child_slotted_page.unwrap(),
                rlp_node,
            )
        }
    }

    /// Handles merging a branch with a child on the same page
    fn merge_with_child_on_same_page(
        &self,
        slotted_page: &mut SlottedPage<'_, RW>,
        page_index: u8,
        only_child_node: Node,
        only_child_node_pointer: &Pointer,
        rlp_node: alloy_trie::nodes::RlpNode,
    ) -> Result<Option<Pointer>, Error> {
        let child_cell_index = only_child_node_pointer
            .location()
            .cell_index()
            .expect("cell index should exist");

        // Delete both nodes and insert the merged one
        slotted_page.delete_value(child_cell_index)?;
        slotted_page.delete_value(page_index)?;

        let only_child_node_index = slotted_page.insert_value(&only_child_node)?;

        // If we are the root of the page, we must insert at index 0
        if page_index == 0 {
            assert_eq!(only_child_node_index, page_index);
        }

        Ok(Some(Pointer::new(
            self.node_location(slotted_page.page_id(), only_child_node_index),
            rlp_node,
        )))
    }

    /// Handles merging a branch with a child on a different page
    fn merge_with_child_on_different_page(
        &self,
        context: &mut TransactionContext,
        slotted_page: &mut SlottedPage<'_, RW>,
        page_index: u8,
        only_child_node: Node,
        mut child_slotted_page: SlottedPage<'_, RW>,
        rlp_node: alloy_trie::nodes::RlpNode,
    ) -> Result<Option<Pointer>, Error> {
        let branch_page_id = slotted_page.page_id();

        // Ensure the child page has enough space
        if child_slotted_page.num_free_bytes() < 200 {
            self.split_page(context, &mut child_slotted_page)?;
            // Not returning Error::PageSplit because we're splitting the child page
        }

        // Delete ourselves and update the child
        slotted_page.delete_value(page_index)?;
        child_slotted_page.set_value(0, &only_child_node)?;

        // If we're the root node, orphan our page
        if page_index == 0 {
            self.inner
                .write()
                .unwrap()
                .orphan_manager
                .add_orphaned_page_id(context.metadata.snapshot_id, branch_page_id);
        }

        Ok(Some(Pointer::new(
            self.node_location(child_slotted_page.page_id(), 0),
            rlp_node,
        )))
    }

    fn node_location(&self, page_id: PageId, page_index: u8) -> Location {
        if page_index == 0 {
            Location::for_page(page_id)
        } else {
            Location::for_cell(page_index)
        }
    }

    // Split the page into two, moving the largest immediate subtrie of the root node to a new child page.
    fn split_page(
        &self,
        context: &mut TransactionContext,
        page: &mut SlottedPage<'_, RW>,
    ) -> Result<(), Error> {
        while page.num_free_bytes() < PAGE_DATA_SIZE / 4_usize {
            let child_page = self.allocate_page(context)?;
            let mut child_slotted_page = SlottedPage::try_from(child_page)?;

            let mut root_node: Node = page.get_value(0)?;

            // Find the child with the largest subtrie
            let (largest_child_index, largest_child_pointer) = root_node
                .enumerate_children()
                .into_iter()
                .max_by_key(|(_, ptr)| {
                    // If pointer points to a cell in current page, count nodes in that subtrie
                    if let Some(cell_index) = ptr.location().cell_index() {
                        count_subtrie_nodes(page, cell_index).unwrap_or(0)
                    } else {
                        // If pointer points to another page, count as 0
                        0
                    }
                })
                .ok_or(Error::PageError(PageError::PageIsFull))?;

            // Move the subtrie to the new page
            if let Some(cell_index) = largest_child_pointer.location().cell_index() {
                // Move all child nodes that are in the current page
                let location =
                    self.move_subtrie_nodes(page, cell_index, &mut child_slotted_page)?;
                assert!(
                    location.page_id().is_some(),
                    "expected subtrie to be moved to a new page"
                );

                // Update the pointer in the root node to point to the new page
                root_node.set_child(
                    largest_child_index,
                    Pointer::new(
                        Location::for_page(child_slotted_page.page_id()),
                        largest_child_pointer.rlp().clone(),
                    ),
                );
                page.set_value(0, &root_node)?;
            }
        }

        Ok(())
    }

    // Helper function to move an entire subtrie from one page to another.
    fn move_subtrie_nodes(
        &self,
        source_page: &mut SlottedPage<'_, RW>,
        root_index: u8,
        target_page: &mut SlottedPage<'_, RW>,
    ) -> Result<Location, Error> {
        let node: Node = source_page.get_value(root_index)?;
        source_page.delete_value(root_index)?;

        let has_children = node.has_children();

        // first insert the node into the new page to secure its location.
        let new_index = target_page.insert_value(&node)?;

        // if the node has no children, we're done.
        if !has_children {
            return Ok(self.node_location(target_page.page_id(), new_index));
        }

        // otherwise, we need to move the children of the node.
        let mut updated_node: Node = target_page.get_value(new_index)?;

        // Process each child that's in the current page
        let range = if updated_node.is_branch() {
            0..16
        } else {
            // AccountLeaf's only have 1 child
            0..1
        };

        for branch_index in range {
            let child_ptr = if !updated_node.is_branch() {
                updated_node.direct_child()
            } else {
                updated_node.child(branch_index)
            };
            if let Some(child_ptr) = child_ptr {
                if let Some(child_index) = child_ptr.location().cell_index() {
                    // Recursively move its children
                    let new_location =
                        self.move_subtrie_nodes(source_page, child_index, target_page)?;
                    // update the pointer in the parent node
                    updated_node.set_child(
                        branch_index,
                        Pointer::new(new_location, child_ptr.rlp().clone()),
                    );
                }
            }
        }

        // update the parent node with the new child pointers.
        target_page.set_value(new_index, &updated_node)?;

        Ok(self.node_location(target_page.page_id(), new_index))
    }

    fn delete_subtrie(
        &self,
        context: &mut TransactionContext,
        slotted_page: &mut SlottedPage<'_, RW>,
        cell_index: u8,
    ) -> Result<(), Error> {
        if cell_index == 0 {
            // if we are a root node, deleting ourself will orphan our entire page and
            // all of our descendant pages. Instead of deleting each cell one-by-one
            // we can orphan our entire page, and recursively orphan all our descendant
            // pages as well.
            return self.orphan_subtrie(context, slotted_page.page_id());
        }

        let node: Node = slotted_page.get_value(cell_index)?;

        if node.has_children() {
            let children = node.enumerate_children();

            for (_, child_ptr) in children {
                if let Some(cell_index) = child_ptr.location().cell_index() {
                    self.delete_subtrie(context, slotted_page, cell_index)?
                } else {
                    // the child is a root of another page, and that child will be
                    // deleted, essentially orphaning that page and all descendants of
                    // that page.
                    self.orphan_subtrie(
                        context,
                        child_ptr.location().page_id().expect("page_id must exist"),
                    )?
                }
            }
        }

        slotted_page.delete_value(cell_index)?;
        Ok(())
    }

    fn orphan_subtrie(&self, context: &mut TransactionContext, page_id: u32) -> Result<(), Error> {
        let page = self.get_page(context, page_id)?;
        let slotted_page = SlottedPage::try_from(page)?;

        let mut orphaned_page_ids = Vec::new();
        self.orphan_subtrie_helper(context, &slotted_page, 0, &mut orphaned_page_ids)?;

        {
            self.inner
                .write()
                .unwrap()
                .orphan_manager
                .add_orphaned_page_ids(context.metadata.snapshot_id, orphaned_page_ids)
        }

        Ok(())
    }

    fn orphan_subtrie_helper(
        &self,
        context: &mut TransactionContext,
        slotted_page: &SlottedPage<'_, RO>,
        cell_index: u8,
        orphan_page_ids: &mut Vec<PageId>,
    ) -> Result<(), Error> {
        let node: Node = slotted_page.get_value(cell_index)?;

        if node.has_children() {
            let children = node.enumerate_children();

            for (_, child_ptr) in children {
                if let Some(cell_index) = child_ptr.location().cell_index() {
                    self.orphan_subtrie_helper(context, slotted_page, cell_index, orphan_page_ids)?;
                } else {
                    // the child is a root of another page, and that child will be
                    // deleted, essentially orphaning that page and all descendants of
                    // that page.
                    let child_page = self.get_page(
                        context,
                        child_ptr.location().page_id().expect("page_id must exist"),
                    )?;
                    let child_slotted_page = SlottedPage::try_from(child_page)?;
                    self.orphan_subtrie_helper(context, &child_slotted_page, 0, orphan_page_ids)?
                }
            }
        }

        if cell_index == 0 {
            orphan_page_ids.push(slotted_page.page_id());
        }

        Ok(())
    }

    pub fn get_storage(
        &self,
        context: &TransactionContext,
        storage_path: StoragePath,
    ) -> Result<Option<StorageValue>, Error> {
        if context.metadata.root_subtrie_page_id == 0 {
            return Ok(None);
        }

        let page = self.get_page(context, context.metadata.root_subtrie_page_id)?;
        let slotted_page = SlottedPage::try_from(page)?;

        match self.get_value_from_page(context, storage_path.full_path(), slotted_page, 0)? {
            Some(TrieValue::Storage(storage_value)) => Ok(Some(storage_value)),
            _ => Ok(None),
        }
    }

<<<<<<< HEAD
    pub fn set_storage(
        &self,
        context: &mut TransactionContext,
        storage_path: StoragePath,
        value: Option<StorageValue>,
    ) -> Result<(), Error> {
        if value.is_none() {
            let pointer = self.delete_value_in_page(
                context,
                storage_path.full_path(),
                context.metadata.root_subtrie_page_id,
                0,
            )?;

            context.metadata.root_subtrie_page_id = pointer.location().page_id().unwrap();
            if pointer.rlp().is_empty() {
                context.metadata.state_root = EMPTY_ROOT_HASH;
            } else {
                context.metadata.state_root = pointer.rlp().as_hash().unwrap();
            }
        } else {
            let trie_value = TrieValue::Storage(value.unwrap());
            let pointer = self.set_value_in_page(
                context,
                storage_path.full_path(),
                trie_value,
                context.metadata.root_subtrie_page_id,
                0,
            )?;

            context.metadata.root_subtrie_page_id = pointer.location().page_id().unwrap();
            context.metadata.state_root = pointer.rlp().as_hash().unwrap();
        }

        Ok(())
    }

=======
>>>>>>> bc1524f3
    pub fn commit(&self, context: &TransactionContext) -> Result<(), Error> {
        let mut inner = self.inner.write().unwrap();

        if inner.is_closed() {
            return Err(Error::EngineClosed);
        }

        inner.commit(context)
    }

    pub fn rollback(&self, _context: &TransactionContext) -> Result<(), Error> {
        Ok(())
    }

    pub fn resize(&mut self, new_page_count: PageId) -> Result<(), Error> {
        let mut inner = self.inner.write().unwrap();

        if inner.is_closed() {
            return Err(Error::EngineClosed);
        }

        inner.resize(new_page_count)
    }

    pub fn size(&self) -> u32 {
        let inner = self.inner.read().unwrap();
        inner.page_manager.size()
    }

    pub fn close(&self, context: &TransactionContext) -> Result<(), Error> {
        let mut inner = self.inner.write().unwrap();

        if inner.is_closed() {
            return Err(Error::EngineClosed);
        }

        // there will always be a minimum of 256 pages (root pages + reserved orphan pages).
        let max_page_count = max(context.metadata.max_page_number + 1, 256);
        // resize the page manager so that we only store the exact amount of pages we need.
        inner.resize(max_page_count)?;
        // commit all outstanding data to disk.
        inner.commit(context)?;
        // mark engine as closed, causing all operations on engine to return an error.
        inner.status = Status::Closed;

        Ok(())
    }
}

// Helper function to count nodes in a subtrie on the given page
fn count_subtrie_nodes(page: &SlottedPage<'_, RW>, root_index: u8) -> Result<u8, Error> {
    let mut count = 1; // Count the root node
    let node: Node = page.get_value(root_index)?;
    if !node.is_branch() {
        return Ok(count);
    }

    // Count child nodes that are in this page
    for (_, child_ptr) in node.enumerate_children() {
        if let Some(child_index) = child_ptr.location().cell_index() {
            count += count_subtrie_nodes(page, child_index)?;
        }
    }

    Ok(count)
}

impl<P: PageManager> Inner<P> {
    fn is_closed(&self) -> bool {
        matches!(self.status, Status::Closed)
    }

    fn allocate_page<'p>(
        &mut self,
        context: &mut TransactionContext,
    ) -> Result<Page<'p, RW>, Error> {
        let orphaned_page_id = self.orphan_manager.get_orphaned_page_id();
        let page_to_return: Page<'p, RW>;
        if let Some(orphaned_page_id) = orphaned_page_id {
            let mut page = self.get_page_mut(context, orphaned_page_id)?;
            page.set_snapshot_id(context.metadata.snapshot_id);
            page.contents_mut().fill(0);
            context.transaction_metrics.inc_pages_reallocated();
            page_to_return = page;
        } else {
            page_to_return = self.page_manager.allocate(context.metadata.snapshot_id)?;
            context.transaction_metrics.inc_pages_allocated();
        }

        context.metadata.max_page_number =
            max(context.metadata.max_page_number, page_to_return.page_id());
        Ok(page_to_return)
    }

    fn resize(&mut self, new_page_count: PageId) -> Result<(), Error> {
        self.page_manager.resize(new_page_count)?;
        Ok(())
    }

    fn commit(&mut self, context: &TransactionContext) -> Result<(), Error> {
        // First commit to ensure all changes are written before writing the new root page.
        self.page_manager.commit(context.metadata.snapshot_id)?;

        let mut page_mut = self
            .page_manager
            .get_mut(context.metadata.snapshot_id, context.metadata.root_page_id)
            .unwrap();
        page_mut.set_snapshot_id(context.metadata.snapshot_id);
        // TODO: include the remaining metadata in the new root page.
        let mut new_root_page = RootPage::new(
            page_mut,
            context.metadata.state_root,
            context.metadata.root_subtrie_page_id,
            context.metadata.max_page_number,
        );
        let orphaned_page_ids = self.orphan_manager.iter().copied().collect::<Vec<PageId>>();
        let num_orphan_pages_used = self.orphan_manager.get_num_orphan_pages_used();
        self.orphan_manager.reset_num_orphan_pages_used();
        new_root_page
            .add_orphaned_page_ids(
                &orphaned_page_ids,
                num_orphan_pages_used,
                &mut self.page_manager,
            )
            .unwrap();

        // Second commit to ensure the new root page is written to disk.
        self.page_manager.commit(context.metadata.snapshot_id)?;

        Ok(())
    }

    // a wrapper around the page manager get_mut that increments the pages read metric
    fn get_page_mut<'p>(
        &mut self,
        context: &TransactionContext,
        page_id: PageId,
    ) -> Result<Page<'p, RW>, Error> {
        let page = self
            .page_manager
            .get_mut(context.metadata.snapshot_id, page_id)?;
        context.transaction_metrics.inc_pages_read();
        Ok(page)
    }

    // a wrapper around the page manager get that increments the pages read metric
    fn get_page<'p>(
        &self,
        context: &TransactionContext,
        page_id: PageId,
    ) -> Result<Page<'p, RO>, Error> {
        let page = self
            .page_manager
            .get(context.metadata.snapshot_id, page_id)?;
        context.transaction_metrics.inc_pages_read();
        Ok(page)
    }
}

#[derive(Debug)]
pub enum Error {
    PageError(PageError),
    InvalidSnapshotId,
    EngineClosed,
    PageSplit,
    Other(String),
}

impl From<PageError> for Error {
    fn from(error: PageError) -> Self {
        Error::PageError(error)
    }
}

#[cfg(test)]
mod tests {
    use std::collections::HashMap;

    use crate::{account::Account, storage::engine::PageError};
    use alloy_primitives::{address, b256, hex, keccak256, Address, StorageKey, B256, U256};
    use alloy_trie::{
        nodes::RlpNode,
        root::{storage_root_unhashed, storage_root_unsorted},
        EMPTY_ROOT_HASH, KECCAK_EMPTY,
    };
    use proptest::prelude::*;
    use rand::{rngs::StdRng, seq::SliceRandom, Rng, RngCore, SeedableRng};

    use super::*;
    use crate::{database::Metadata, page::MmapPageManager};

    fn create_test_engine(page_count: u32) -> (StorageEngine<MmapPageManager>, TransactionContext) {
        let manager = MmapPageManager::new_anon(page_count, 256).unwrap();
        let orphan_manager = OrphanPageManager::new();
        let metadata = Metadata {
            snapshot_id: 1,
            root_page_id: 0,
            max_page_number: 255,
            root_subtrie_page_id: 0,
            state_root: EMPTY_ROOT_HASH,
        };
        let storage_engine = StorageEngine::new(manager, orphan_manager);
        (storage_engine, TransactionContext::new(metadata))
    }

    fn random_test_account(rng: &mut StdRng) -> Account {
        create_test_account(rng.next_u64(), rng.next_u64())
    }

    fn create_test_account(balance: u64, nonce: u64) -> Account {
        Account::new(nonce, U256::from(balance), EMPTY_ROOT_HASH, KECCAK_EMPTY)
    }

    fn assert_metrics(
        context: &TransactionContext,
        pages_read: u32,
        pages_allocated: u32,
        pages_reallocated: u32,
        pages_split: u32,
    ) {
        assert_eq!(
            context.transaction_metrics.get_pages_read(),
            pages_read,
            "unexpected number of pages read"
        );
        assert_eq!(
            context.transaction_metrics.get_pages_allocated(),
            pages_allocated,
            "unexpected number of pages allocated"
        );
        assert_eq!(
            context.transaction_metrics.get_pages_reallocated(),
            pages_reallocated,
            "unexpected number of pages reallocated"
        );
        assert_eq!(
            context.transaction_metrics.get_pages_split(),
            pages_split,
            "unexpected number of pages split"
        );
    }

    #[test]
    fn test_allocate_get_mut_clone() {
        let (storage_engine, mut context) = create_test_engine(300);

        // Initial allocation
        let mut page = storage_engine.allocate_page(&mut context).unwrap();
        assert_eq!(page.page_id(), 256);
        assert_eq!(page.contents()[0], 0);
        assert_eq!(page.snapshot_id(), 1);
        assert_metrics(&context, 0, 1, 0, 0);

        // mutation
        page.contents_mut()[0] = 123;
        storage_engine.commit(&context).unwrap();

        context = TransactionContext::new(context.metadata.next());

        // reading mutated page
        let page = storage_engine.get_page(&context, 256).unwrap();
        assert_eq!(page.page_id(), 256);
        assert_eq!(page.contents()[0], 123);
        assert_eq!(page.snapshot_id(), 1);
        assert_metrics(&context, 1, 0, 0, 0);

        // cloning a page should allocate a new page and orphan the original page
        let cloned_page = storage_engine.get_mut_clone(&mut context, 256).unwrap();
        assert_eq!(cloned_page.page_id(), 257);
        assert_eq!(cloned_page.contents()[0], 123);
        assert_eq!(cloned_page.snapshot_id(), 2);
        assert_ne!(cloned_page.page_id(), page.page_id());
        assert_metrics(&context, 2, 1, 0, 0);

        // the next allocation should not come from the orphaned page, as the snapshot id is the same as when the page was orphaned
        let page = storage_engine.allocate_page(&mut context).unwrap();
        assert_eq!(page.page_id(), 258);
        assert_eq!(page.contents()[0], 0);
        assert_eq!(page.snapshot_id(), 2);
        assert_metrics(&context, 2, 2, 0, 0);

        storage_engine.commit(&context).unwrap();
        context = TransactionContext::new(context.metadata.next());

        // the next allocation should not come from the orphaned page, as the snapshot has not been unlocked yet
        let page = storage_engine.allocate_page(&mut context).unwrap();
        assert_eq!(page.page_id(), 259);
        assert_eq!(page.contents()[0], 0);
        assert_eq!(page.snapshot_id(), 3);
        assert_metrics(&context, 0, 1, 0, 0);

        storage_engine.unlock(3);

        // the next allocation should come from the orphaned page because the snapshot id has increased.
        // The page data should be zeroed out.
        let page = storage_engine.allocate_page(&mut context).unwrap();
        assert_eq!(page.page_id(), 256);
        assert_eq!(page.contents()[0], 0);
        assert_eq!(page.snapshot_id(), 3);
        assert_metrics(&context, 1, 1, 1, 0);

        // assert that the metadata tracks the largest page number
        assert_eq!(context.metadata.max_page_number, 259);
    }

    #[test]
    fn test_shared_page_mutability() {
        let (storage_engine, context) = create_test_engine(10);

        let page1 = storage_engine.get_page(&context, 1).unwrap();
        assert_eq!(page1.contents()[0], 0);
        assert_metrics(&context, 1, 0, 0, 0);

        let mut page2 = storage_engine.get_mut_page(&context, 1).unwrap();
        page2.contents_mut()[0] = 123;
        assert_metrics(&context, 2, 0, 0, 0);

        storage_engine.commit(&context).unwrap();

        assert_eq!(page1.contents()[0], 123);
        assert_eq!(page2.contents()[0], 123);
        assert_metrics(&context, 2, 0, 0, 0);
    }

    #[test]
    fn test_set_get_account() {
        let (storage_engine, mut context) = create_test_engine(300);

        let address = address!("0xd8da6bf26964af9d7eed9e03e53415d37aa96045");
        let account = create_test_account(100, 1);
        storage_engine
            .set_accounts(
                &mut context,
                vec![(AddressPath::for_address(address), Some(account.clone()))],
            )
            .unwrap();
        assert_eq!(context.metadata.root_subtrie_page_id, 256);
        assert_metrics(&context, 0, 1, 0, 0);

        let test_cases = vec![
            (
                address!("0x4200000000000000000000000000000000000015"),
                create_test_account(123, 456),
            ),
            (
                address!("0x4200000000000000000000000000000000000016"),
                create_test_account(999, 999),
            ),
            (
                address!("0x4200000000000000000000000000000000000002"),
                create_test_account(1000, 1000),
            ),
            (
                address!("0x4200000000000000000000000000000000000000"),
                create_test_account(1001, 1001),
            ),
        ];

        // Insert accounts and verify they don't exist before insertion
        for (address, account) in &test_cases {
            let path = AddressPath::for_address(*address);

            let read_account = storage_engine.get_account(&context, path.clone()).unwrap();
            assert_eq!(read_account, None);

            storage_engine
                .set_accounts(&mut context, vec![(path, Some(account.clone()))])
                .unwrap();
        }

        // Verify all accounts exist after insertion
        for (address, account) in test_cases {
            let read_account = storage_engine
                .get_account(&context, AddressPath::for_address(address))
                .unwrap();
            assert_eq!(read_account, Some(account));
        }
    }

    #[test]
    fn test_simple_trie_state_root_1() {
        let (storage_engine, mut context) = create_test_engine(300);

        let address1 = address!("0x8e64566b5eb8f595f7eb2b8d302f2e5613cb8bae");
        let account1 = create_test_account(1_000_000_000_000_000_000u64, 0);
        let path1 = AddressPath::for_address(address1);

        let address2 = address!("0xcea8f2236efa20c8fadeb9d66e398a6532cca6c8");
        let account2 = create_test_account(14_000_000_000_000_000_000u64, 1);
        let path2 = AddressPath::for_address(address2);

        storage_engine
            .set_accounts(
                &mut context,
                vec![
                    (path1, Some(account1.clone())),
                    (path2, Some(account2.clone())),
                ],
            )
            .unwrap();
        assert_metrics(&context, 1, 1, 0, 0);

        assert_eq!(
            context.metadata.state_root,
            b256!("0x0d9348243d7357c491e6a61f4b1305e77dc6acacdb8cc708e662f6a9bab6ca02")
        );
    }

    #[test]
    fn test_simple_trie_state_root_2() {
        let (storage_engine, mut context) = create_test_engine(300);

        let address1 = address!("0x000f3df6d732807ef1319fb7b8bb8522d0beac02");
        let account1 = Account::new(1, U256::from(0), EMPTY_ROOT_HASH, keccak256(hex!("0x3373fffffffffffffffffffffffffffffffffffffffe14604d57602036146024575f5ffd5b5f35801560495762001fff810690815414603c575f5ffd5b62001fff01545f5260205ff35b5f5ffd5b62001fff42064281555f359062001fff015500")));
        let path1 = AddressPath::for_address(address1);

        let address2 = address!("0x0000000000000000000000000000000000001000");
        let account2 = Account::new(1, U256::from(0x010000000000u64), EMPTY_ROOT_HASH, keccak256(hex!("0x366000602037602060003660206000720f3df6d732807ef1319fb7b8bb8522d0beac02620186a0f16000556000516001553d6002553d600060003e600051600355")));
        let path2 = AddressPath::for_address(address2);

        let address3 = address!("0xa94f5374fce5edbc8e2a8697c15331677e6ebf0b");
        let account3 = Account::new(
            0,
            U256::from(0x3635c9adc5dea00000u128),
            EMPTY_ROOT_HASH,
            KECCAK_EMPTY,
        );
        let path3 = AddressPath::for_address(address3);

        storage_engine
            .set_accounts(
                &mut context,
                vec![
                    (path1, Some(account1)),
                    (path2, Some(account2)),
                    (path3, Some(account3)),
                ],
            )
            .unwrap();
        assert_metrics(&context, 1, 1, 0, 0);

        assert_eq!(
            context.metadata.state_root,
            b256!("0x6f78ee01791dd8a62b4e2e86fae3d7957df9fa7f7a717ae537f90bb0c79df296")
        );

        let account1_storage = [
            (B256::with_last_byte(0x0c), U256::from(0x0c)),
            (
                b256!("0x000000000000000000000000000000000000000000000000000000000000200b"),
                b256!("0x6c31fc15422ebad28aaf9089c306702f67540b53c7eea8b7d2941044b027100f").into(),
            ),
        ];

        let account2_storage = vec![
            (B256::with_last_byte(0x00), U256::from(0x01)),
            (
                B256::with_last_byte(0x01),
                b256!("0x6c31fc15422ebad28aaf9089c306702f67540b53c7eea8b7d2941044b027100f").into(),
            ),
            (B256::with_last_byte(0x02), U256::from(0x20)),
            (
                B256::with_last_byte(0x03),
                b256!("0x6c31fc15422ebad28aaf9089c306702f67540b53c7eea8b7d2941044b027100f").into(),
            ),
        ];

        let account3_updated = Account::new(
            1,
            U256::from(0x3635c9adc5de938d5cu128),
            EMPTY_ROOT_HASH,
            KECCAK_EMPTY,
        );

        let mut changes = account1_storage
            .map(|(key, value)| {
                (
                    StoragePath::for_address_and_slot(address1, key).full_path(),
                    Some(TrieValue::Storage(value)),
                )
            })
            .to_vec();

        changes.extend(account2_storage.into_iter().map(|(key, value)| {
            (
                StoragePath::for_address_and_slot(address2, key).full_path(),
                Some(TrieValue::Storage(value)),
            )
        }));

        changes.push((
            AddressPath::for_address(address3).into(),
            Some(TrieValue::Account(account3_updated)),
        ));

        storage_engine
            .set_values(&mut context, changes.as_mut())
            .unwrap();
        assert_metrics(&context, 2, 1, 0, 0);

        assert_eq!(
            context.metadata.state_root,
            b256!("0xf869dcb9ef8893f6b30bf495847fd99166aaf790ed962c468d11a826996ab2d2")
        );
    }

    #[test]
    fn test_trie_state_root_order_independence() {
        let mut rng = StdRng::seed_from_u64(1);

        // create 100 accounts with random addresses, balances, and storage values
        let mut accounts = Vec::new();
        for idx in 0..100 {
            let address = Address::random_with(&mut rng);
            let account = random_test_account(&mut rng);
            let mut storage = Vec::new();
            if idx % 10 == 0 {
                for _ in 0..rng.gen_range(1..25) {
                    let slot = StorageKey::random_with(&mut rng);
                    storage.push((slot, StorageValue::from(rng.next_u64())));
                }
            }
            accounts.push((address, account, storage));
        }

        let (storage_engine, mut context) = create_test_engine(30000);

        // insert accounts and storage in random order
        accounts.shuffle(&mut rng);
        let mut changes = vec![];
        for (address, account, mut storage) in accounts.clone() {
            changes.push((
                AddressPath::for_address(address).into(),
                Some(TrieValue::Account(account)),
            ));
            storage.shuffle(&mut rng);
            for (slot, value) in storage {
                changes.push((
                    StoragePath::for_address_and_slot(address, slot).full_path(),
                    Some(TrieValue::Storage(value)),
                ));
            }
        }
        storage_engine
            .set_values(&mut context, &mut changes)
            .unwrap();

        // commit the changes
        storage_engine.commit(&context).unwrap();

        let state_root = context.metadata.state_root;

        let mut expected_account_storage_roots = HashMap::new();

        // check that all of the values are correct
        for (address, account, storage) in accounts.clone() {
            let read_account = storage_engine
                .get_account(&context, AddressPath::for_address(address))
                .unwrap()
                .unwrap();
            assert_eq!(read_account.balance, account.balance);

            for (slot, value) in storage {
                let read_value = storage_engine
                    .get_storage(&context, StoragePath::for_address_and_slot(address, slot))
                    .unwrap();
                assert_eq!(read_value, Some(value));
            }

            expected_account_storage_roots.insert(address, read_account.storage_root);
        }

        let (storage_engine, mut context) = create_test_engine(30000);

        // insert accounts in a different random order, but only after inserting different values first
        accounts.shuffle(&mut rng);
        for (address, _, mut storage) in accounts.clone() {
            storage_engine
                .set_accounts(
                    &mut context,
                    vec![(
                        AddressPath::for_address(address),
                        Some(random_test_account(&mut rng)),
                    )],
                )
                .unwrap();

            storage.shuffle(&mut rng);
            for (slot, _) in storage {
                storage_engine
                    .set_storage(
                        &mut context,
                        vec![(
                            StoragePath::for_address_and_slot(address, slot),
                            Some(StorageValue::from(rng.next_u64())),
                        )],
                    )
                    .unwrap();
            }
        }

        accounts.shuffle(&mut rng);
        for (address, account, mut storage) in accounts.clone() {
            storage_engine
                .set_accounts(
                    &mut context,
                    vec![(AddressPath::for_address(address), Some(account))],
                )
                .unwrap();

            storage.shuffle(&mut rng);
            for (slot, value) in storage {
                storage_engine
                    .set_storage(
                        &mut context,
                        vec![(
                            StoragePath::for_address_and_slot(address, slot),
                            Some(value),
                        )],
                    )
                    .unwrap();
            }
        }

        // commit the changes
        storage_engine.commit(&context).unwrap();

        // check that all of the values are correct
        for (address, account, storage) in accounts.clone() {
            let read_account = storage_engine
                .get_account(&context, AddressPath::for_address(address))
                .unwrap()
                .unwrap();
            assert_eq!(read_account.balance, account.balance);
            assert_eq!(read_account.nonce, account.nonce);
            assert_eq!(
                read_account.storage_root,
                expected_account_storage_roots[&address]
            );
            for (slot, value) in storage {
                let read_value = storage_engine
                    .get_storage(&context, StoragePath::for_address_and_slot(address, slot))
                    .unwrap();
                assert_eq!(read_value, Some(value));
            }
        }

        // verify the state root is the same
        assert_eq!(state_root, context.metadata.state_root);
    }

    #[test]
    fn test_set_get_account_common_prefix() {
        let (storage_engine, mut context) = create_test_engine(300);

        let test_accounts = vec![
            (hex!("00000000000000000000000000000000000000000000000000000000000000010000000000000000000000000000000000000000000000000000000000000001"), create_test_account(100, 1)),
            (hex!("00000000000000000000000000000000000000000000000000000000000000010000000000000000000000000000000000000000000000000000000000000002"), create_test_account(123, 456)),
            (hex!("00000000000000000000000000000000000000000000000000000000000000020000000000000000000000000000000000000000000000000000000000000003"), create_test_account(999, 999)),
            (hex!("00000000000000000000000000000000000000000000000000000000000000020000000000000000000000000000000000000000000000000000000000000004"), create_test_account(1000, 1000)),
            (hex!("00000000000000000000000000000000000000000000000000000000000000020000000000000000000000000000030000000000000000000000000000000005"), create_test_account(1001, 1001)),
        ];

        // Insert all accounts
        for (nibbles, account) in test_accounts.iter() {
            let path = AddressPath::new(Nibbles::from_nibbles(*nibbles));
            storage_engine
                .set_accounts(&mut context, vec![(path, Some(account.clone()))])
                .unwrap();
        }

        // Verify all accounts exist
        for (nibbles, account) in test_accounts {
            let path = AddressPath::new(Nibbles::from_nibbles(nibbles));
            let read_account = storage_engine.get_account(&context, path).unwrap();
            assert_eq!(read_account, Some(account));
        }
    }

    #[test]
    fn test_split_page() {
        let (storage_engine, mut context) = create_test_engine(300);

        let test_accounts = vec![
            (hex!("00000000000000000000000000000000000000000000000000000000000000010000000000000000000000000000000000000000000000000000000000000001"), create_test_account(100, 1)),
            (hex!("00000000000000000000000000000000000000000000000000000000000000010000000000000000000000000000000000000000000000000000000000000002"), create_test_account(123, 456)),
            (hex!("00000000000000000000000000000000000000000000000000000000000000020000000000000000000000000000000000000000000000000000000000000003"), create_test_account(999, 999)),
            (hex!("00000000000000000000000000000000000000000000000000000000000000020000000000000000000000000000000000000000000000000000000000000004"), create_test_account(1000, 1000)),
            (hex!("00000000000000000000000000000000000000000000000000000000000000020000000000000000000000000000030000000000000000000000000000000005"), create_test_account(1001, 1001)),
        ];

        // Insert accounts
        for (nibbles, account) in test_accounts.iter() {
            let path = AddressPath::new(Nibbles::from_nibbles(*nibbles));
            storage_engine
                .set_accounts(&mut context, vec![(path, Some(account.clone()))])
                .unwrap();
        }

        // Split the page
        let page = storage_engine.get_mut_page(&context, 256).unwrap();
        let mut slotted_page = SlottedPage::try_from(page).unwrap();
        storage_engine
            .split_page(&mut context, &mut slotted_page)
            .unwrap();

        // Verify all accounts still exist after split
        for (nibbles, account) in test_accounts {
            let path = AddressPath::new(Nibbles::from_nibbles(nibbles));
            let read_account = storage_engine.get_account(&context, path).unwrap();
            assert_eq!(read_account, Some(account));
        }
    }

    #[test]
    fn test_insert_get_1000_accounts() {
        let (storage_engine, mut context) = create_test_engine(5000);

        for i in 0..1000 {
            let path = address_path_for_idx(i);
            let account = create_test_account(i, i);
            storage_engine
                .set_accounts(&mut context, vec![(path.clone(), Some(account.clone()))])
                .unwrap();

            context.metadata.snapshot_id += 1;
        }

        for i in 0..1000 {
            let path = address_path_for_idx(i);
            let account = storage_engine.get_account(&context, path.clone()).unwrap();
            assert_eq!(account, Some(create_test_account(i, i)));
        }
    }

    #[test]
    #[should_panic]
    fn test_set_storage_slot_with_no_account_panics() {
        let (storage_engine, mut context) = create_test_engine(300);
        let address = address!("0xd8da6bf26964af9d7eed9e03e53415d37aa96045");

        let storage_key =
            b256!("0x0000000000000000000000000000000000000000000000000000000000000000");
        let storage_value =
            b256!("0x0000000000000000000000000000000000000000000000000000000062617365");

        let storage_path = StoragePath::for_address_and_slot(address, storage_key);

        let storage_value = StorageValue::from_be_slice(storage_value.as_slice());

        storage_engine
            .set_storage(&mut context, vec![(storage_path, Some(storage_value))])
            .unwrap();
    }

    #[test]
    fn test_set_get_account_storage_slots() {
        let (storage_engine, mut context) = create_test_engine(300);

        let address = address!("0xd8da6bf26964af9d7eed9e03e53415d37aa96045");
        let account = create_test_account(100, 1);
        storage_engine
            .set_accounts(
                &mut context,
                vec![(AddressPath::for_address(address), Some(account.clone()))],
            )
            .unwrap();
        assert_eq!(context.metadata.root_subtrie_page_id, 256);

        let test_cases = vec![
            (
                // storage key and storage value
                b256!("0x0000000000000000000000000000000000000000000000000000000000000000"),
                b256!("0x0000000000000000000000000000000000000000000000000000000062617365"),
            ),
            (
                // storage key and storage value
                b256!("0x0000000000000000000000000000000000000000000000000000000000000001"),
                b256!("0x000000000000000000000000000000006274632040202439362c3434322e3735"),
            ),
            (
                // storage key and storage value
                b256!("0x0000000000000000000000000000000000000000000000000000000000000002"),
                b256!("0x0000000000000000000000000000000000000000000000000000747269656462"),
            ),
            (
                // storage key and storage value
                b256!("0x0000000000000000000000000000000000000000000000000000000000000003"),
                b256!("0x000000000000000000000000000000000000000000000000436f696e62617365"),
            ),
        ];

        // Insert storage slots and verify they don't exist before insertion
        for (storage_key, _) in &test_cases {
            let storage_path = StoragePath::for_address_and_slot(address, *storage_key);
            let read_storage_slot = storage_engine
                .get_storage(&context, storage_path.clone())
                .unwrap();
            assert_eq!(read_storage_slot, None);
        }

        storage_engine
            .set_storage(
                &mut context,
                test_cases.iter().map(|(key, value)| {
                    let storage_path = StoragePath::for_address_and_slot(address, *key);
                    let storage_value = StorageValue::from_be_slice(value.as_slice());
                    (storage_path, Some(storage_value))
                }),
            )
            .unwrap();
        context.metadata = context.metadata.next();

        // Verify all storage slots exist after insertion
        for (storage_key, storage_value) in &test_cases {
            let storage_path = StoragePath::for_address_and_slot(address, *storage_key);
            let read_storage_slot = storage_engine.get_storage(&context, storage_path).unwrap();
            let storage_value = StorageValue::from_be_slice(storage_value.as_slice());
            assert_eq!(read_storage_slot, Some(storage_value));
        }
    }

    #[test]
    fn test_set_get_account_storage_roots() {
        let (storage_engine, mut context) = create_test_engine(300);

        let address = address!("0xd8da6bf26964af9d7eed9e03e53415d37aa96045");
        let account = create_test_account(100, 1);
        storage_engine
            .set_accounts(
                &mut context,
                vec![(AddressPath::for_address(address), Some(account.clone()))],
            )
            .unwrap();
        assert_eq!(context.metadata.root_subtrie_page_id, 256);

        let test_cases = vec![
            (
                // storage key and storage value
                b256!("0x0000000000000000000000000000000000000000000000000000000000000000"),
                b256!("0x0000000000000000000000000000000000000000000000000000000062617365"),
            ),
            (
                // storage key and storage value
                b256!("0x0000000000000000000000000000000000000000000000000000000000000002"),
                b256!("0x0000000000000000000000000000000000000000000000000000747269656462"),
            ),
            (
                // storage key and storage value
                b256!("0x0000000000000000000000000000000000000000000000000000000000000001"),
                b256!("0x000000000000000000000000000000006274632040202439362c3434322e3735"),
            ),
            (
                // storage key and storage value
                b256!("0x0000000000000000000000000000000000000000000000000000000000000003"),
                b256!("0x000000000000000000000000000000000000000000000000436f696e62617365"),
            ),
        ];

        // Insert storage slots and verify they don't exist before insertion
        for (storage_key, storage_value) in &test_cases {
            let storage_path = StoragePath::for_address_and_slot(address, *storage_key);

            let read_storage_slot = storage_engine
                .get_storage(&context, storage_path.clone())
                .unwrap();
            assert_eq!(read_storage_slot, None);

            let storage_value = StorageValue::from_be_slice(storage_value.as_slice());

            storage_engine
                .set_storage(&mut context, vec![(storage_path, Some(storage_value))])
                .unwrap();

            context.metadata = context.metadata.next();
        }

        // Verify the storage roots is correct. The storage root should be equivalent to the hash
        // of a trie that was initially empty and then filled with these key/values.
        let expected_root = storage_root_unhashed(test_cases.into_iter().map(|(key, value)| {
            (
                key,
                U256::from_be_bytes::<32>(value.as_slice().try_into().unwrap()),
            )
        }));

        let account = storage_engine
            .get_account(&context, AddressPath::for_address(address))
            .unwrap()
            .unwrap();

        assert_eq!(account.storage_root, expected_root);
    }

    #[test]
    fn test_set_get_many_accounts_storage_roots() {
        let (storage_engine, mut context) = create_test_engine(2000);

        for i in 0..100 {
            let address =
                Address::from_slice(&keccak256((i as u32).to_le_bytes()).as_slice()[0..20]);
            let path = AddressPath::for_address(address);
            let account = create_test_account(i, i);
            storage_engine
                .set_accounts(&mut context, vec![(path.clone(), Some(account.clone()))])
                .unwrap();

            context.metadata.snapshot_id += 1;
        }

        for i in 0..100 {
            let address =
                Address::from_slice(&keccak256((i as u32).to_le_bytes()).as_slice()[0..20]);
            let path = AddressPath::for_address(address);
            let mut keys_values = Vec::new();
            for j in 0..25 {
                let storage_slot_key: StorageKey = B256::repeat_byte(j as u8);
                let storage_slot_value: StorageValue = B256::with_last_byte(j as u8).into();

                let storage_path = StoragePath::for_address_and_slot(address, storage_slot_key);
                storage_engine
                    .set_storage(
                        &mut context,
                        vec![(storage_path.clone(), Some(storage_slot_value))],
                    )
                    .unwrap();

                keys_values.push((
                    B256::from_slice(storage_path.get_slot().pack().as_slice()),
                    storage_slot_value,
                ))
            }

            let expected_root = storage_root_unsorted(keys_values.into_iter());

            // check the storage root of the account
            let account = storage_engine.get_account(&context, path).unwrap().unwrap();

            assert_eq!(account.storage_root, expected_root);
        }
    }

    #[test]
    fn test_split_page_stress() {
        // Create a storage engine with limited pages to force splits
        let (storage_engine, mut context) = create_test_engine(5000);

        // Create a large number of accounts with different patterns to stress the trie

        // Pattern 1: Accounts with common prefixes to create deep branches
        let mut accounts = Vec::new();
        for i in 0..4096 {
            // Create paths with common prefixes but different endings
            let mut nibbles = [0u8; 64];
            // First 32 nibbles are the same
            for (j, nibble) in nibbles[0..32].iter_mut().enumerate() {
                *nibble = (j % 16) as u8;
            }
            // Last 30 nibbles vary
            for (j, nibble) in nibbles[32..64].iter_mut().enumerate() {
                *nibble = ((i + j) % 16) as u8;
            }

            nibbles[61] = (i % 16) as u8;
            nibbles[62] = ((i / 16) % 16) as u8;
            nibbles[63] = ((i / 256) % 16) as u8;

            let path = AddressPath::new(Nibbles::from_nibbles(nibbles));
            let account = create_test_account(i as u64 * 1000, i as u64);
            accounts.push((path, account));
        }

        // Pattern 2: Accounts with very different paths to create wide branches
        for i in 0..4096 {
            let mut nibbles = [0u8; 64];
            // Make each path start with a different nibble
            nibbles[0] = (i % 16) as u8;
            nibbles[1] = ((i / 16) % 16) as u8;
            nibbles[2] = ((i / 256) % 16) as u8;
            // Fill the rest with a pattern
            for (j, nibble) in nibbles[3..64].iter_mut().enumerate() {
                *nibble = ((i * j) % 16) as u8;
            }

            let path = AddressPath::new(Nibbles::from_nibbles(nibbles));
            let account = create_test_account(i as u64 * 2000, i as u64 * 2);
            accounts.push((path, account));
        }

        // Pattern 3: Accounts with paths that will cause specific branch splits
        for i in 0..4096 {
            let mut nibbles = [0u8; 64];
            // First half of paths share prefix, second half different
            if i < 50 {
                nibbles[0] = 10; // Arbitrary value
                for (j, nibble) in nibbles[1..62].iter_mut().enumerate() {
                    *nibble = ((i + j) % 16) as u8;
                }
            } else {
                nibbles[0] = 11; // Different arbitrary value
                for (j, nibble) in nibbles[1..62].iter_mut().enumerate() {
                    *nibble = ((i + j) % 16) as u8;
                }
            }

            nibbles[61] = (i % 16) as u8;
            nibbles[62] = ((i / 16) % 16) as u8;
            nibbles[63] = ((i / 256) % 16) as u8;

            let path = AddressPath::new(Nibbles::from_nibbles(nibbles));
            let account = create_test_account(i as u64 * 3000, i as u64 * 3);
            accounts.push((path, account));
        }

        // Ensure there are no duplicate paths
        let mut unique_paths = std::collections::HashSet::new();
        for (path, _) in &accounts {
            assert!(
                unique_paths.insert(path.clone()),
                "Duplicate path found: {:?}",
                path
            );
        }

        // Insert all accounts
        for (path, account) in &accounts {
            storage_engine
                .set_accounts(&mut context, vec![(path.clone(), Some(account.clone()))])
                .unwrap();
        }

        // Verify all accounts exist with correct values
        for (path, expected_account) in &accounts {
            let retrieved_account = storage_engine.get_account(&context, path.clone()).unwrap();
            assert_eq!(
                retrieved_account,
                Some(expected_account.clone()),
                "Account mismatch for path: {:?}",
                path
            );
        }

        // Force multiple splits to stress the system
        // Find all pages in the trie and split them recursively
        let mut pages_to_split = vec![context.metadata.root_subtrie_page_id];
        while let Some(page_id) = pages_to_split.pop() {
            let page_result = storage_engine.get_mut_page(&context, page_id);
            if matches!(
                page_result,
                Err(Error::PageError(PageError::PageNotFound(_)))
            ) {
                break;
            }
            let mut slotted_page = SlottedPage::try_from(page_result.unwrap()).unwrap();

            // Try to split this page
            if storage_engine
                .split_page(&mut context, &mut slotted_page)
                .is_ok()
            {
                // If split succeeded, add the new pages to be processed
                pages_to_split.push(page_id + 1); // New page created by split
            }
        }

        // Verify all accounts still exist with correct values after splits
        for (path, expected_account) in &accounts {
            let retrieved_account = storage_engine.get_account(&context, path.clone()).unwrap();
            assert_eq!(
                retrieved_account,
                Some(expected_account.clone()),
                "Account mismatch after split for path: {:?}",
                path
            );
        }

        // Add more accounts after splitting to ensure the structure is still valid
        let mut additional_accounts = Vec::new();
        for i in 0..50 {
            let mut nibbles = [0u8; 64];
            // Create some completely new paths
            nibbles[0] = 15; // Different from previous patterns
            for (j, nibble) in nibbles[1..62].iter_mut().enumerate() {
                *nibble = ((i * j + 7) % 16) as u8; // Different pattern
            }

            nibbles[62] = (i % 16) as u8;
            nibbles[63] = ((i / 16) % 16) as u8;

            let path = AddressPath::new(Nibbles::from_nibbles(nibbles));
            let account = create_test_account(i as u64 * 5000, i as u64 * 5);
            additional_accounts.push((path, account));
        }

        // Insert additional accounts
        storage_engine
            .set_accounts(
                &mut context,
                additional_accounts
                    .iter()
                    .map(|(path, account)| (path.clone(), Some(account.clone()))),
            )
            .unwrap();

        // Verify all original accounts still exist
        for (path, expected_account) in &accounts {
            let retrieved_account = storage_engine.get_account(&context, path.clone()).unwrap();
            assert_eq!(
                retrieved_account,
                Some(expected_account.clone()),
                "Original account lost after adding new accounts"
            );
        }

        // Verify all new accounts exist
        for (path, expected_account) in &additional_accounts {
            let retrieved_account = storage_engine.get_account(&context, path.clone()).unwrap();
            assert_eq!(
                retrieved_account,
                Some(expected_account.clone()),
                "New account not found"
            );
        }
        // Verify the pages split metric
        assert!(context.transaction_metrics.get_pages_split() > 0);
    }

    #[test]
    fn test_split_page_random_accounts() {
        use rand::{rngs::StdRng, Rng, SeedableRng};

        // Create a storage engine
        let (storage_engine, mut context) = create_test_engine(2000);

        // Use a seeded RNG for reproducibility
        let mut rng = StdRng::seed_from_u64(42);

        // Generate a large number of random accounts
        let mut accounts = Vec::new();
        for _ in 0..3000 {
            let mut nibbles = [0u8; 64];
            // Generate random nibbles
            for nibble in &mut nibbles {
                *nibble = rng.gen_range(0..16) as u8;
            }

            let path = AddressPath::new(Nibbles::from_nibbles(nibbles));
            let balance = rng.gen_range(0..1_000_000);
            let nonce = rng.gen_range(0..100);
            let account = create_test_account(balance, nonce);
            accounts.push((path, account));
        }

        // Insert all accounts
        storage_engine
            .set_accounts(
                &mut context,
                accounts
                    .clone()
                    .into_iter()
                    .map(|(path, account)| (path, Some(account))),
            )
            .unwrap();

        // Verify all accounts exist with correct values
        for (path, expected_account) in &accounts {
            let retrieved_account = storage_engine.get_account(&context, path.clone()).unwrap();
            assert_eq!(retrieved_account, Some(expected_account.clone()));
        }

        // Get all pages and force splits on them
        let mut page_ids = Vec::new();
        // Start with the root page
        page_ids.push(context.metadata.root_subtrie_page_id);

        // Process each page
        for i in 0..page_ids.len() {
            let page_id = page_ids[i];

            // Try to get and split the page
            if let Ok(page) = storage_engine.get_mut_page(&context, page_id) {
                if let Ok(mut slotted_page) = SlottedPage::try_from(page) {
                    // Force a split
                    let _ = storage_engine.split_page(&mut context, &mut slotted_page);

                    // Get the node to find child pages
                    if let Ok(node) = slotted_page.get_value::<Node>(0) {
                        // Add child pages to our list
                        for (_, child_ptr) in node.enumerate_children() {
                            if let Some(child_page_id) = child_ptr.location().page_id() {
                                if !page_ids.contains(&child_page_id) {
                                    page_ids.push(child_page_id);
                                }
                            }
                        }
                    }
                }
            }
        }

        // Verify all accounts still exist with correct values after splits
        for (path, expected_account) in &accounts {
            let retrieved_account = storage_engine.get_account(&context, path.clone()).unwrap();
            assert_eq!(
                retrieved_account,
                Some(expected_account.clone()),
                "Account mismatch after splitting multiple pages"
            );
        }

        // Create a vector to store updates
        let mut updates = Vec::new();

        // Prepare updates for some existing accounts
        for (i, (path, _)) in accounts.iter().enumerate() {
            if i % 5 == 0 {
                // Update every 5th account
                let new_balance = rng.gen_range(0..1_000_000);
                let new_nonce = rng.gen_range(0..100);
                let new_account = create_test_account(new_balance, new_nonce);

                updates.push((i, path.clone(), new_account));
            }
        }

        // Apply the updates to both the trie and our test data
        for (idx, path, new_account) in &updates {
            // Update in the trie
            storage_engine
                .set_accounts(
                    &mut context,
                    vec![(path.clone(), Some(new_account.clone()))],
                )
                .unwrap();

            // Update in our test data
            accounts[*idx] = (path.clone(), new_account.clone());
        }

        // Verify all accounts have correct values after updates
        for (path, expected_account) in &accounts {
            let retrieved_account = storage_engine.get_account(&context, path.clone()).unwrap();
            assert_eq!(
                retrieved_account,
                Some(expected_account.clone()),
                "Account mismatch after updates"
            );
        }
    }

    #[test]
    fn test_delete_account() {
        let (storage_engine, mut context) = create_test_engine(300);

        let address = address!("0xd8da6bf26964af9d7eed9e03e53415d37aa96045");
        let account = create_test_account(100, 1);
        storage_engine
            .set_accounts(
                &mut context,
                vec![(AddressPath::for_address(address), Some(account.clone()))],
            )
            .unwrap();
        assert_metrics(&context, 0, 1, 0, 0);

        // Check that the account exists
        let read_account = storage_engine
            .get_account(&context, AddressPath::for_address(address))
            .unwrap();
        assert_eq!(read_account, Some(account.clone()));

        // Reset the context metrics
        let mut context = TransactionContext::new(context.metadata);
        storage_engine
            .set_accounts(
                &mut context,
                vec![(AddressPath::for_address(address), None)],
            )
            .unwrap();
        assert_metrics(&context, 2, 0, 0, 0);

        // Verify the account is deleted
        let read_account = storage_engine
            .get_account(&context, AddressPath::for_address(address))
            .unwrap();
        assert_eq!(read_account, None);
    }

    #[test]
    fn test_delete_accounts() {
        let (storage_engine, mut context) = create_test_engine(300);

        let address = address!("0xd8da6bf26964af9d7eed9e03e53415d37aa96045");
        let account = create_test_account(100, 1);
        storage_engine
            .set_accounts(
                &mut context,
                vec![(AddressPath::for_address(address), Some(account.clone()))],
            )
            .unwrap();
        assert_eq!(context.metadata.root_subtrie_page_id, 256);

        let test_cases = vec![
            (
                address!("0x4200000000000000000000000000000000000015"),
                create_test_account(123, 456),
            ),
            (
                address!("0x4200000000000000000000000000000000000016"),
                create_test_account(999, 999),
            ),
            (
                address!("0x4200000000000000000000000000000000000002"),
                create_test_account(1000, 1000),
            ),
            (
                address!("0x4200000000000000000000000000000000000000"),
                create_test_account(1001, 1001),
            ),
        ];

        // Insert accounts and verify they don't exist before insertion
        for (address, account) in &test_cases {
            let path = AddressPath::for_address(*address);

            let read_account = storage_engine.get_account(&context, path.clone()).unwrap();
            assert_eq!(read_account, None);

            storage_engine
                .set_accounts(&mut context, vec![(path, Some(account.clone()))])
                .unwrap();
        }

        // Verify all accounts exist after insertion
        for (address, account) in &test_cases {
            let read_account = storage_engine
                .get_account(&context, AddressPath::for_address(*address))
                .unwrap();
            assert_eq!(read_account, Some(account.clone()));
        }

        // Delete all accounts
        for (address, _) in &test_cases {
            storage_engine
                .set_accounts(
                    &mut context,
                    vec![(AddressPath::for_address(*address), None)],
                )
                .unwrap();
        }

        // Verify that the accounts don't exist anymore
        for (address, _) in &test_cases {
            let read_account = storage_engine
                .get_account(&context, AddressPath::for_address(*address))
                .unwrap();
            assert_eq!(read_account, None);
        }
    }

    #[test]
    fn test_some_delete_accounts() {
        let (storage_engine, mut context) = create_test_engine(300);

        let address = address!("0xd8da6bf26964af9d7eed9e03e53415d37aa96045");
        let account = create_test_account(100, 1);
        storage_engine
            .set_accounts(
                &mut context,
                vec![(AddressPath::for_address(address), Some(account.clone()))],
            )
            .unwrap();
        assert_eq!(context.metadata.root_subtrie_page_id, 256);

        let test_cases = vec![
            (
                address!("0x4200000000000000000000000000000000000015"),
                create_test_account(123, 456),
            ),
            (
                address!("0x4200000000000000000000000000000000000016"),
                create_test_account(999, 999),
            ),
            (
                address!("0x4200000000000000000000000000000000000002"),
                create_test_account(1000, 1000),
            ),
            (
                address!("0x4200000000000000000000000000000000000000"),
                create_test_account(1001, 1001),
            ),
        ];

        // Insert accounts and verify they don't exist before insertion
        for (address, account) in &test_cases {
            let path = AddressPath::for_address(*address);

            let read_account = storage_engine.get_account(&context, path.clone()).unwrap();
            assert_eq!(read_account, None);

            storage_engine
                .set_accounts(&mut context, vec![(path, Some(account.clone()))])
                .unwrap();
        }

        // Verify all accounts exist after insertion
        for (address, account) in &test_cases {
            let read_account = storage_engine
                .get_account(&context, AddressPath::for_address(*address))
                .unwrap();
            assert_eq!(read_account, Some(account.clone()));
        }

        // Delete only a portion of the accounts
        for (address, _) in &test_cases[0..2] {
            storage_engine
                .set_accounts(
                    &mut context,
                    vec![(AddressPath::for_address(*address), None)],
                )
                .unwrap();
        }

        // Verify that the accounts don't exist anymore
        for (address, _) in &test_cases[0..2] {
            let read_account = storage_engine
                .get_account(&context, AddressPath::for_address(*address))
                .unwrap();
            assert_eq!(read_account, None);
        }

        // Verify that the non-deleted accounts still exist
        for (address, account) in &test_cases[2..] {
            let read_account = storage_engine
                .get_account(&context, AddressPath::for_address(*address))
                .unwrap();
            assert_eq!(read_account, Some(account.clone()));
        }
    }

    #[test]
    fn test_delete_storage() {
        let (storage_engine, mut context) = create_test_engine(300);

        let address = address!("0xd8da6bf26964af9d7eed9e03e53415d37aa96045");
        let account = create_test_account(100, 1);
        storage_engine
            .set_accounts(
                &mut context,
                vec![(AddressPath::for_address(address), Some(account.clone()))],
            )
            .unwrap();
        assert_eq!(context.metadata.root_subtrie_page_id, 256);

        let test_cases = vec![
            (
                // storage key and storage value
                b256!("0x0000000000000000000000000000000000000000000000000000000000000000"),
                b256!("0x0000000000000000000000000000000000000000000000000000000062617365"),
            ),
            (
                // storage key and storage value
                b256!("0x0000000000000000000000000000000000000000000000000000000000000002"),
                b256!("0x0000000000000000000000000000000000000000000000000000747269656462"),
            ),
            (
                // storage key and storage value
                b256!("0x0000000000000000000000000000000000000000000000000000000000000001"),
                b256!("0x000000000000000000000000000000006274632040202439362c3434322e3735"),
            ),
            (
                // storage key and storage value
                b256!("0x0000000000000000000000000000000000000000000000000000000000000003"),
                b256!("0x000000000000000000000000000000000000000000000000436f696e62617365"),
            ),
        ];

        // Insert storage slots and verify they don't exist before insertion
        for (storage_key, storage_value) in &test_cases {
            let storage_path = StoragePath::for_address_and_slot(address, *storage_key);

            let read_storage_slot = storage_engine
                .get_storage(&context, storage_path.clone())
                .unwrap();
            assert_eq!(read_storage_slot, None);

            let storage_value = StorageValue::from_be_slice(storage_value.as_slice());

            storage_engine
                .set_storage(&mut context, vec![(storage_path, Some(storage_value))])
                .unwrap();

            context = TransactionContext::new(context.metadata.next());
        }

        // Verify that we get all the storage values
        for (storage_key, storage_value) in &test_cases {
            let storage_path = StoragePath::for_address_and_slot(address, *storage_key);

            let storage_value = StorageValue::from_be_slice(storage_value.as_slice());

            let read_storage_slot = storage_engine
                .get_storage(&context, storage_path.clone())
                .unwrap();
            assert_eq!(read_storage_slot, Some(storage_value));
        }

        // Verify our storage root with alloy
        let mut keys_values: Vec<(B256, U256)> = test_cases
            .clone()
            .into_iter()
            .map(|(key, value)| {
                (
                    key,
                    U256::from_be_bytes::<32>(value.as_slice().try_into().unwrap()),
                )
            })
            .collect();
        let expected_root = storage_root_unhashed(keys_values.clone());
        let account = storage_engine
            .get_account(&context, AddressPath::for_address(address))
            .unwrap()
            .unwrap();

        assert_eq!(account.storage_root, expected_root);

        // Delete storage one at a time
        for (storage_key, _) in &test_cases {
            let storage_path = StoragePath::for_address_and_slot(address, *storage_key);

            storage_engine
                .set_storage(&mut context, vec![(storage_path.clone(), None)])
                .unwrap();

            let read_storage_slot = storage_engine
                .get_storage(&context, storage_path.clone())
                .unwrap();

            assert_eq!(read_storage_slot, None);

            // check that the storage root is consistent
            keys_values.remove(0);
            let expected_root = storage_root_unhashed(keys_values.clone());
            let account = storage_engine
                .get_account(&context, AddressPath::for_address(address))
                .unwrap()
                .unwrap();

            assert_eq!(account.storage_root, expected_root);
        }
    }

    #[test]
    fn test_delete_account_also_deletes_storage() {
        let (storage_engine, mut context) = create_test_engine(300);

        let address = address!("0xd8da6bf26964af9d7eed9e03e53415d37aa96045");
        let account = create_test_account(100, 1);
        storage_engine
            .set_accounts(
                &mut context,
                vec![(AddressPath::for_address(address), Some(account.clone()))],
            )
            .unwrap();
        assert_eq!(context.metadata.root_subtrie_page_id, 256);

        let test_cases = vec![
            (
                // storage key and storage value
                b256!("0x0000000000000000000000000000000000000000000000000000000000000000"),
                b256!("0x0000000000000000000000000000000000000000000000000000000062617365"),
            ),
            (
                // storage key and storage value
                b256!("0x0000000000000000000000000000000000000000000000000000000000000002"),
                b256!("0x0000000000000000000000000000000000000000000000000000747269656462"),
            ),
            (
                // storage key and storage value
                b256!("0x0000000000000000000000000000000000000000000000000000000000000001"),
                b256!("0x000000000000000000000000000000006274632040202439362c3434322e3735"),
            ),
            (
                // storage key and storage value
                b256!("0x0000000000000000000000000000000000000000000000000000000000000003"),
                b256!("0x000000000000000000000000000000000000000000000000436f696e62617365"),
            ),
        ];

        // Insert storage slots and verify they don't exist before insertion
        for (storage_key, storage_value) in &test_cases {
            let storage_path = StoragePath::for_address_and_slot(address, *storage_key);

            let read_storage_slot = storage_engine
                .get_storage(&context, storage_path.clone())
                .unwrap();
            assert_eq!(read_storage_slot, None);

            let storage_value = StorageValue::from_be_slice(storage_value.as_slice());

            storage_engine
                .set_storage(&mut context, vec![(storage_path, Some(storage_value))])
                .unwrap();

            context = TransactionContext::new(context.metadata.next());
        }

        // Verify that we get all the storage values
        for (storage_key, storage_value) in &test_cases {
            let storage_path = StoragePath::for_address_and_slot(address, *storage_key);

            let storage_value = StorageValue::from_be_slice(storage_value.as_slice());

            let read_storage_slot = storage_engine
                .get_storage(&context, storage_path.clone())
                .unwrap();
            assert_eq!(read_storage_slot, Some(storage_value));
        }

        // Delete the account
        storage_engine
            .set_accounts(
                &mut context,
                vec![(AddressPath::for_address(address), None)],
            )
            .unwrap();

        // Verify the account no longer exists
        let res = storage_engine
            .get_account(&context, AddressPath::for_address(address))
            .unwrap();
        assert_eq!(res, None);

        // Verify all the storage slots don't exist
        for (storage_key, _) in &test_cases {
            let storage_path = StoragePath::for_address_and_slot(address, *storage_key);

            let res = storage_engine
                .get_storage(&context, storage_path.clone())
                .unwrap();
            assert_eq!(res, None);
        }

        // Now create a new account with the same address again and set storage
        storage_engine
            .set_accounts(
                &mut context,
                vec![(AddressPath::for_address(address), Some(account.clone()))],
            )
            .unwrap();

        // Verify all the storage slots still don't exist
        for (storage_key, _) in &test_cases {
            let storage_path = StoragePath::for_address_and_slot(address, *storage_key);

            let read_storage = storage_engine
                .get_storage(&context, storage_path.clone())
                .unwrap();
            assert_eq!(read_storage, None);
        }
    }

    #[test]
    fn test_delete_single_child_branch_on_same_page() {
        let (storage_engine, mut context) = create_test_engine(300);

        // GIVEN: a branch node with 2 children, where all the children live on the same page
        let mut account_1_nibbles = [0u8; 64];
        account_1_nibbles[0] = 1;

        let mut account_2_nibbles = [0u8; 64];
        account_2_nibbles[0] = 11;

        let account1 = create_test_account(100, 1);
        storage_engine
            .set_accounts(
                &mut context,
                vec![(
                    AddressPath::new(Nibbles::from_nibbles(account_1_nibbles)),
                    Some(account1.clone()),
                )],
            )
            .unwrap();

        let account2 = create_test_account(101, 2);
        storage_engine
            .set_accounts(
                &mut context,
                vec![(
                    AddressPath::new(Nibbles::from_nibbles(account_2_nibbles)),
                    Some(account2.clone()),
                )],
            )
            .unwrap();
        assert_eq!(context.metadata.root_subtrie_page_id, 256);

        let page = storage_engine
            .get_page(&context, context.metadata.root_subtrie_page_id)
            .unwrap();
        let slotted_page = SlottedPage::try_from(page).unwrap();
        let node: Node = slotted_page.get_value(0).unwrap();
        assert!(node.is_branch());

        // WHEN: one of these accounts is deleted
        storage_engine
            .set_accounts(
                &mut context,
                vec![(
                    AddressPath::new(Nibbles::from_nibbles(account_1_nibbles)),
                    None,
                )],
            )
            .unwrap();

        // THEN: the root node should be a leaf node containing the remaining account
        //
        // first verify the deleted account is gone and the remaining account exists
        let read_account1 = storage_engine
            .get_account(
                &context,
                AddressPath::new(Nibbles::from_nibbles(account_1_nibbles)),
            )
            .unwrap();
        assert_eq!(read_account1, None);

        let read_account2 = storage_engine
            .get_account(
                &context,
                AddressPath::new(Nibbles::from_nibbles(account_2_nibbles)),
            )
            .unwrap();
        assert_eq!(read_account2, Some(account2));

        // check the the root node is a leaf
        let page = storage_engine
            .get_page(&context, context.metadata.root_subtrie_page_id)
            .unwrap();
        let slotted_page = SlottedPage::try_from(page).unwrap();
        let node: Node = slotted_page.get_value(0).unwrap();
        assert!(!node.is_branch());
    }

    #[test]
    fn test_delete_single_child_non_root_branch_on_different_pages() {
        let (storage_engine, mut context) = create_test_engine(300);

        // GIVEN: a non-root branch node with 2 children where both children are on a different pages
        //
        // first we construct a root branch node.
        let mut account_1_nibbles = [0u8; 64];
        account_1_nibbles[0] = 1;

        let mut account_2_nibbles = [0u8; 64];
        account_2_nibbles[0] = 11;

        let account1 = create_test_account(100, 1);
        storage_engine
            .set_accounts(
                &mut context,
                vec![(
                    AddressPath::new(Nibbles::from_nibbles(account_1_nibbles)),
                    Some(account1.clone()),
                )],
            )
            .unwrap();

        let account2 = create_test_account(101, 2);
        storage_engine
            .set_accounts(
                &mut context,
                vec![(
                    AddressPath::new(Nibbles::from_nibbles(account_2_nibbles)),
                    Some(account2.clone()),
                )],
            )
            .unwrap();
        assert_eq!(context.metadata.root_subtrie_page_id, 256);

        let page = storage_engine
            .get_page(&context, context.metadata.root_subtrie_page_id)
            .unwrap();
        let slotted_page = SlottedPage::try_from(page).unwrap();
        let mut root_node: Node = slotted_page.get_value(0).unwrap();
        assert!(root_node.is_branch());

        let test_account = create_test_account(424, 234);

        // next we will force add a branch node in the middle of the root node (index 5)

        // page1 will hold our root node and the branch node
        let page1 = storage_engine
            .get_mut_page(&context, context.metadata.root_subtrie_page_id)
            .unwrap();
        let mut slotted_page1 = SlottedPage::try_from(page1).unwrap();

        // page2 will hold our 1st child
        let page2 = storage_engine.allocate_page(&mut context).unwrap();
        let mut slotted_page2 = SlottedPage::try_from(page2).unwrap();

        // page3 will hold our 2nd child
        let page3 = storage_engine.allocate_page(&mut context).unwrap();
        let mut slotted_page3 = SlottedPage::try_from(page3).unwrap();

        // we will force add 2 children to this branch node
        let mut child_1_full_path = [0u8; 64];
        child_1_full_path[0] = 5; // root branch nibble
        child_1_full_path[1] = 0; // inner branch nibble
        child_1_full_path[2] = 10; // leaf prefix
        child_1_full_path[3] = 11; // leaf prefix
        child_1_full_path[4] = 12; // leaf prefix
        let child_1: Node = Node::new_leaf(
            Nibbles::from_nibbles(&child_1_full_path[2..]),
            &TrieValue::Account(test_account.clone()),
        );

        let mut child_2_full_path = [0u8; 64];
        child_2_full_path[0] = 5; // root branch nibble
        child_2_full_path[1] = 15; // inner branch nibble
        child_2_full_path[2] = 1; // leaf prefix
        child_2_full_path[3] = 2; // leaf prefix
        child_2_full_path[4] = 3; // leaf prefix
        let child_2: Node = Node::new_leaf(
            Nibbles::from_nibbles(&child_2_full_path[2..]),
            &TrieValue::Account(test_account.clone()),
        );

        // child 1 is the root of page2
        slotted_page2.insert_value(&child_1).unwrap();
        let child_1_location = Location::from(slotted_page2.page_id());

        // child 2 is the root of page3
        slotted_page3.insert_value(&child_2).unwrap();
        let child_2_location = Location::from(slotted_page3.page_id());

        let mut new_branch_node: Node = Node::new_branch(Nibbles::new());
        new_branch_node.set_child(0, Pointer::new(child_1_location, RlpNode::default()));
        new_branch_node.set_child(15, Pointer::new(child_2_location, RlpNode::default()));
        let new_branch_node_index = slotted_page1.insert_value(&new_branch_node).unwrap();
        let new_branch_node_location = Location::from(new_branch_node_index as u32);

        root_node.set_child(
            5,
            Pointer::new(new_branch_node_location, RlpNode::default()),
        );
        slotted_page1.set_value(0, &root_node).unwrap();

        storage_engine.commit(&context).unwrap();

        // assert we can get the child account we just added:
        let child_1_nibbles = Nibbles::from_nibbles(child_1_full_path);
        let child_2_nibbles = Nibbles::from_nibbles(child_2_full_path);
        let read_account1 = storage_engine
            .get_account(&context, AddressPath::new(child_1_nibbles.clone()))
            .unwrap();
        assert_eq!(read_account1, Some(test_account.clone()));
        let read_account2 = storage_engine
            .get_account(&context, AddressPath::new(child_2_nibbles.clone()))
            .unwrap();
        assert_eq!(read_account2, Some(test_account.clone()));

        // WHEN: child 1 is deleted
        let child_1_path = Nibbles::from_nibbles(child_1_full_path);
        storage_engine
            .set_accounts(&mut context, vec![(AddressPath::new(child_1_path), None)])
            .unwrap();

        // THEN: the branch node should be deleted and the root node should go to child 2 leaf at index 5
        let root_node: Node = slotted_page.get_value(0).unwrap();
        assert!(root_node.is_branch());
        let child_2_pointer = root_node.child(5).unwrap();
        assert!(child_2_pointer.location().page_id().is_some());
        assert_eq!(
            child_2_pointer.location().page_id().unwrap(),
            slotted_page3.page_id()
        );

        // check that the prefix for child 2 has changed
        let child_2_node: Node = slotted_page3.get_value(0).unwrap();
        assert!(!child_2_node.is_branch());
        assert_eq!(
            child_2_node.prefix().clone(),
            Nibbles::from_nibbles(&child_2_full_path[1..])
        );

        // test that we can get child 2 and not child 1
        let read_account2 = storage_engine
            .get_account(&context, AddressPath::new(child_2_nibbles))
            .unwrap();
        assert_eq!(read_account2, Some(test_account.clone()));
        let read_account1 = storage_engine
            .get_account(&context, AddressPath::new(child_1_nibbles))
            .unwrap();
        assert_eq!(read_account1, None);
    }

    #[test]
    fn test_delete_single_child_root_branch_on_different_pages() {
        let (storage_engine, mut context) = create_test_engine(300);

        // GIVEN: a root branch node with 2 children where both children are on a different page
        //
        // first we construct our two children on separate pages.
        let test_account = create_test_account(424, 234);

        // page2 will hold our 1st child
        let page2 = storage_engine.allocate_page(&mut context).unwrap();
        let mut slotted_page2 = SlottedPage::try_from(page2).unwrap();

        // page3 will hold our 2nd child
        let page3 = storage_engine.allocate_page(&mut context).unwrap();
        let mut slotted_page3 = SlottedPage::try_from(page3).unwrap();

        // we will force add 2 children to our root node
        let mut child_1_full_path = [0u8; 64];
        child_1_full_path[0] = 0; // root branch nibble
        child_1_full_path[2] = 10; // leaf prefix
        child_1_full_path[3] = 11; // leaf prefix
        child_1_full_path[4] = 12; // leaf prefix
        let child_1: Node = Node::new_leaf(
            Nibbles::from_nibbles(&child_1_full_path[1..]),
            &TrieValue::Account(test_account.clone()),
        );

        let mut child_2_full_path = [0u8; 64];
        child_2_full_path[0] = 15; // root branch nibble
        child_2_full_path[2] = 1; // leaf prefix
        child_2_full_path[3] = 2; // leaf prefix
        child_2_full_path[4] = 3; // leaf prefix
        let child_2: Node = Node::new_leaf(
            Nibbles::from_nibbles(&child_2_full_path[1..]),
            &TrieValue::Account(test_account.clone()),
        );

        // child 1 is the root of page2
        slotted_page2.insert_value(&child_1).unwrap();
        let child_1_location = Location::from(slotted_page2.page_id());

        // child 2 is the root of page3
        slotted_page3.insert_value(&child_2).unwrap();
        let child_2_location = Location::from(slotted_page3.page_id());

        // next we create and update our root node
        let mut root_node = Node::new_branch(Nibbles::new());
        root_node.set_child(0, Pointer::new(child_1_location, RlpNode::default()));
        root_node.set_child(15, Pointer::new(child_2_location, RlpNode::default()));

        let root_node_page = storage_engine.allocate_page(&mut context).unwrap();
        context.metadata.root_subtrie_page_id = root_node_page.page_id();
        let mut slotted_page = SlottedPage::try_from(root_node_page).unwrap();
        let root_index = slotted_page.insert_value(&root_node).unwrap();
        assert_eq!(root_index, 0);

        // not necessary but let's commit our changes.
        storage_engine.commit(&context).unwrap();

        // assert we can get the children accounts we just added:
        let child_1_nibbles = Nibbles::from_nibbles(child_1_full_path);
        let child_2_nibbles = Nibbles::from_nibbles(child_2_full_path);
        let read_account1 = storage_engine
            .get_account(&context, AddressPath::new(child_1_nibbles.clone()))
            .unwrap();
        assert_eq!(read_account1, Some(test_account.clone()));
        let read_account2 = storage_engine
            .get_account(&context, AddressPath::new(child_2_nibbles.clone()))
            .unwrap();
        assert_eq!(read_account2, Some(test_account.clone()));

        // WHEN: child 1 is deleted
        storage_engine
            .set_accounts(
                &mut context,
                vec![(AddressPath::new(child_1_nibbles.clone()), None)],
            )
            .unwrap();

        // THEN: the root branch node should be deleted and the root node should be the leaf of child 2 on the child's page
        let root_node_page = storage_engine
            .get_page(&context, context.metadata.root_subtrie_page_id)
            .unwrap();
        let root_node_slotted = SlottedPage::try_from(root_node_page).unwrap();
        let root_node: Node = root_node_slotted.get_value(0).unwrap();
        assert!(!root_node.is_branch());
        assert_eq!(
            root_node_slotted.page_id(),
            child_2_location.page_id().unwrap()
        );

        // check that the prefix for root node has changed
        assert_eq!(root_node.prefix().clone(), child_2_nibbles);

        // test that we can get child 2 and not child 1
        let read_account2 = storage_engine
            .get_account(&context, AddressPath::new(child_2_nibbles))
            .unwrap();
        assert_eq!(read_account2, Some(test_account.clone()));
        let read_account1 = storage_engine
            .get_account(&context, AddressPath::new(child_1_nibbles))
            .unwrap();
        assert_eq!(read_account1, None);
    }

    fn address_path_for_idx(idx: u64) -> AddressPath {
        let mut nibbles = [0u8; 64];
        let mut val = idx;
        let mut pos = 63;
        while val > 0 {
            nibbles[pos] = (val % 16) as u8;
            val /= 16;
            pos -= 1;
        }
        AddressPath::new(Nibbles::from_nibbles(nibbles))
    }

    proptest! {
        #![proptest_config(ProptestConfig::with_cases(100))]
        #[test]
        fn fuzz_insert_get_accounts(
            accounts in prop::collection::vec(
                (any::<Address>(), any::<Account>()),
                1..20
            )
        ) {
            let (storage_engine, mut context) = create_test_engine(10_000);

            for (address, account) in &accounts {
                storage_engine
                    .set_accounts(&mut context, vec![(AddressPath::for_address(*address), Some(account.clone()))])
                    .unwrap();
            }

            for (address, account) in accounts {
                let read_account = storage_engine
                    .get_account(&context, AddressPath::for_address(address))
                    .unwrap();
                assert_eq!(read_account, Some(Account::new(account.nonce, account.balance, EMPTY_ROOT_HASH, account.code_hash)));
            }
        }
    }
}<|MERGE_RESOLUTION|>--- conflicted
+++ resolved
@@ -11,16 +11,7 @@
     pointer::Pointer,
     snapshot::SnapshotId,
 };
-<<<<<<< HEAD
-use alloy_primitives::hex;
-use alloy_trie::{nodes::RlpNode, Nibbles, EMPTY_ROOT_HASH};
-use std::cmp::max;
-use std::fmt::Debug;
-use std::sync::Arc;
-use std::sync::RwLock;
-
-=======
->>>>>>> bc1524f3
+
 use alloy_primitives::StorageValue;
 use alloy_trie::{Nibbles, EMPTY_ROOT_HASH};
 use std::{
@@ -220,21 +211,6 @@
         context: &mut TransactionContext,
         account_changes: impl IntoIterator<Item = (AddressPath, Option<Account>)>,
     ) -> Result<(), Error> {
-<<<<<<< HEAD
-        if account.is_none() {
-            let pointer = self.delete_value_in_page(
-                context,
-                address_path.clone().into(),
-                context.metadata.root_subtrie_page_id,
-                0,
-            )?;
-
-            context.metadata.root_subtrie_page_id = pointer.location().page_id().unwrap();
-            if pointer.rlp().is_empty() {
-                context.metadata.state_root = EMPTY_ROOT_HASH;
-            } else {
-                context.metadata.state_root = pointer.rlp().as_hash().unwrap();
-=======
         self.set_values(
             context,
             account_changes
@@ -290,7 +266,6 @@
             None => {
                 context.metadata.root_subtrie_page_id = 0;
                 context.metadata.state_root = EMPTY_ROOT_HASH;
->>>>>>> bc1524f3
             }
         }
         Ok(())
@@ -453,60 +428,6 @@
         let new_node = Node::new_leaf(path.clone(), value);
         let rlp_node = new_node.rlp_encode();
 
-<<<<<<< HEAD
-        match child_pointer {
-            Some(child_pointer) => {
-                // the child node exists, so we need to traverse it.
-                let child_location = child_pointer.location();
-                if let Some(child_cell_index) = child_location.cell_index() {
-                    let child_pointer = self.set_value_in_cloned_page(
-                        context,
-                        remaining_path,
-                        value,
-                        slotted_page,
-                        child_cell_index,
-                    )?;
-                    node.set_child(child_index, child_pointer.clone());
-                    let rlp_node = node.rlp_encode();
-
-                    slotted_page.set_value(page_index, node)?;
-                    Ok(Pointer::new(
-                        self.node_location(slotted_page.page_id(), page_index),
-                        rlp_node,
-                    ))
-                } else {
-                    // otherwise, insert the new account into the empty child slot.
-                    let child_page_id = child_location.page_id().unwrap();
-                    let child_pointer =
-                        self.set_value_in_page(context, remaining_path, value, child_page_id, 0)?;
-                    node.set_child(child_index, child_pointer.clone());
-                    let rlp_node = node.rlp_encode();
-                    slotted_page.set_value(page_index, node)?;
-                    Ok(Pointer::new(
-                        self.node_location(slotted_page.page_id(), page_index),
-                        rlp_node,
-                    ))
-                }
-            }
-            None => {
-                // the child node does not exist, so we need to create a new leaf node with the remaining path.
-                // ensure that the page has enough space (200 bytes) to insert a new leaf node.
-                // TODO: use a more accurate threshold
-                if slotted_page.num_free_bytes() < 200 {
-                    self.split_page(context, slotted_page)?;
-                    return Err(Error::PageSplit);
-                }
-                let new_node = Node::new_leaf(remaining_path, value);
-                let rlp_node = new_node.rlp_encode();
-                let location = Location::for_cell(slotted_page.insert_value(new_node)?);
-                node.set_child(child_index, Pointer::new(location, rlp_node));
-                let rlp_node_with_child = node.rlp_encode();
-                slotted_page.set_value(page_index, node)?;
-                Ok(Pointer::new(
-                    self.node_location(slotted_page.page_id(), page_index),
-                    rlp_node_with_child,
-                ))
-=======
         let index = slotted_page.insert_value(&new_node)?;
         assert_eq!(index, 0, "root node must be at index 0");
 
@@ -532,7 +453,6 @@
             if common_prefix_length < shortest_common_prefix_length {
                 shortest_common_prefix_length = common_prefix_length;
                 shortest_common_prefix_idx = idx;
->>>>>>> bc1524f3
             }
         }
 
@@ -547,30 +467,6 @@
         path_offset: u8,
         slotted_page: &mut SlottedPage<'_, RW>,
         page_index: u8,
-<<<<<<< HEAD
-    ) -> Result<Pointer, Error> {
-        let page = self.get_mut_clone(context, page_id)?;
-        let mut new_slotted_page = SlottedPage::try_from(page)?;
-        let result = self.delete_value_in_cloned_page(
-            context,
-            path.clone(),
-            &mut new_slotted_page,
-            page_index,
-        );
-        match result {
-            // This case means the root node was deleted so return a pointer to the cloned page
-            // with an empty RlpNode
-            Ok(None) => Ok(Pointer::new(
-                Location::from(new_slotted_page.page_id()),
-                RlpNode::default(),
-            )),
-            Ok(Some(pointer)) => Ok(pointer),
-            // No deletion occurred because the value didn't exist
-            Err(Error::PageError(PageError::PageIsFull)) => {
-                panic!("Page is full!");
-            }
-            Err(e) => Err(e),
-=======
         node: &mut Node,
         common_prefix: Nibbles,
         common_prefix_length: usize,
@@ -580,7 +476,6 @@
         if slotted_page.num_free_bytes() < 1000 {
             self.split_page(context, slotted_page)?;
             return Err(Error::PageSplit);
->>>>>>> bc1524f3
         }
 
         // Create a new branch node with the common prefix
@@ -613,34 +508,8 @@
         value: Option<&TrieValue>,
         shortest_common_prefix_idx: usize,
     ) -> Result<Option<Pointer>, Error> {
-<<<<<<< HEAD
-        let mut node: Node = match slotted_page.get_value(page_index) {
-            Ok(node) => node,
-            // No node exists on this page, so there is nothing to delete
-            Err(_) => panic!("no node found on page at page_index but we traversed here"),
-        };
-
-        let node_prefix = node.prefix();
-        let common_prefix_length = path.common_prefix_length(node_prefix);
-        if common_prefix_length < node_prefix.len() {
-            // the value we are looking to delete doesn't exist.
-            // return an unchanged pointer to ourself.
-            let rlp_node = node.rlp_encode();
-            return Ok(Some(Pointer::new(
-                self.node_location(slotted_page.page_id(), page_index),
-                rlp_node,
-            )));
-        }
-
-        let remaining_path = path.slice(common_prefix_length..);
-
-        if remaining_path.len() == 0 {
-            // the node's prefix and our path match exactly. we've arrived at the node we need to delete.
-            // we need to delete this data from the slotted page.
-=======
         if value.is_none() {
             // Delete the node
->>>>>>> bc1524f3
             if node.has_children() {
                 // Delete the entire subtrie (e.g., for an AccountLeaf, delete all storage)
                 self.delete_subtrie(context, slotted_page, page_index)?;
@@ -693,45 +562,6 @@
         }
     }
 
-<<<<<<< HEAD
-        let updated_child_pointer = match child_pointer {
-            Some(pointer) => {
-                if let Some(cell_index) = pointer.location().cell_index() {
-                    // our next node exists on the same page as us, so we can recursively traverse
-                    // it.
-                    self.delete_value_in_cloned_page(
-                        context,
-                        remaining_path,
-                        slotted_page,
-                        cell_index,
-                    )?
-                } else {
-                    // the child is located on another page. load the next slotted page and
-                    // recursively traverse it.
-                    let child_page = self.get_mut_clone(
-                        context,
-                        pointer.location().page_id().expect("page_id should exist"),
-                    )?;
-                    let mut child_slotted_page = SlottedPage::try_from(child_page)?;
-                    self.delete_value_in_cloned_page(
-                        context,
-                        remaining_path,
-                        &mut child_slotted_page,
-                        0,
-                    )?
-                }
-            }
-            None => {
-                // the value we want to delete doesn't exist
-                // return a pointer to our unchanged self.
-                let rlp_node = node.rlp_encode();
-                return Ok(Some(Pointer::new(
-                    self.node_location(slotted_page.page_id(), page_index),
-                    rlp_node,
-                )));
-            }
-        };
-=======
     /// Handles traversal through an account leaf node with a child pointer
     fn handle_leaf_node_traversal(
         &self,
@@ -774,8 +604,6 @@
                 )?;
 
                 self.update_node_child(node, slotted_page, page_index, new_child_pointer, 0)?;
->>>>>>> bc1524f3
-
                 let rlp_node = node.rlp_encode();
                 Ok(Some(Pointer::new(
                     self.node_location(slotted_page.page_id(), page_index),
@@ -1377,46 +1205,6 @@
         }
     }
 
-<<<<<<< HEAD
-    pub fn set_storage(
-        &self,
-        context: &mut TransactionContext,
-        storage_path: StoragePath,
-        value: Option<StorageValue>,
-    ) -> Result<(), Error> {
-        if value.is_none() {
-            let pointer = self.delete_value_in_page(
-                context,
-                storage_path.full_path(),
-                context.metadata.root_subtrie_page_id,
-                0,
-            )?;
-
-            context.metadata.root_subtrie_page_id = pointer.location().page_id().unwrap();
-            if pointer.rlp().is_empty() {
-                context.metadata.state_root = EMPTY_ROOT_HASH;
-            } else {
-                context.metadata.state_root = pointer.rlp().as_hash().unwrap();
-            }
-        } else {
-            let trie_value = TrieValue::Storage(value.unwrap());
-            let pointer = self.set_value_in_page(
-                context,
-                storage_path.full_path(),
-                trie_value,
-                context.metadata.root_subtrie_page_id,
-                0,
-            )?;
-
-            context.metadata.root_subtrie_page_id = pointer.location().page_id().unwrap();
-            context.metadata.state_root = pointer.rlp().as_hash().unwrap();
-        }
-
-        Ok(())
-    }
-
-=======
->>>>>>> bc1524f3
     pub fn commit(&self, context: &TransactionContext) -> Result<(), Error> {
         let mut inner = self.inner.write().unwrap();
 
