use crate::{
    account::Account,
    context::TransactionContext,
    location::Location,
    node::{Node, TrieValue},
    page::{
        OrphanPageManager, Page, PageError, PageId, PageManager, PageMut, RootPageMut, SlottedPage,
        SlottedPageMut, CELL_POINTER_SIZE, PAGE_DATA_SIZE,
    },
    path::{AddressPath, StoragePath, ADDRESS_PATH_LENGTH, STORAGE_PATH_LENGTH},
    pointer::Pointer,
    snapshot::SnapshotId,
    storage::engine::Node::{AccountLeaf, Branch},
};

use alloy_primitives::StorageValue;
use alloy_trie::{nybbles::common_prefix_length, Nibbles, EMPTY_ROOT_HASH};
use std::{
    cmp::{max, Ordering},
    fmt::Debug,
    sync::{Arc, RwLock},
};

use super::value::Value;

/// The [StorageEngine] is responsible for managing the storage of data in the database.
/// It handles reading and writing account and storage values, as well as managing the lifecycle of
/// pages.
///
/// The storage engine uses a [PageManager] (`P`) to interact with the underlying storage medium,
/// which could be memory-mapped files, in-memory storage, or other implementations.
///
/// All operations are thread-safe through the use of a read-write lock around the inner state.
#[derive(Debug)]
pub struct StorageEngine<P: PageManager> {
    inner: Arc<RwLock<Inner<P>>>,
}

#[derive(Debug)]
struct Inner<P: PageManager> {
    page_manager: P,
    orphan_manager: OrphanPageManager,
}

impl<P: PageManager> StorageEngine<P> {
    /// Creates a new [StorageEngine] with the given [PageManager] and [OrphanPageManager].
    pub fn new(page_manager: P, orphan_manager: OrphanPageManager) -> Self {
        Self { inner: Arc::new(RwLock::new(Inner { page_manager, orphan_manager })) }
    }

    /// Unlocks any orphaned pages as of the given [SnapshotId] for reuse.
    pub(crate) fn unlock(&self, snapshot_id: SnapshotId) {
        self.inner.write().unwrap().orphan_manager.unlock(snapshot_id);
    }

    /// Allocates a new page from the underlying page manager.
    /// If there is an orphaned page available as of the given [SnapshotId],
    /// it is used to allocate a new page instead.
    fn allocate_page<'p>(&self, context: &mut TransactionContext) -> Result<PageMut<'p>, Error> {
        self.inner.write().unwrap().allocate_page(context)
    }

    /// Retrieves a mutable clone of a [Page] from the underlying [PageManager].
    /// The original page is marked as orphaned and a new page is allocated, potentially from an
    /// orphaned page.
    fn get_mut_clone<'p>(
        &self,
        context: &mut TransactionContext,
        page_id: PageId,
    ) -> Result<PageMut<'p>, Error> {
        let mut inner = self.inner.write().unwrap();
        let original_page = inner.get_page_mut(context, page_id)?;

        // if the page already has the correct snapshot id, return it without cloning.
        if original_page.snapshot_id() == context.metadata.snapshot_id {
            return Ok(original_page);
        }

        let mut new_page = inner.allocate_page(context)?;

        inner.orphan_manager.add_orphaned_page_id(context.metadata.snapshot_id, page_id);
        new_page.contents_mut().copy_from_slice(original_page.contents());
        Ok(new_page)
    }

    /// Retrieves a read-only [Page] from the underlying [PageManager].
    fn get_page<'p>(
        &self,
        context: &TransactionContext,
        page_id: PageId,
    ) -> Result<Page<'p>, Error> {
        self.inner.read().unwrap().get_page(context, page_id)
    }

    /// Retrieves a mutable [Page] from the underlying [PageManager].
    #[cfg(test)]
    fn get_mut_page<'p>(
        &self,
        context: &TransactionContext,
        page_id: PageId,
    ) -> Result<PageMut<'p>, Error> {
        self.inner.write().unwrap().get_page_mut(context, page_id)
    }

    /// Retrieves an [Account] from the storage engine, identified by the given [AddressPath].
    /// Returns [None] if the path is not found.
    pub fn get_account(
        &self,
        context: &TransactionContext,
        address_path: AddressPath,
    ) -> Result<Option<Account>, Error> {
        if context.metadata.root_subtrie_page_id == 0 {
            return Ok(None);
        }

        let page = self.get_page(context, context.metadata.root_subtrie_page_id)?;
        let slotted_page = SlottedPage::try_from(page)?;
        let path: Nibbles = address_path.into();

        match self.get_value_from_page(context, &path, 0, slotted_page, 0)? {
            Some(TrieValue::Account(account)) => Ok(Some(account)),
            _ => Ok(None),
        }
    }

    /// Retrieves a [StorageValue] from the storage engine, identified by the given [StoragePath].
    /// Returns [None] if the path is not found.
    pub fn get_storage(
        &self,
        context: &TransactionContext,
        storage_path: StoragePath,
    ) -> Result<Option<StorageValue>, Error> {
        if context.metadata.root_subtrie_page_id == 0 {
            return Ok(None);
        }
        let original_path: Nibbles = storage_path.full_path();

        // check the cache
        let nibbles = storage_path.get_address().to_nibbles();
        let cache_location = context.contract_account_loc_cache.get(nibbles);
        let (slotted_page, page_index, path_offset) = match cache_location {
            Some((page_id, page_index)) => {
                context.transaction_metrics.inc_cache_storage_read_hit();

                let path_offset = storage_path.get_slot_offset();
                // read the current account
                let page = self.get_page(context, page_id)?;
                let slotted_page = SlottedPage::try_from(page)?;
                let node: Node = slotted_page.get_value(page_index)?;
                let child_pointer = node.direct_child();
                // only when the node is an account leaf and all storage slots are removed
                if child_pointer.is_none() {
                    return Ok(None);
                }
                let child_location = child_pointer.unwrap().location();
                let (slotted_page, page_index) = if child_location.cell_index().is_some() {
                    (slotted_page, child_location.cell_index().unwrap())
                } else {
                    let child_page_id = child_location.page_id().unwrap();
                    let child_page = self.get_page(context, child_page_id)?;
                    let child_slotted_page = SlottedPage::try_from(child_page)?;
                    (child_slotted_page, 0)
                };
                (slotted_page, page_index, path_offset)
            }
            None => {
                context.transaction_metrics.inc_cache_storage_read_miss();

                let page_id = context.metadata.root_subtrie_page_id;
                let page = self.get_page(context, page_id)?;
                let slotted_page = SlottedPage::try_from(page)?;
                (slotted_page, 0, 0)
            }
        };

        match self.get_value_from_page(
            context,
            &original_path,
            path_offset,
            slotted_page,
            page_index,
        )? {
            Some(TrieValue::Storage(storage_value)) => Ok(Some(storage_value)),
            _ => Ok(None),
        }
    }

    /// Retrieves a [TrieValue] from the given page or any of its descendants.
    /// Returns [None] if the path is not found.
    fn get_value_from_page(
        &self,
        context: &TransactionContext,
        original_path: &Nibbles,
        path_offset: usize,
        slotted_page: SlottedPage<'_>,
        page_index: u8,
    ) -> Result<Option<TrieValue>, Error> {
        let node: Node = slotted_page.get_value(page_index)?;

        let common_prefix_length =
            original_path.slice(path_offset..).common_prefix_length(node.prefix());
        if common_prefix_length < node.prefix().len() {
            return Ok(None);
        }

        let remaining_path = original_path.slice(path_offset + common_prefix_length..);
        if remaining_path.is_empty() {
            // cache the account location if it is a contract account
            if let TrieValue::Account(account) = node.value() {
                if account.storage_root != EMPTY_ROOT_HASH &&
                    original_path.len() == ADDRESS_PATH_LENGTH
                {
                    context
                        .contract_account_loc_cache
<<<<<<< HEAD
                        .insert(original_path, (slotted_page.page_id(), page_index));
=======
                        .insert(original_path.clone(), (slotted_page.id(), page_index));
>>>>>>> 11c4292c
                }
            }

            return Ok(Some(node.value()));
        }

        let (child_pointer, new_path_offset) = match node {
            AccountLeaf { ref storage_root, .. } => {
                (storage_root.as_ref(), path_offset + common_prefix_length)
            }
            Branch { ref children, .. } => (
                children[remaining_path[0] as usize].as_ref(),
                path_offset + common_prefix_length + 1,
            ),
            _ => unreachable!(),
        };

        match child_pointer {
            Some(child_pointer) => {
                let child_location = child_pointer.location();
                if child_location.cell_index().is_some() {
                    self.get_value_from_page(
                        context,
                        original_path,
                        new_path_offset,
                        slotted_page,
                        child_location.cell_index().unwrap(),
                    )
                } else {
                    let child_page_id = child_location.page_id().unwrap();
                    let child_page = self.get_page(context, child_page_id)?;
                    let child_slotted_page = SlottedPage::try_from(child_page)?;
                    self.get_value_from_page(
                        context,
                        original_path,
                        new_path_offset,
                        child_slotted_page,
                        0,
                    )
                }
            }
            None => Ok(None),
        }
    }

    pub fn set_values(
        &self,
        context: &mut TransactionContext,
        mut changes: &mut [(Nibbles, Option<TrieValue>)],
    ) -> Result<(), Error> {
        changes.sort_by(|a, b| a.0.cmp(&b.0));
        if context.metadata.root_subtrie_page_id == 0 {
            // Handle empty trie case, inserting the first new value before traversing the trie.
            let page = self.allocate_page(context)?;
            let mut slotted_page = SlottedPageMut::try_from(page)?;
            let ((path, value), remaining_changes) = changes.split_first_mut().unwrap();
            let value = value.as_ref().expect("unable to delete from empty trie");
            let root_pointer = self.handle_empty_trie(context, path, value, &mut slotted_page)?;
            context.metadata.root_subtrie_page_id = root_pointer.location().page_id().unwrap();
            context.metadata.state_root = root_pointer.rlp().as_hash().unwrap();
            if remaining_changes.is_empty() {
                return Ok(());
            }
            changes = remaining_changes;
        }
        // invalidate the cache
        changes.iter().for_each(|(path, _)| {
            if path.len() == STORAGE_PATH_LENGTH {
                let address_path = AddressPath::new(path.slice(0..ADDRESS_PATH_LENGTH));
                context.contract_account_loc_cache.remove(address_path.to_nibbles());
            }
        });

        let pointer =
            self.set_values_in_page(context, changes, 0, context.metadata.root_subtrie_page_id)?;
        match pointer {
            Some(pointer) => {
                context.metadata.root_subtrie_page_id = pointer.location().page_id().unwrap();
                context.metadata.state_root = pointer.rlp().as_hash().unwrap();
            }
            None => {
                context.metadata.root_subtrie_page_id = 0;
                context.metadata.state_root = EMPTY_ROOT_HASH;
            }
        }
        Ok(())
    }
    fn set_values_in_page(
        &self,
        context: &mut TransactionContext,
        changes: &[(Nibbles, Option<TrieValue>)],
        path_offset: u8,
        page_id: PageId,
    ) -> Result<Option<Pointer>, Error> {
        let page = self.get_mut_clone(context, page_id)?;
        let mut new_slotted_page = SlottedPageMut::try_from(page)?;
        let mut split_count = 0;

        loop {
            let result = self.set_values_in_cloned_page(
                context,
                changes,
                path_offset,
                &mut new_slotted_page,
                0,
            );

            match result {
                // This case means the root node was deleted so orphan this page.
                // TODO: this page could actually be reallocated in the same transaction,
                // but this would require adding the page_id to a pending buffer. It would
                // still be orphaned if unused by the end of the transaction.
                Ok(None) => {
                    self.inner
                        .write()
                        .unwrap()
                        .orphan_manager
                        .add_orphaned_page_id(context.metadata.snapshot_id, page_id);
                    return Ok(None);
                }
                Ok(pointer) => return Ok(pointer),
                // In the case of a page split, re-attempt the operation from scratch. This ensures
                // that a page will be consistently evaluated, and not modified in
                // the middle of an operation, which could result in inconsistent
                // cell pointers.
                Err(Error::PageSplit) => {
                    context.transaction_metrics.inc_pages_split();
                    split_count += 1;
                    // FIXME: this is a temporary limit to prevent infinite loops.
                    if split_count > 20 {
                        panic!("Page split limit reached!");
                    }
                }
                Err(Error::PageError(PageError::PageIsFull)) => {
                    panic!("Page is full!");
                }
                Err(e) => return Err(e),
            }
        }
    }

    /// Applies a set of changes to a cloned page in the trie.
    ///
    /// This method is the core of the trie modification logic. It handles:
    /// - Creating new nodes when the trie is empty
    /// - Updating existing nodes with new values
    /// - Creating branch nodes when paths diverge
    /// - Deleting nodes and cleaning up the trie structure
    /// - Merging nodes when a branch has only one child
    ///
    /// # Parameters
    /// - `context`: Transaction context for the operation
    /// - `changes`: List of key-value pairs to apply (None value means delete)
    /// - `path_offset`: Current offset into the path being processed. All `changes` must have the
    ///   same prefix up to this point.
    /// - `slotted_page`: The page being modified
    /// - `page_index`: Index of the current node in the page
    ///
    /// # Returns
    /// - `Ok(Some(Pointer))`: Pointer to the modified node
    /// - `Ok(None)`: Node was deleted
    /// - `Err(Error)`: Operation failed, possibly due to page split
    fn set_values_in_cloned_page(
        &self,
        context: &mut TransactionContext,
        changes: &[(Nibbles, Option<TrieValue>)],
        path_offset: u8,
        slotted_page: &mut SlottedPageMut<'_>,
        page_index: u8,
    ) -> Result<Option<Pointer>, Error> {
        let mut node = slotted_page.get_value::<Node>(page_index)?;

        if changes.is_empty() {
            // no changes to make. just return a pointer to ourself.
            let rlp_node = node.rlp_encode();
            return Ok(Some(Pointer::new(
                self.node_location(slotted_page.id(), page_index),
                rlp_node,
            )));
        }

        // Find the shortest common prefix between the node path and the changes
        let (shortest_common_prefix_idx, common_prefix_length) =
            find_shortest_common_prefix(changes, path_offset, &node);

        let first_change = &changes[shortest_common_prefix_idx];
        let path = first_change.0.slice(path_offset as usize..);
        let value = first_change.1.as_ref();
        let common_prefix = path.slice(0..common_prefix_length);

        // Case 1: The path does not match the node prefix, create a new branch node as the parent
        // of the current node except when deleting as we don't want to expand nodes into branches
        // when removing values.
        if common_prefix_length < node.prefix().len() {
            if value.is_none() {
                let (changes_left, changes_right) = changes.split_at(shortest_common_prefix_idx);
                let changes_right = &changes_right[1..];
                if changes_right.is_empty() {
                    return self.set_values_in_cloned_page(
                        context,
                        changes_left,
                        path_offset,
                        slotted_page,
                        page_index,
                    );
                } else if changes_left.is_empty() {
                    return self.set_values_in_cloned_page(
                        context,
                        changes_right,
                        path_offset,
                        slotted_page,
                        page_index,
                    );
                } else {
                    panic!("unexpected case - shortest_common_prefix_idx is not at either end of the changes array");
                }
            }
            return self.handle_missing_parent_branch(
                context,
                changes,
                path_offset,
                slotted_page,
                page_index,
                &mut node,
                common_prefix,
                common_prefix_length,
            );
        }

        // Case 2: The path matches the node prefix exactly, update or delete the value
        if common_prefix_length == path.len() {
            return self.handle_exact_prefix_match(
                context,
                changes,
                path_offset,
                slotted_page,
                page_index,
                &mut node,
                path,
                value,
                shortest_common_prefix_idx,
            );
        }

        // Case 3: Handle leaf node with child pointer (e.g., AccountLeaf with storage)
        if node.is_account_leaf() {
            return self.handle_leaf_node_traversal(
                context,
                changes,
                path_offset,
                slotted_page,
                page_index,
                &mut node,
                common_prefix_length,
            );
        }

        // Case 4: Handle branch node traversal
        assert!(node.is_branch(), "node must be a branch at this point");
        self.handle_branch_node_traversal(
            context,
            changes,
            path_offset,
            slotted_page,
            page_index,
            &mut node,
            common_prefix_length,
        )
    }

    /// Handles the case when the trie is empty and we need to insert the first node
    fn handle_empty_trie(
        &self,
        _context: &mut TransactionContext,
        path: &Nibbles,
        value: &TrieValue,
        slotted_page: &mut SlottedPageMut<'_>,
    ) -> Result<Pointer, Error> {
        let new_node = Node::new_leaf(path.clone(), value);
        let rlp_node = new_node.rlp_encode();

        let index = slotted_page.insert_value(&new_node)?;
        assert_eq!(index, 0, "root node must be at index 0");

        Ok(Pointer::new(Location::for_page(slotted_page.id()), rlp_node))
    }

    /// Handles the case when the path does not match the node prefix
    fn handle_missing_parent_branch(
        &self,
        context: &mut TransactionContext,
        changes: &[(Nibbles, Option<TrieValue>)],
        path_offset: u8,
        slotted_page: &mut SlottedPageMut<'_>,
        page_index: u8,
        node: &mut Node,
        common_prefix: Nibbles,
        common_prefix_length: usize,
    ) -> Result<Option<Pointer>, Error> {
        // Ensure page has enough space for a new branch and leaf node
        // TODO: use a more accurate threshold
        if slotted_page.num_free_bytes() < 1000 {
            self.split_page(context, slotted_page)?;
            return Err(Error::PageSplit);
        }

        // Create a new branch node with the common prefix
        let mut new_parent_branch = Node::new_branch(common_prefix);

        // Update the prefix of the existing node and insert it into the page
        let node_branch_index = node.prefix()[common_prefix_length];
        node.set_prefix(node.prefix().slice(common_prefix_length + 1..));
        let rlp_node = node.rlp_encode();
        let location = Location::for_cell(slotted_page.insert_value(node)?);
        new_parent_branch.set_child(node_branch_index, Pointer::new(location, rlp_node));

        // Set the new branch as the current node
        slotted_page.set_value(page_index, &new_parent_branch)?;

        // Insert the changes into the new branch via recursion
        self.set_values_in_cloned_page(context, changes, path_offset, slotted_page, page_index)
    }

    /// Handles the case when the path matches the node prefix exactly
    fn handle_exact_prefix_match(
        &self,
        context: &mut TransactionContext,
        changes: &[(Nibbles, Option<TrieValue>)],
        path_offset: u8,
        slotted_page: &mut SlottedPageMut<'_>,
        page_index: u8,
        node: &mut Node,
        path: Nibbles,
        value: Option<&TrieValue>,
        shortest_common_prefix_idx: usize,
    ) -> Result<Option<Pointer>, Error> {
        if value.is_none() {
            // Delete the node
            if node.has_children() {
                // Delete the entire subtrie (e.g., for an AccountLeaf, delete all storage)
                self.delete_subtrie(context, slotted_page, page_index)?;
            }

            slotted_page.delete_value(page_index)?;

            assert_eq!(
                changes.len(),
                1,
                "the node has been deleted from the slotted \
                page and recursively trying to process anymore \
                changes will result in an error"
            );

            return Ok(None);
        }

        // Update the node with the new value
        let mut new_node = Node::new_leaf(path, value.unwrap());
        if node.has_children() {
            if let Some(child_pointer) = node.direct_child() {
                new_node.set_child(0, child_pointer.clone());
            }
        }

        let old_node_size = node.size();
        let new_node_size = new_node.size();
        if new_node_size > old_node_size {
            let node_size_incr = new_node_size - old_node_size;
            if slotted_page.num_free_bytes() < node_size_incr {
                self.split_page(context, slotted_page)?;
                return Err(Error::PageSplit);
            }
        }

        let rlp_node = new_node.rlp_encode();
        slotted_page.set_value(page_index, &new_node)?;

        // Handle remaining changes
        assert_eq!(shortest_common_prefix_idx, 0, "the leftmost change must have the matching prefix, as all other matching changes must be storage descendants of this account");
        let (_, remaining_changes) = changes.split_first().unwrap();

        if remaining_changes.is_empty() {
            Ok(Some(Pointer::new(self.node_location(slotted_page.id(), page_index), rlp_node)))
        } else {
            // Recurse with changes to the right
            self.set_values_in_cloned_page(
                context,
                remaining_changes,
                path_offset,
                slotted_page,
                page_index,
            )
        }
    }

    /// Handles traversal through an account leaf node with a child pointer
    fn handle_leaf_node_traversal(
        &self,
        context: &mut TransactionContext,
        changes: &[(Nibbles, Option<TrieValue>)],
        path_offset: u8,
        slotted_page: &mut SlottedPageMut<'_>,
        page_index: u8,
        node: &mut Node,
        common_prefix_length: usize,
    ) -> Result<Option<Pointer>, Error> {
        let child_pointer = node.direct_child();

        if let Some(child_pointer) = child_pointer {
            if let Some(child_cell_index) = child_pointer.location().cell_index() {
                // Handle local child node (on same page)
                let new_child_pointer = self.set_values_in_cloned_page(
                    context,
                    changes,
                    path_offset + common_prefix_length as u8,
                    slotted_page,
                    child_cell_index,
                )?;

                self.update_node_child(node, slotted_page, page_index, new_child_pointer, 0)?;

                let rlp_node = node.rlp_encode();
                Ok(Some(Pointer::new(self.node_location(slotted_page.id(), page_index), rlp_node)))
            } else {
                // Handle remote child node (on different page)
                let child_page_id = child_pointer.location().page_id().unwrap();
                let new_child_pointer = self.set_values_in_page(
                    context,
                    changes,
                    path_offset + common_prefix_length as u8,
                    child_page_id,
                )?;

                self.update_node_child(node, slotted_page, page_index, new_child_pointer, 0)?;

                let rlp_node = node.rlp_encode();
                Ok(Some(Pointer::new(self.node_location(slotted_page.id(), page_index), rlp_node)))
            }
        } else {
            // The account has no storage trie yet, create a new leaf node for the first slot
            self.create_first_storage_node(
                context,
                changes,
                path_offset,
                slotted_page,
                page_index,
                node,
                common_prefix_length,
            )
        }
    }

    /// Creates the first storage node for an account
    fn create_first_storage_node(
        &self,
        context: &mut TransactionContext,
        changes: &[(Nibbles, Option<TrieValue>)],
        path_offset: u8,
        slotted_page: &mut SlottedPageMut<'_>,
        page_index: u8,
        node: &mut Node,
        common_prefix_length: usize,
    ) -> Result<Option<Pointer>, Error> {
        if changes.is_empty() {
            // there are no changes to make. just return a pointer to our current node.
            let rlp_node = node.rlp_encode();
            return Ok(Some(Pointer::new(
                self.node_location(slotted_page.id(), page_index),
                rlp_node,
            )));
        }

        // the account has no storage trie yet, so we need to create a new leaf node for the first
        // slot Get the first change and create a new leaf node
        let ((path, value), changes) = changes.split_first().unwrap();
        if value.is_none() {
            // this is a delete on a storage value that doesn't exist. skip it.
            return self.set_values_in_cloned_page(
                context,
                changes,
                path_offset,
                slotted_page,
                page_index,
            );
        }

        let node_size_incr = node.size_incr_with_new_child();
        let remaining_path = path.slice(path_offset as usize + common_prefix_length..);
        let new_node = Node::new_leaf(remaining_path, value.as_ref().unwrap());

        // if the page doesn't have enough space to
        // 1. insert the new leaf node
        // 2. and the node (branch) size increase
        // 3. and add new cell pointer for the new leaf node (3 bytes)
        // when adding the new child, split the page.
        if slotted_page.num_free_bytes() < node_size_incr + new_node.size() + CELL_POINTER_SIZE {
            self.split_page(context, slotted_page)?;
            return Err(Error::PageSplit);
        }

        let rlp_node = new_node.rlp_encode();

        // Insert the new node and update the parent
        let location = Location::for_cell(slotted_page.insert_value(&new_node)?);
        node.set_child(0, Pointer::new(location, rlp_node));
        let rlp_node = node.rlp_encode();
        slotted_page.set_value(page_index, node)?;

        if changes.is_empty() {
            return Ok(Some(Pointer::new(
                self.node_location(slotted_page.id(), page_index),
                rlp_node,
            )));
        }

        // Recurse with the remaining changes
        self.set_values_in_cloned_page(context, changes, path_offset, slotted_page, page_index)
    }

    /// Updates a node's child pointer, handling both setting and removal
    fn update_node_child(
        &self,
        node: &mut Node,
        slotted_page: &mut SlottedPageMut<'_>,
        page_index: u8,
        new_child_pointer: Option<Pointer>,
        child_index: u8,
    ) -> Result<(), Error> {
        if let Some(new_child_pointer) = new_child_pointer {
            node.set_child(child_index, new_child_pointer);
        } else {
            node.remove_child(child_index);
        }

        slotted_page.set_value(page_index, node)?;
        Ok(())
    }

    /// Handles traversal through a branch node
    fn handle_branch_node_traversal(
        &self,
        context: &mut TransactionContext,
        changes: &[(Nibbles, Option<TrieValue>)],
        path_offset: u8,
        slotted_page: &mut SlottedPageMut<'_>,
        page_index: u8,
        node: &mut Node,
        common_prefix_length: usize,
    ) -> Result<Option<Pointer>, Error> {
        // Partition changes by child index
        let mut remaining_changes = changes;

        for child_index in 0..16 {
            let matching_changes;
            (matching_changes, remaining_changes) =
                remaining_changes.split_at(remaining_changes.partition_point(|(path, _)| {
                    path[path_offset as usize + common_prefix_length] == child_index
                }));

            if matching_changes.is_empty() {
                continue;
            }

            // Get the child pointer for this index
            let child_pointer = node.child(child_index);

            match child_pointer {
                Some(child_pointer) => {
                    // Child exists, traverse it
                    let child_location = child_pointer.location();
                    if let Some(child_cell_index) = child_location.cell_index() {
                        // Local child node
                        let new_child_pointer = self.set_values_in_cloned_page(
                            context,
                            matching_changes,
                            path_offset + common_prefix_length as u8 + 1,
                            slotted_page,
                            child_cell_index,
                        )?;

                        self.update_node_child(
                            node,
                            slotted_page,
                            page_index,
                            new_child_pointer,
                            child_index,
                        )?;
                    } else {
                        // Remote child node
                        let child_page_id = child_location.page_id().unwrap();
                        let new_child_pointer = self.set_values_in_page(
                            context,
                            matching_changes,
                            path_offset + common_prefix_length as u8 + 1,
                            child_page_id,
                        )?;

                        self.update_node_child(
                            node,
                            slotted_page,
                            page_index,
                            new_child_pointer,
                            child_index,
                        )?;
                    }
                }
                None => {
                    // the child node does not exist, so we need to create a new leaf node with the
                    // remaining path.

                    // in this case, if the change(s) we want to make are deletes, they should be
                    // ignored as the child node already doesn't exist.
                    let index_of_first_non_delete_change =
                        matching_changes.iter().position(|(_, value)| value.is_some());

                    let matching_changes_without_leading_deletes =
                        match index_of_first_non_delete_change {
                            Some(index) => &matching_changes[index..],
                            None => &[],
                        };

                    if matching_changes_without_leading_deletes.is_empty() {
                        continue;
                    }

                    let ((path, value), matching_changes) =
                        matching_changes_without_leading_deletes.split_first().unwrap();
                    let remaining_path: Nibbles =
                        path.slice(path_offset as usize + common_prefix_length + 1..);

                    let value = value.as_ref().unwrap();

                    // ensure that the page has enough space to insert a new leaf node.
                    let node_size_incr = node.size_incr_with_new_child();
                    let new_node = Node::new_leaf(remaining_path, value);

                    // if the page doesn't have enough space to
                    // 1. insert the new leaf node
                    // 2. and the node (branch) size increase
                    // 3. and add new cell pointer for the new leaf node (3 bytes)
                    // when adding the new child, split the page.
                    // FIXME: is it safe to split the page here if we've already modified the page?
                    if slotted_page.num_free_bytes() <
                        node_size_incr + new_node.size() + CELL_POINTER_SIZE
                    {
                        self.split_page(context, slotted_page)?;
                        return Err(Error::PageSplit);
                    }

                    let rlp_node = new_node.rlp_encode();
                    let location = Location::for_cell(slotted_page.insert_value(&new_node)?);
                    node.set_child(child_index, Pointer::new(location, rlp_node));
                    slotted_page.set_value(page_index, node)?;

                    // If there are more matching changes, recurse
                    if !matching_changes.is_empty() {
                        let new_child_pointer = self.set_values_in_cloned_page(
                            context,
                            matching_changes,
                            path_offset + common_prefix_length as u8 + 1,
                            slotted_page,
                            location.cell_index().unwrap(),
                        )?;

                        self.update_node_child(
                            node,
                            slotted_page,
                            page_index,
                            new_child_pointer,
                            child_index,
                        )?;
                    }
                }
            }
        }

        // Check if the branch node should be deleted or merged
        self.handle_branch_node_cleanup(context, slotted_page, page_index, node)
    }

    /// Handles cleanup of branch nodes (deletion or merging)
    fn handle_branch_node_cleanup(
        &self,
        context: &mut TransactionContext,
        slotted_page: &mut SlottedPageMut<'_>,
        page_index: u8,
        node: &Node,
    ) -> Result<Option<Pointer>, Error> {
        let children = node.enumerate_children();
        if children.is_empty() {
            // Delete empty branch node
            slotted_page.delete_value(page_index)?;
            Ok(None)
        } else if children.len() == 1 {
            // Merge branch with its only child
            let (idx, ptr) = children[0];
            return self.merge_branch_with_only_child(
                context,
                slotted_page,
                page_index,
                node,
                idx,
                ptr,
            );
        } else {
            // Normal branch node with multiple children
            let rlp_node = node.rlp_encode();
            return Ok(Some(Pointer::new(
                self.node_location(slotted_page.id(), page_index),
                rlp_node,
            )));
        }
    }

    /// Merges a branch node with its only child
    fn merge_branch_with_only_child(
        &self,
        context: &mut TransactionContext,
        slotted_page: &mut SlottedPageMut<'_>,
        page_index: u8,
        node: &Node,
        only_child_index: u8,
        only_child_node_pointer: &Pointer,
    ) -> Result<Option<Pointer>, Error> {
        // Get the child node
        let (mut only_child_node, child_slotted_page) =
            if let Some(cell_index) = only_child_node_pointer.location().cell_index() {
                // Child is on the same page
                (slotted_page.get_value::<Node>(cell_index)?, None)
            } else {
                // Child is on another page
                let child_page = self.get_mut_clone(
                    context,
                    only_child_node_pointer.location().page_id().expect("page_id should exist"),
                )?;
                let child_slotted_page = SlottedPageMut::try_from(child_page)?;
                (child_slotted_page.get_value(0)?, Some(child_slotted_page))
            };

        // Create the new merged prefix
        let mut new_nibbles = node.prefix().clone();
        new_nibbles.push(only_child_index);
        new_nibbles = new_nibbles.join(only_child_node.prefix());
        only_child_node.set_prefix(new_nibbles);

        // Get the RLP node for the merged child
        let rlp_node = only_child_node.rlp_encode();

        let child_is_in_same_page = child_slotted_page.is_none();

        if child_is_in_same_page {
            // Child is on the same page
            self.merge_with_child_on_same_page(
                slotted_page,
                page_index,
                only_child_node,
                only_child_node_pointer,
                rlp_node,
            )
        } else {
            // Child is on another page
            self.merge_with_child_on_different_page(
                context,
                slotted_page,
                page_index,
                only_child_node,
                child_slotted_page.unwrap(),
                rlp_node,
            )
        }
    }

    /// Handles merging a branch with a child on the same page
    fn merge_with_child_on_same_page(
        &self,
        slotted_page: &mut SlottedPageMut<'_>,
        page_index: u8,
        only_child_node: Node,
        only_child_node_pointer: &Pointer,
        rlp_node: alloy_trie::nodes::RlpNode,
    ) -> Result<Option<Pointer>, Error> {
        let child_cell_index =
            only_child_node_pointer.location().cell_index().expect("cell index should exist");

        // Delete both nodes and insert the merged one
        slotted_page.delete_value(child_cell_index)?;
        slotted_page.delete_value(page_index)?;

        let only_child_node_index = slotted_page.insert_value(&only_child_node)?;

        // If we are the root of the page, we must insert at index 0
        if page_index == 0 {
            assert_eq!(only_child_node_index, page_index);
        }

        Ok(Some(Pointer::new(
            self.node_location(slotted_page.id(), only_child_node_index),
            rlp_node,
        )))
    }

    // Handles merging a branch with a child on a different page
    fn merge_with_child_on_different_page(
        &self,
        context: &mut TransactionContext,
        slotted_page: &mut SlottedPageMut<'_>,
        page_index: u8,
        only_child_node: Node,
        mut child_slotted_page: SlottedPageMut<'_>,
        rlp_node: alloy_trie::nodes::RlpNode,
    ) -> Result<Option<Pointer>, Error> {
        let branch_page_id = slotted_page.id();

        // Ensure the child page has enough space
        if child_slotted_page.num_free_bytes() < 200 {
            self.split_page(context, &mut child_slotted_page)?;
            // Not returning Error::PageSplit because we're splitting the child page
        }

        // Delete ourselves and update the child
        slotted_page.delete_value(page_index)?;
        child_slotted_page.set_value(0, &only_child_node)?;

        // If we're the root node, orphan our page
        if page_index == 0 {
            self.inner
                .write()
                .unwrap()
                .orphan_manager
                .add_orphaned_page_id(context.metadata.snapshot_id, branch_page_id);
        }

        Ok(Some(Pointer::new(self.node_location(child_slotted_page.id(), 0), rlp_node)))
    }

    fn node_location(&self, page_id: PageId, page_index: u8) -> Location {
        if page_index == 0 {
            Location::for_page(page_id)
        } else {
            Location::for_cell(page_index)
        }
    }

    // Split the page into two, moving the largest immediate subtrie of the root node to a new child
    // page.
    fn split_page(
        &self,
        context: &mut TransactionContext,
        page: &mut SlottedPageMut<'_>,
    ) -> Result<(), Error> {
        while page.num_free_bytes() < PAGE_DATA_SIZE / 4_usize {
            let child_page = self.allocate_page(context)?;
            let mut child_slotted_page = SlottedPageMut::try_from(child_page)?;

            let mut root_node: Node = page.get_value(0)?;

            // Find the child with the largest subtrie
            let (largest_child_index, largest_child_pointer) = root_node
                .enumerate_children()
                .into_iter()
                .max_by_key(|(_, ptr)| {
                    // If pointer points to a cell in current page, count nodes in that subtrie
                    if let Some(cell_index) = ptr.location().cell_index() {
                        count_subtrie_nodes(page, cell_index).unwrap_or(0)
                    } else {
                        // If pointer points to another page, count as 0
                        0
                    }
                })
                .ok_or(Error::PageError(PageError::PageIsFull))?;

            // Move the subtrie to the new page
            if let Some(cell_index) = largest_child_pointer.location().cell_index() {
                // Move all child nodes that are in the current page
                let location =
                    self.move_subtrie_nodes(page, cell_index, &mut child_slotted_page)?;
                assert!(location.page_id().is_some(), "expected subtrie to be moved to a new page");

                // Update the pointer in the root node to point to the new page
                root_node.set_child(
                    largest_child_index,
                    Pointer::new(
                        Location::for_page(child_slotted_page.id()),
                        largest_child_pointer.rlp().clone(),
                    ),
                );
                page.set_value(0, &root_node)?;
            }
        }

        Ok(())
    }

    // Helper function to move an entire subtrie from one page to another.
    fn move_subtrie_nodes(
        &self,
        source_page: &mut SlottedPageMut<'_>,
        root_index: u8,
        target_page: &mut SlottedPageMut<'_>,
    ) -> Result<Location, Error> {
        let node: Node = source_page.get_value(root_index)?;
        source_page.delete_value(root_index)?;

        let has_children = node.has_children();

        // first insert the node into the new page to secure its location.
        let new_index = target_page.insert_value(&node)?;

        // if the node has no children, we're done.
        if !has_children {
            return Ok(self.node_location(target_page.id(), new_index));
        }

        // otherwise, we need to move the children of the node.
        let mut updated_node: Node = target_page.get_value(new_index)?;

        // Process each child that's in the current page
        let range = if updated_node.is_branch() {
            0..16
        } else {
            // AccountLeaf's only have 1 child
            0..1
        };

        for branch_index in range {
            let child_ptr = if updated_node.is_account_leaf() {
                updated_node.direct_child()
            } else {
                updated_node.child(branch_index)
            };
            if let Some(child_ptr) = child_ptr {
                if let Some(child_index) = child_ptr.location().cell_index() {
                    // Recursively move its children
                    let new_location =
                        self.move_subtrie_nodes(source_page, child_index, target_page)?;
                    // update the pointer in the parent node
                    updated_node.set_child(
                        branch_index,
                        Pointer::new(new_location, child_ptr.rlp().clone()),
                    );
                }
            }
        }

        // update the parent node with the new child pointers.
        target_page.set_value(new_index, &updated_node)?;

        Ok(self.node_location(target_page.id(), new_index))
    }

    // Recursively deletes a subtrie from the page, orphaning any pages that become fully
    // unreferenced as a result.
    fn delete_subtrie(
        &self,
        context: &mut TransactionContext,
        slotted_page: &mut SlottedPageMut<'_>,
        cell_index: u8,
    ) -> Result<(), Error> {
        if cell_index == 0 {
            // if we are a root node, deleting ourself will orphan our entire page and
            // all of our descendant pages. Instead of deleting each cell one-by-one
            // we can orphan our entire page, and recursively orphan all our descendant
            // pages as well.
            return self.orphan_subtrie(context, slotted_page.id());
        }

        let node: Node = slotted_page.get_value(cell_index)?;

        if node.has_children() {
            let children = node.enumerate_children();

            for (_, child_ptr) in children {
                if let Some(cell_index) = child_ptr.location().cell_index() {
                    self.delete_subtrie(context, slotted_page, cell_index)?
                } else {
                    // the child is a root of another page, and that child will be
                    // deleted, essentially orphaning that page and all descendants of
                    // that page.
                    self.orphan_subtrie(
                        context,
                        child_ptr.location().page_id().expect("page_id must exist"),
                    )?
                }
            }
        }

        slotted_page.delete_value(cell_index)?;
        Ok(())
    }

    // Orphans a subtrie from the page, orphaning any pages that become fully unreferenced as a
    // result.
    fn orphan_subtrie(&self, context: &mut TransactionContext, page_id: u32) -> Result<(), Error> {
        let page = self.get_page(context, page_id)?;
        let slotted_page = SlottedPage::try_from(page)?;

        let mut orphaned_page_ids = Vec::new();
        self.orphan_subtrie_helper(context, &slotted_page, 0, &mut orphaned_page_ids)?;

        {
            self.inner
                .write()
                .unwrap()
                .orphan_manager
                .add_orphaned_page_ids(context.metadata.snapshot_id, orphaned_page_ids)
        }

        Ok(())
    }

    fn orphan_subtrie_helper(
        &self,
        context: &mut TransactionContext,
        slotted_page: &SlottedPage<'_>,
        cell_index: u8,
        orphan_page_ids: &mut Vec<PageId>,
    ) -> Result<(), Error> {
        let node: Node = slotted_page.get_value(cell_index)?;

        if node.has_children() {
            let children = node.enumerate_children();

            for (_, child_ptr) in children {
                if let Some(cell_index) = child_ptr.location().cell_index() {
                    self.orphan_subtrie_helper(context, slotted_page, cell_index, orphan_page_ids)?;
                } else {
                    // the child is a root of another page, and that child will be
                    // deleted, essentially orphaning that page and all descendants of
                    // that page.
                    let child_page = self.get_page(
                        context,
                        child_ptr.location().page_id().expect("page_id must exist"),
                    )?;
                    let child_slotted_page = SlottedPage::try_from(child_page)?;
                    self.orphan_subtrie_helper(context, &child_slotted_page, 0, orphan_page_ids)?
                }
            }
        }

        if cell_index == 0 {
            orphan_page_ids.push(slotted_page.id());
        }

        Ok(())
    }

    /// Commits all outstanding data to disk.
    pub fn commit(&self, context: &TransactionContext) -> Result<(), Error> {
        self.inner.write().unwrap().commit(context)
    }

    /// Rolls back all outstanding data to disk. Currently unimplemented.
    pub fn rollback(&self, _context: &TransactionContext) -> Result<(), Error> {
        Ok(())
    }

    // Ensures that the storage engine has a buffer of at least `min_buffer_size` pages.
    // This includes unallocated pages at the end of the file, as well as any orphaned pages that
    // are unlocked. If the buffer is insufficient, the storage engine will be scaled by
    // `grow_by` until it has at least `min_buffer_size` pages.
    pub(crate) fn ensure_page_buffer(
        &self,
        context: &TransactionContext,
        min_buffer_size: u32,
        grow_by: f64,
    ) -> Result<(), Error> {
        assert!(grow_by > 1.0, "grow_by must be greater than 1.0");

        let mut inner = self.inner.write().unwrap();
        let current_page_count = inner.page_manager.size();
        let unallocated_page_count = current_page_count - context.metadata.max_page_number - 1;
        let unlocked_page_count = inner.orphan_manager.unlocked_page_count();

        let mut free_page_count = unlocked_page_count + unallocated_page_count;

        if free_page_count < min_buffer_size {
            let unusable_page_count = current_page_count - free_page_count;
            let mut new_page_count = current_page_count;
            while free_page_count < min_buffer_size {
                new_page_count = (new_page_count as f64 * grow_by) as u32;
                free_page_count = new_page_count - unusable_page_count;
            }
            inner.resize(new_page_count)?;
        }

        Ok(())
    }

    /// Resizes the storage engine to the given number of pages.
    pub(crate) fn resize(&mut self, new_page_count: PageId) -> Result<(), Error> {
        self.inner.write().unwrap().resize(new_page_count)
    }

    /// Returns the total number of pages in the storage engine.
    pub fn size(&self) -> u32 {
        let inner = self.inner.read().unwrap();
        inner.page_manager.size()
    }

    /// Shrinks the storage to its minimum size and commits all outstanding data to disk.
    pub fn shrink_and_commit(&self, context: &TransactionContext) -> Result<(), Error> {
        let mut inner = self.inner.write().unwrap();

        // there will always be a minimum of 256 pages (root pages + reserved orphan pages).
        let max_page_count = max(context.metadata.max_page_number + 1, 256);
        // resize the page manager so that we only store the exact amount of pages we need.
        inner.resize(max_page_count)?;
        // commit all outstanding data to disk.
        inner.commit(context)?;

        Ok(())
    }
}

/// Finds the index of the change with the shortest common prefix shared with the node
/// Returns the index of the change and the length of the common prefix
/// Requires that the changes list is sorted, otherwise the result is undefined.
fn find_shortest_common_prefix<T>(
    changes: &[(Nibbles, T)],
    path_offset: u8,
    node: &Node,
) -> (usize, usize) {
    let leftmost = changes.first().unwrap();
    let leftmost_path = &leftmost.0[path_offset as usize..];
    let rightmost = changes.last().unwrap();
    let rightmost_path = &rightmost.0[path_offset as usize..];

    debug_assert!(leftmost.0.cmp(&rightmost.0) <= Ordering::Equal, "changes must be sorted");
    debug_assert!(
        leftmost_path.cmp(rightmost_path) <= Ordering::Equal,
        "changes must be sorted after slicing with path offset"
    );

    let leftmost_prefix_length = common_prefix_length(node.prefix(), leftmost_path);
    let rightmost_prefix_length = common_prefix_length(node.prefix(), rightmost_path);

    if leftmost_prefix_length <= rightmost_prefix_length {
        (0, leftmost_prefix_length)
    } else {
        (changes.len() - 1, rightmost_prefix_length)
    }
}

// Helper function to count nodes in a subtrie on the given page
fn count_subtrie_nodes(page: &SlottedPage<'_>, root_index: u8) -> Result<u8, Error> {
    let mut count = 1; // Count the root node
    let node: Node = page.get_value(root_index)?;
    if !node.has_children() {
        return Ok(count);
    }

    // Count child nodes that are in this page
    for (_, child_ptr) in node.enumerate_children() {
        if let Some(child_index) = child_ptr.location().cell_index() {
            count += count_subtrie_nodes(page, child_index)?;
        }
    }

    Ok(count)
}

impl<P: PageManager> Inner<P> {
    fn allocate_page<'p>(
        &mut self,
        context: &mut TransactionContext,
    ) -> Result<PageMut<'p>, Error> {
        let orphaned_page_id = self.orphan_manager.get_orphaned_page_id();
        let page_to_return = if let Some(orphaned_page_id) = orphaned_page_id {
            let mut page = self.get_page_mut(context, orphaned_page_id)?;
            page.set_snapshot_id(context.metadata.snapshot_id);
            page.contents_mut().fill(0);
            context.transaction_metrics.inc_pages_reallocated();
            page
        } else {
            let page = self.page_manager.allocate(context.metadata.snapshot_id)?;
            context.transaction_metrics.inc_pages_allocated();
            page
        };

        context.metadata.max_page_number =
            max(context.metadata.max_page_number, page_to_return.id());
        Ok(page_to_return)
    }

    fn resize(&mut self, new_page_count: PageId) -> Result<(), Error> {
        self.page_manager.resize(new_page_count)?;
        Ok(())
    }

    fn commit(&mut self, context: &TransactionContext) -> Result<(), Error> {
        // First commit to ensure all changes are written before writing the new root page.
        self.page_manager.commit(context.metadata.snapshot_id)?;

        let mut page_mut = self
            .page_manager
            .get_mut(context.metadata.snapshot_id, context.metadata.root_page_id)
            .unwrap();
        page_mut.set_snapshot_id(context.metadata.snapshot_id);
        // TODO: include the remaining metadata in the new root page.
        let mut new_root_page = RootPageMut::new(
            page_mut,
            context.metadata.state_root,
            context.metadata.root_subtrie_page_id,
            context.metadata.max_page_number,
        );
        let orphaned_page_ids = self.orphan_manager.iter().copied().collect::<Vec<PageId>>();
        let num_orphan_pages_used = self.orphan_manager.get_num_orphan_pages_used();
        self.orphan_manager.reset_num_orphan_pages_used();
        new_root_page
            .add_orphaned_page_ids(
                &orphaned_page_ids,
                num_orphan_pages_used,
                &mut self.page_manager,
            )
            .unwrap();

        // Second commit to ensure the new root page is written to disk.
        self.page_manager.commit(context.metadata.snapshot_id)?;

        Ok(())
    }

    // a wrapper around the page manager get_mut that increments the pages read metric
    fn get_page_mut<'p>(
        &mut self,
        context: &TransactionContext,
        page_id: PageId,
    ) -> Result<PageMut<'p>, Error> {
        let page = self.page_manager.get_mut(context.metadata.snapshot_id, page_id)?;
        context.transaction_metrics.inc_pages_read();
        Ok(page)
    }

    // a wrapper around the page manager get that increments the pages read metric
    fn get_page<'p>(
        &self,
        context: &TransactionContext,
        page_id: PageId,
    ) -> Result<Page<'p>, Error> {
        let page = self.page_manager.get(context.metadata.snapshot_id, page_id)?;
        context.transaction_metrics.inc_pages_read();
        Ok(page)
    }
}

#[derive(Debug)]
pub enum Error {
    PageError(PageError),
    InvalidSnapshotId,
    EngineClosed,
    PageSplit,
    Other(String),
}

impl From<PageError> for Error {
    fn from(error: PageError) -> Self {
        Error::PageError(error)
    }
}

#[cfg(test)]
mod tests {
    use std::collections::HashMap;

    use crate::{account::Account, storage::engine::PageError};
    use alloy_primitives::{address, b256, hex, keccak256, Address, StorageKey, B256, U256};
    use alloy_trie::{
        nodes::RlpNode,
        root::{storage_root_unhashed, storage_root_unsorted},
        EMPTY_ROOT_HASH, KECCAK_EMPTY,
    };
    use proptest::prelude::*;
    use rand::{rngs::StdRng, seq::SliceRandom, Rng, RngCore, SeedableRng};

    use super::*;
    use crate::{database::Metadata, page::MmapPageManager};

    fn create_test_engine(page_count: u32) -> (StorageEngine<MmapPageManager>, TransactionContext) {
        let manager = MmapPageManager::new_anon(page_count, 256).unwrap();
        let orphan_manager = OrphanPageManager::new();
        let metadata = Metadata {
            snapshot_id: 1,
            root_page_id: 0,
            max_page_number: 255,
            root_subtrie_page_id: 0,
            state_root: EMPTY_ROOT_HASH,
        };
        let storage_engine = StorageEngine::new(manager, orphan_manager);
        (storage_engine, TransactionContext::new(metadata))
    }

    fn random_test_account(rng: &mut StdRng) -> Account {
        create_test_account(rng.next_u64(), rng.next_u64())
    }

    fn create_test_account(balance: u64, nonce: u64) -> Account {
        Account::new(nonce, U256::from(balance), EMPTY_ROOT_HASH, KECCAK_EMPTY)
    }

    fn assert_metrics(
        context: &TransactionContext,
        pages_read: u32,
        pages_allocated: u32,
        pages_reallocated: u32,
        pages_split: u32,
    ) {
        assert_eq!(
            context.transaction_metrics.get_pages_read(),
            pages_read,
            "unexpected number of pages read"
        );
        assert_eq!(
            context.transaction_metrics.get_pages_allocated(),
            pages_allocated,
            "unexpected number of pages allocated"
        );
        assert_eq!(
            context.transaction_metrics.get_pages_reallocated(),
            pages_reallocated,
            "unexpected number of pages reallocated"
        );
        assert_eq!(
            context.transaction_metrics.get_pages_split(),
            pages_split,
            "unexpected number of pages split"
        );
    }

    #[test]
    fn test_allocate_get_mut_clone() {
        let (storage_engine, mut context) = create_test_engine(300);

        // Initial allocation
        let mut page = storage_engine.allocate_page(&mut context).unwrap();
        assert_eq!(page.id(), 256);
        assert_eq!(page.contents()[0], 0);
        assert_eq!(page.snapshot_id(), 1);
        assert_metrics(&context, 0, 1, 0, 0);

        // mutation
        page.contents_mut()[0] = 123;
        storage_engine.commit(&context).unwrap();

        context = TransactionContext::new(context.metadata.next());

        // reading mutated page
        let page = storage_engine.get_page(&context, 256).unwrap();
        assert_eq!(page.id(), 256);
        assert_eq!(page.contents()[0], 123);
        assert_eq!(page.snapshot_id(), 1);
        assert_metrics(&context, 1, 0, 0, 0);

        // cloning a page should allocate a new page and orphan the original page
        let cloned_page = storage_engine.get_mut_clone(&mut context, 256).unwrap();
        assert_eq!(cloned_page.id(), 257);
        assert_eq!(cloned_page.contents()[0], 123);
        assert_eq!(cloned_page.snapshot_id(), 2);
        assert_ne!(cloned_page.id(), page.id());
        assert_metrics(&context, 2, 1, 0, 0);

        // the next allocation should not come from the orphaned page, as the snapshot id is the
        // same as when the page was orphaned
        let page = storage_engine.allocate_page(&mut context).unwrap();
        assert_eq!(page.id(), 258);
        assert_eq!(page.contents()[0], 0);
        assert_eq!(page.snapshot_id(), 2);
        assert_metrics(&context, 2, 2, 0, 0);

        storage_engine.commit(&context).unwrap();
        context = TransactionContext::new(context.metadata.next());

        // the next allocation should not come from the orphaned page, as the snapshot has not been
        // unlocked yet
        let page = storage_engine.allocate_page(&mut context).unwrap();
        assert_eq!(page.id(), 259);
        assert_eq!(page.contents()[0], 0);
        assert_eq!(page.snapshot_id(), 3);
        assert_metrics(&context, 0, 1, 0, 0);

        storage_engine.unlock(3);

        // the next allocation should come from the orphaned page because the snapshot id has
        // increased. The page data should be zeroed out.
        let page = storage_engine.allocate_page(&mut context).unwrap();
        assert_eq!(page.id(), 256);
        assert_eq!(page.contents()[0], 0);
        assert_eq!(page.snapshot_id(), 3);
        assert_metrics(&context, 1, 1, 1, 0);

        // assert that the metadata tracks the largest page number
        assert_eq!(context.metadata.max_page_number, 259);
    }

    #[test]
    fn test_shared_page_mutability() {
        let (storage_engine, context) = create_test_engine(10);

        let page1 = storage_engine.get_page(&context, 1).unwrap();
        assert_eq!(page1.contents()[0], 0);
        assert_metrics(&context, 1, 0, 0, 0);

        let mut page2 = storage_engine.get_mut_page(&context, 1).unwrap();
        page2.contents_mut()[0] = 123;
        assert_metrics(&context, 2, 0, 0, 0);

        storage_engine.commit(&context).unwrap();

        assert_eq!(page1.contents()[0], 123);
        assert_eq!(page2.contents()[0], 123);
        assert_metrics(&context, 2, 0, 0, 0);
    }

    #[test]
    fn test_set_get_account() {
        let (storage_engine, mut context) = create_test_engine(300);

        let address = address!("0xd8da6bf26964af9d7eed9e03e53415d37aa96045");
        let account = create_test_account(100, 1);
        storage_engine
            .set_values(
                &mut context,
                vec![(AddressPath::for_address(address).into(), Some(account.clone().into()))]
                    .as_mut(),
            )
            .unwrap();
        assert_eq!(context.metadata.root_subtrie_page_id, 256);
        assert_metrics(&context, 0, 1, 0, 0);

        let test_cases = vec![
            (address!("0x4200000000000000000000000000000000000015"), create_test_account(123, 456)),
            (address!("0x4200000000000000000000000000000000000016"), create_test_account(999, 999)),
            (
                address!("0x4200000000000000000000000000000000000002"),
                create_test_account(1000, 1000),
            ),
            (
                address!("0x4200000000000000000000000000000000000000"),
                create_test_account(1001, 1001),
            ),
        ];

        // Insert accounts and verify they don't exist before insertion
        for (address, account) in &test_cases {
            let path = AddressPath::for_address(*address);

            let read_account = storage_engine.get_account(&context, path.clone()).unwrap();
            assert_eq!(read_account, None);

            storage_engine
                .set_values(
                    &mut context,
                    vec![(path.into(), Some(account.clone().into()))].as_mut(),
                )
                .unwrap();
        }

        // Verify all accounts exist after insertion
        for (address, account) in test_cases {
            let read_account =
                storage_engine.get_account(&context, AddressPath::for_address(address)).unwrap();
            assert_eq!(read_account, Some(account));
        }
    }

    #[test]
    fn test_simple_trie_state_root_1() {
        let (storage_engine, mut context) = create_test_engine(300);

        let address1 = address!("0x8e64566b5eb8f595f7eb2b8d302f2e5613cb8bae");
        let account1 = create_test_account(1_000_000_000_000_000_000u64, 0);
        let path1 = AddressPath::for_address(address1);

        let address2 = address!("0xcea8f2236efa20c8fadeb9d66e398a6532cca6c8");
        let account2 = create_test_account(14_000_000_000_000_000_000u64, 1);
        let path2 = AddressPath::for_address(address2);

        storage_engine
            .set_values(
                &mut context,
                vec![
                    (path1.into(), Some(account1.clone().into())),
                    (path2.into(), Some(account2.clone().into())),
                ]
                .as_mut(),
            )
            .unwrap();
        assert_metrics(&context, 1, 1, 0, 0);

        assert_eq!(
            context.metadata.state_root,
            b256!("0x0d9348243d7357c491e6a61f4b1305e77dc6acacdb8cc708e662f6a9bab6ca02")
        );
    }

    #[test]
    fn test_simple_trie_state_root_2() {
        let (storage_engine, mut context) = create_test_engine(300);

        let address1 = address!("0x000f3df6d732807ef1319fb7b8bb8522d0beac02");
        let account1 = Account::new(1, U256::from(0), EMPTY_ROOT_HASH, keccak256(hex!("0x3373fffffffffffffffffffffffffffffffffffffffe14604d57602036146024575f5ffd5b5f35801560495762001fff810690815414603c575f5ffd5b62001fff01545f5260205ff35b5f5ffd5b62001fff42064281555f359062001fff015500")));
        let path1 = AddressPath::for_address(address1);

        let address2 = address!("0x0000000000000000000000000000000000001000");
        let account2 = Account::new(1, U256::from(0x010000000000u64), EMPTY_ROOT_HASH, keccak256(hex!("0x366000602037602060003660206000720f3df6d732807ef1319fb7b8bb8522d0beac02620186a0f16000556000516001553d6002553d600060003e600051600355")));
        let path2 = AddressPath::for_address(address2);

        let address3 = address!("0xa94f5374fce5edbc8e2a8697c15331677e6ebf0b");
        let account3 =
            Account::new(0, U256::from(0x3635c9adc5dea00000u128), EMPTY_ROOT_HASH, KECCAK_EMPTY);
        let path3 = AddressPath::for_address(address3);

        storage_engine
            .set_values(
                &mut context,
                vec![
                    (path1.into(), Some(account1.into())),
                    (path2.into(), Some(account2.into())),
                    (path3.into(), Some(account3.into())),
                ]
                .as_mut(),
            )
            .unwrap();
        assert_metrics(&context, 1, 1, 0, 0);

        assert_eq!(
            context.metadata.state_root,
            b256!("0x6f78ee01791dd8a62b4e2e86fae3d7957df9fa7f7a717ae537f90bb0c79df296")
        );

        let account1_storage = [
            (B256::with_last_byte(0x0c), U256::from(0x0c)),
            (
                b256!("0x000000000000000000000000000000000000000000000000000000000000200b"),
                b256!("0x6c31fc15422ebad28aaf9089c306702f67540b53c7eea8b7d2941044b027100f").into(),
            ),
        ];

        let account2_storage = vec![
            (B256::with_last_byte(0x00), U256::from(0x01)),
            (
                B256::with_last_byte(0x01),
                b256!("0x6c31fc15422ebad28aaf9089c306702f67540b53c7eea8b7d2941044b027100f").into(),
            ),
            (B256::with_last_byte(0x02), U256::from(0x20)),
            (
                B256::with_last_byte(0x03),
                b256!("0x6c31fc15422ebad28aaf9089c306702f67540b53c7eea8b7d2941044b027100f").into(),
            ),
        ];

        let account3_updated =
            Account::new(1, U256::from(0x3635c9adc5de938d5cu128), EMPTY_ROOT_HASH, KECCAK_EMPTY);

        let mut changes = account1_storage
            .map(|(key, value)| {
                (
                    StoragePath::for_address_and_slot(address1, key).full_path(),
                    Some(TrieValue::Storage(value)),
                )
            })
            .to_vec();

        changes.extend(account2_storage.into_iter().map(|(key, value)| {
            (
                StoragePath::for_address_and_slot(address2, key).full_path(),
                Some(TrieValue::Storage(value)),
            )
        }));

        changes.push((
            AddressPath::for_address(address3).into(),
            Some(TrieValue::Account(account3_updated)),
        ));

        storage_engine.set_values(&mut context, changes.as_mut()).unwrap();
        assert_metrics(&context, 2, 1, 0, 0);

        assert_eq!(
            context.metadata.state_root,
            b256!("0xf869dcb9ef8893f6b30bf495847fd99166aaf790ed962c468d11a826996ab2d2")
        );
    }

    #[test]
    fn test_trie_state_root_order_independence() {
        let mut rng = StdRng::seed_from_u64(1);

        // create 100 accounts with random addresses, balances, and storage values
        let mut accounts = Vec::new();
        for idx in 0..100 {
            let address = Address::random_with(&mut rng);
            let account = random_test_account(&mut rng);
            let mut storage = Vec::new();
            if idx % 10 == 0 {
                for _ in 0..rng.gen_range(1..25) {
                    let slot = StorageKey::random_with(&mut rng);
                    storage.push((slot, StorageValue::from(rng.next_u64())));
                }
            }
            accounts.push((address, account, storage));
        }

        let (storage_engine, mut context) = create_test_engine(30000);

        // insert accounts and storage in random order
        accounts.shuffle(&mut rng);
        let mut changes = vec![];
        for (address, account, mut storage) in accounts.clone() {
            changes.push((
                AddressPath::for_address(address).into(),
                Some(TrieValue::Account(account)),
            ));
            storage.shuffle(&mut rng);
            for (slot, value) in storage {
                changes.push((
                    StoragePath::for_address_and_slot(address, slot).full_path(),
                    Some(TrieValue::Storage(value)),
                ));
            }
        }
        storage_engine.set_values(&mut context, &mut changes).unwrap();

        // commit the changes
        storage_engine.commit(&context).unwrap();

        let state_root = context.metadata.state_root;

        let mut expected_account_storage_roots = HashMap::new();

        // check that all of the values are correct
        for (address, account, storage) in accounts.clone() {
            let read_account = storage_engine
                .get_account(&context, AddressPath::for_address(address))
                .unwrap()
                .unwrap();
            assert_eq!(read_account.balance, account.balance);

            for (slot, value) in storage {
                let read_value = storage_engine
                    .get_storage(&context, StoragePath::for_address_and_slot(address, slot))
                    .unwrap();
                assert_eq!(read_value, Some(value));
            }

            expected_account_storage_roots.insert(address, read_account.storage_root);
        }

        let (storage_engine, mut context) = create_test_engine(30000);

        // insert accounts in a different random order, but only after inserting different values
        // first
        accounts.shuffle(&mut rng);
        for (address, _, mut storage) in accounts.clone() {
            storage_engine
                .set_values(
                    &mut context,
                    vec![(
                        AddressPath::for_address(address).into(),
                        Some(random_test_account(&mut rng).into()),
                    )]
                    .as_mut(),
                )
                .unwrap();

            storage.shuffle(&mut rng);
            for (slot, _) in storage {
                storage_engine
                    .set_values(
                        &mut context,
                        vec![(
                            StoragePath::for_address_and_slot(address, slot).into(),
                            Some(StorageValue::from(rng.next_u64()).into()),
                        )]
                        .as_mut(),
                    )
                    .unwrap();
            }
        }

        accounts.shuffle(&mut rng);
        for (address, account, mut storage) in accounts.clone() {
            storage_engine
                .set_values(
                    &mut context,
                    vec![(AddressPath::for_address(address).into(), Some(account.into()))].as_mut(),
                )
                .unwrap();

            storage.shuffle(&mut rng);
            for (slot, value) in storage {
                storage_engine
                    .set_values(
                        &mut context,
                        vec![(
                            StoragePath::for_address_and_slot(address, slot).into(),
                            Some(value.into()),
                        )]
                        .as_mut(),
                    )
                    .unwrap();
            }
        }

        // commit the changes
        storage_engine.commit(&context).unwrap();

        // check that all of the values are correct
        for (address, account, storage) in accounts.clone() {
            let read_account = storage_engine
                .get_account(&context, AddressPath::for_address(address))
                .unwrap()
                .unwrap();
            assert_eq!(read_account.balance, account.balance);
            assert_eq!(read_account.nonce, account.nonce);
            assert_eq!(read_account.storage_root, expected_account_storage_roots[&address]);
            for (slot, value) in storage {
                let read_value = storage_engine
                    .get_storage(&context, StoragePath::for_address_and_slot(address, slot))
                    .unwrap();
                assert_eq!(read_value, Some(value));
            }
        }

        // verify the state root is the same
        assert_eq!(state_root, context.metadata.state_root);
    }

    #[test]
    fn test_set_get_account_common_prefix() {
        let (storage_engine, mut context) = create_test_engine(300);

        let test_accounts = vec![
            (hex!("00000000000000000000000000000000000000000000000000000000000000010000000000000000000000000000000000000000000000000000000000000001"), create_test_account(100, 1)),
            (hex!("00000000000000000000000000000000000000000000000000000000000000010000000000000000000000000000000000000000000000000000000000000002"), create_test_account(123, 456)),
            (hex!("00000000000000000000000000000000000000000000000000000000000000020000000000000000000000000000000000000000000000000000000000000003"), create_test_account(999, 999)),
            (hex!("00000000000000000000000000000000000000000000000000000000000000020000000000000000000000000000000000000000000000000000000000000004"), create_test_account(1000, 1000)),
            (hex!("00000000000000000000000000000000000000000000000000000000000000020000000000000000000000000000030000000000000000000000000000000005"), create_test_account(1001, 1001)),
        ];

        // Insert all accounts
        for (nibbles, account) in test_accounts.iter() {
            let path = AddressPath::new(Nibbles::from_nibbles(*nibbles));
            storage_engine
                .set_values(
                    &mut context,
                    vec![(path.into(), Some(account.clone().into()))].as_mut(),
                )
                .unwrap();
        }

        // Verify all accounts exist
        for (nibbles, account) in test_accounts {
            let path = AddressPath::new(Nibbles::from_nibbles(nibbles));
            let read_account = storage_engine.get_account(&context, path).unwrap();
            assert_eq!(read_account, Some(account));
        }
    }

    #[test]
    fn test_split_page() {
        let (storage_engine, mut context) = create_test_engine(300);

        let test_accounts = vec![
            (hex!("00000000000000000000000000000000000000000000000000000000000000010000000000000000000000000000000000000000000000000000000000000001"), create_test_account(100, 1)),
            (hex!("00000000000000000000000000000000000000000000000000000000000000010000000000000000000000000000000000000000000000000000000000000002"), create_test_account(123, 456)),
            (hex!("00000000000000000000000000000000000000000000000000000000000000020000000000000000000000000000000000000000000000000000000000000003"), create_test_account(999, 999)),
            (hex!("00000000000000000000000000000000000000000000000000000000000000020000000000000000000000000000000000000000000000000000000000000004"), create_test_account(1000, 1000)),
            (hex!("00000000000000000000000000000000000000000000000000000000000000020000000000000000000000000000030000000000000000000000000000000005"), create_test_account(1001, 1001)),
        ];

        // Insert accounts
        for (nibbles, account) in test_accounts.iter() {
            let path = AddressPath::new(Nibbles::from_nibbles(*nibbles));
            storage_engine
                .set_values(
                    &mut context,
                    vec![(path.into(), Some(account.clone().into()))].as_mut(),
                )
                .unwrap();
        }

        // Split the page
        let page = storage_engine.get_mut_page(&context, 256).unwrap();
        let mut slotted_page = SlottedPageMut::try_from(page).unwrap();
        storage_engine.split_page(&mut context, &mut slotted_page).unwrap();

        // Verify all accounts still exist after split
        for (nibbles, account) in test_accounts {
            let path = AddressPath::new(Nibbles::from_nibbles(nibbles));
            let read_account = storage_engine.get_account(&context, path).unwrap();
            assert_eq!(read_account, Some(account));
        }
    }

    #[test]
    fn test_insert_get_1000_accounts() {
        let (storage_engine, mut context) = create_test_engine(5000);

        for i in 0..1000 {
            let path = address_path_for_idx(i);
            let account = create_test_account(i, i);
            storage_engine
                .set_values(
                    &mut context,
                    vec![(path.clone().into(), Some(account.clone().into()))].as_mut(),
                )
                .unwrap();

            context.metadata.snapshot_id += 1;
        }

        for i in 0..1000 {
            let path = address_path_for_idx(i);
            let account = storage_engine.get_account(&context, path.clone()).unwrap();
            assert_eq!(account, Some(create_test_account(i, i)));
        }
    }

    #[test]
    #[should_panic]
    fn test_set_storage_slot_with_no_account_panics() {
        let (storage_engine, mut context) = create_test_engine(300);
        let address = address!("0xd8da6bf26964af9d7eed9e03e53415d37aa96045");

        let storage_key =
            b256!("0x0000000000000000000000000000000000000000000000000000000000000000");
        let storage_value =
            b256!("0x0000000000000000000000000000000000000000000000000000000062617365");

        let storage_path = StoragePath::for_address_and_slot(address, storage_key);

        let storage_value = StorageValue::from_be_slice(storage_value.as_slice());

        storage_engine
            .set_values(
                &mut context,
                vec![(storage_path.into(), Some(storage_value.into()))].as_mut(),
            )
            .unwrap();
    }

    #[test]
    fn test_get_account_storage_cache() {
        let (storage_engine, mut context) = create_test_engine(300);
        {
            // An account with no storage should not be cached
            let address = address!("0xd8da6bf26964af9d7eed9e03e53415d37aa96555");
            let address_path = AddressPath::for_address(address);
            let account = create_test_account(22, 22);

            storage_engine
                .set_values(
                    &mut context,
                    vec![(address_path.clone().into(), Some(account.clone().into()))].as_mut(),
                )
                .unwrap();
            context = TransactionContext::new(context.metadata.next());

            let read_account =
                storage_engine.get_account(&context, address_path.clone()).unwrap().unwrap();
            assert_eq!(read_account, account);
            let cached_location = context.contract_account_loc_cache.get(address_path.to_nibbles());
            assert!(cached_location.is_none());
        }
        {
            // An account with storage should be cache when read the account first
            let address = address!("0xd8da6bf26964af9d7eed9e03e53415d37aa96045");
            let address_path = AddressPath::for_address(address);
            let account = create_test_account(100, 1);

            storage_engine
                .set_values(
                    &mut context,
                    vec![(address_path.clone().into(), Some(account.clone().into()))].as_mut(),
                )
                .unwrap();

            let test_cases = vec![
                (
                    b256!("0x0000000000000000000000000000000000000000000000000000000000000000"),
                    b256!("0x0000000000000000000000000000000000000000000000000000000062617365"),
                ),
                (
                    b256!("0x0000000000000000000000000000000000000000000000000000000000000001"),
                    b256!("0x000000000000000000000000000000006274632040202439362c3434322e3735"),
                ),
                (
                    b256!("0x0000000000000000000000000000000000000000000000000000000000000002"),
                    b256!("0x0000000000000000000000000000000000000000000000000000747269656462"),
                ),
                (
                    b256!("0x0000000000000000000000000000000000000000000000000000000000000003"),
                    b256!("0x000000000000000000000000000000000000000000000000436f696e62617365"),
                ),
            ];
            storage_engine
                .set_values(
                    &mut context,
                    test_cases
                        .iter()
                        .map(|(key, value)| {
                            let storage_path = StoragePath::for_address_and_slot(address, *key);
                            let storage_value = StorageValue::from_be_slice(value.as_slice());
                            (storage_path.into(), Some(storage_value.into()))
                        })
                        .collect::<Vec<(Nibbles, Option<TrieValue>)>>()
                        .as_mut(),
                )
                .unwrap();

            context = TransactionContext::new(context.metadata.next());
            let read_account = storage_engine
                .get_account(&context, AddressPath::for_address(address))
                .unwrap()
                .unwrap();
            assert_eq!(read_account.balance, account.balance);
            assert_eq!(read_account.nonce, account.nonce);
            assert_ne!(read_account.storage_root, EMPTY_ROOT_HASH);

            // the account should be cached
            let account_cache_location =
                context.contract_account_loc_cache.get(address_path.to_nibbles()).unwrap();
            assert_eq!(account_cache_location.0, 257);
            assert_eq!(account_cache_location.1, 2); // 0 is the branch page, 1 is the first EOA
                                                     // account, 2 is the this contract account

            // getting the storage slot should hit the cache
            let storage_path = StoragePath::for_address_and_slot(address, test_cases[0].0);
            let read_storage_slot =
                storage_engine.get_storage(&context, storage_path.clone()).unwrap();
            assert_eq!(
                read_storage_slot,
                Some(StorageValue::from_be_slice(
                    b256!("0x0000000000000000000000000000000000000000000000000000000062617365")
                        .as_slice()
                ))
            );
            assert_eq!(context.transaction_metrics.get_cache_storage_read(), (1, 0));
        }
        {
            // Write into the storage slot should invalidate the cache
            let address = address!("0xd8da6bf26964af9d7eed9e03e53415d37aa96066");
            let address_path = AddressPath::for_address(address);
            let account = create_test_account(234, 567);

            storage_engine
                .set_values(
                    &mut context,
                    vec![(address_path.clone().into(), Some(account.clone().into()))].as_mut(),
                )
                .unwrap();

            let test_cases = [
                (
                    b256!("0x0000000000000000000000000000000000000000000000000000000000000000"),
                    b256!("0x0000000000000000000000000000000000000000000000000000000062617365"),
                ),
                (
                    b256!("0x0000000000000000000000000000000000000000000000000000000000000001"),
                    b256!("0x000000000000000000000000000000006274632040202439362c3434322e3735"),
                ),
            ];
            storage_engine
                .set_values(
                    &mut context,
                    test_cases
                        .iter()
                        .map(|(key, value)| {
                            let storage_path = StoragePath::for_address_and_slot(address, *key);
                            let storage_value = StorageValue::from_be_slice(value.as_slice());
                            (storage_path.into(), Some(storage_value.into()))
                        })
                        .collect::<Vec<(Nibbles, Option<TrieValue>)>>()
                        .as_mut(),
                )
                .unwrap();

            context = TransactionContext::new(context.metadata.next());
            storage_engine
                .get_account(&context, AddressPath::for_address(address))
                .unwrap()
                .unwrap();

            let test_cases = [
                (
                    b256!("0x0000000000000000000000000000000000000000000000000000000000000002"),
                    b256!("0x0000000000000000000000000000000000000000000000000000747269656462"),
                ),
                (
                    b256!("0x0000000000000000000000000000000000000000000000000000000000000003"),
                    b256!("0x000000000000000000000000000000000000000000000000436f696e62617365"),
                ),
            ];
            storage_engine
                .set_values(
                    &mut context,
                    test_cases
                        .iter()
                        .map(|(key, value)| {
                            let storage_path = StoragePath::for_address_and_slot(address, *key);
                            let storage_value = StorageValue::from_be_slice(value.as_slice());
                            (storage_path.into(), Some(storage_value.into()))
                        })
                        .collect::<Vec<(Nibbles, Option<TrieValue>)>>()
                        .as_mut(),
                )
                .unwrap();

            // the cache should be invalidated
            let account_cache_location =
                context.contract_account_loc_cache.get(address_path.to_nibbles());
            assert!(account_cache_location.is_none());
        }
    }

    #[test]
    fn test_set_get_account_storage_slots() {
        let (storage_engine, mut context) = create_test_engine(300);

        let address = address!("0xd8da6bf26964af9d7eed9e03e53415d37aa96045");
        let account = create_test_account(100, 1);
        storage_engine
            .set_values(
                &mut context,
                vec![(AddressPath::for_address(address).into(), Some(account.clone().into()))]
                    .as_mut(),
            )
            .unwrap();
        assert_eq!(context.metadata.root_subtrie_page_id, 256);

        let test_cases = vec![
            (
                // storage key and storage value
                b256!("0x0000000000000000000000000000000000000000000000000000000000000000"),
                b256!("0x0000000000000000000000000000000000000000000000000000000062617365"),
            ),
            (
                // storage key and storage value
                b256!("0x0000000000000000000000000000000000000000000000000000000000000001"),
                b256!("0x000000000000000000000000000000006274632040202439362c3434322e3735"),
            ),
            (
                // storage key and storage value
                b256!("0x0000000000000000000000000000000000000000000000000000000000000002"),
                b256!("0x0000000000000000000000000000000000000000000000000000747269656462"),
            ),
            (
                // storage key and storage value
                b256!("0x0000000000000000000000000000000000000000000000000000000000000003"),
                b256!("0x000000000000000000000000000000000000000000000000436f696e62617365"),
            ),
        ];

        // Insert storage slots and verify they don't exist before insertion
        for (storage_key, _) in &test_cases {
            let storage_path = StoragePath::for_address_and_slot(address, *storage_key);
            let read_storage_slot =
                storage_engine.get_storage(&context, storage_path.clone()).unwrap();
            assert_eq!(read_storage_slot, None);
        }
        storage_engine
            .set_values(
                &mut context,
                test_cases
                    .iter()
                    .map(|(key, value)| {
                        let storage_path = StoragePath::for_address_and_slot(address, *key);
                        let storage_value = StorageValue::from_be_slice(value.as_slice());
                        (storage_path.into(), Some(storage_value.into()))
                    })
                    .collect::<Vec<(Nibbles, Option<TrieValue>)>>()
                    .as_mut(),
            )
            .unwrap();
        context.metadata = context.metadata.next();

        // Verify all storage slots exist after insertion
        for (storage_key, storage_value) in &test_cases {
            let storage_path = StoragePath::for_address_and_slot(address, *storage_key);
            let read_storage_slot = storage_engine.get_storage(&context, storage_path).unwrap();
            let storage_value = StorageValue::from_be_slice(storage_value.as_slice());
            assert_eq!(read_storage_slot, Some(storage_value));
        }
    }

    #[test]
    fn test_set_get_account_storage_roots() {
        let (storage_engine, mut context) = create_test_engine(300);

        let address = address!("0xd8da6bf26964af9d7eed9e03e53415d37aa96045");
        let account = create_test_account(100, 1);
        storage_engine
            .set_values(
                &mut context,
                vec![(AddressPath::for_address(address).into(), Some(account.clone().into()))]
                    .as_mut(),
            )
            .unwrap();
        assert_eq!(context.metadata.root_subtrie_page_id, 256);

        let test_cases = vec![
            (
                // storage key and storage value
                b256!("0x0000000000000000000000000000000000000000000000000000000000000000"),
                b256!("0x0000000000000000000000000000000000000000000000000000000062617365"),
            ),
            (
                // storage key and storage value
                b256!("0x0000000000000000000000000000000000000000000000000000000000000002"),
                b256!("0x0000000000000000000000000000000000000000000000000000747269656462"),
            ),
            (
                // storage key and storage value
                b256!("0x0000000000000000000000000000000000000000000000000000000000000001"),
                b256!("0x000000000000000000000000000000006274632040202439362c3434322e3735"),
            ),
            (
                // storage key and storage value
                b256!("0x0000000000000000000000000000000000000000000000000000000000000003"),
                b256!("0x000000000000000000000000000000000000000000000000436f696e62617365"),
            ),
        ];

        // Insert storage slots and verify they don't exist before insertion
        for (storage_key, storage_value) in &test_cases {
            let storage_path = StoragePath::for_address_and_slot(address, *storage_key);

            let read_storage_slot =
                storage_engine.get_storage(&context, storage_path.clone()).unwrap();
            assert_eq!(read_storage_slot, None);

            let storage_value = StorageValue::from_be_slice(storage_value.as_slice());

            storage_engine
                .set_values(
                    &mut context,
                    vec![(storage_path.into(), Some(storage_value.into()))].as_mut(),
                )
                .unwrap();

            context.metadata = context.metadata.next();
        }

        // Verify the storage roots is correct. The storage root should be equivalent to the hash
        // of a trie that was initially empty and then filled with these key/values.
        let expected_root = storage_root_unhashed(test_cases.into_iter().map(|(key, value)| {
            (key, U256::from_be_bytes::<32>(value.as_slice().try_into().unwrap()))
        }));

        let account = storage_engine
            .get_account(&context, AddressPath::for_address(address))
            .unwrap()
            .unwrap();

        assert_eq!(account.storage_root, expected_root);
    }

    #[test]
    fn test_set_get_many_accounts_storage_roots() {
        let (storage_engine, mut context) = create_test_engine(2000);

        for i in 0..100 {
            let address =
                Address::from_slice(&keccak256((i as u32).to_le_bytes()).as_slice()[0..20]);
            let path = AddressPath::for_address(address);
            let account = create_test_account(i, i);
            storage_engine
                .set_values(
                    &mut context,
                    vec![(path.into(), Some(account.clone().into()))].as_mut(),
                )
                .unwrap();

            context.metadata.snapshot_id += 1;
        }

        for i in 0..100 {
            let address =
                Address::from_slice(&keccak256((i as u32).to_le_bytes()).as_slice()[0..20]);
            let path = AddressPath::for_address(address);
            let mut keys_values = Vec::new();
            for j in 0..25 {
                let storage_slot_key: StorageKey = B256::repeat_byte(j as u8);
                let storage_slot_value: StorageValue = B256::with_last_byte(j as u8).into();

                let storage_path = StoragePath::for_address_and_slot(address, storage_slot_key);
                storage_engine
                    .set_values(
                        &mut context,
                        vec![(storage_path.clone().into(), Some(storage_slot_value.into()))]
                            .as_mut(),
                    )
                    .unwrap();

                keys_values.push((
                    B256::from_slice(storage_path.get_slot().pack().as_slice()),
                    storage_slot_value,
                ))
            }

            let expected_root = storage_root_unsorted(keys_values.into_iter());

            // check the storage root of the account
            let account = storage_engine.get_account(&context, path).unwrap().unwrap();

            assert_eq!(account.storage_root, expected_root);
        }
    }

    #[test]
    fn test_split_page_stress() {
        // Create a storage engine with limited pages to force splits
        let (storage_engine, mut context) = create_test_engine(5000);

        // Create a large number of accounts with different patterns to stress the trie

        // Pattern 1: Accounts with common prefixes to create deep branches
        let mut accounts = Vec::new();
        for i in 0..4096 {
            // Create paths with common prefixes but different endings
            let mut nibbles = [0u8; 64];
            // First 32 nibbles are the same
            for (j, nibble) in nibbles[0..32].iter_mut().enumerate() {
                *nibble = (j % 16) as u8;
            }
            // Last 30 nibbles vary
            for (j, nibble) in nibbles[32..64].iter_mut().enumerate() {
                *nibble = ((i + j) % 16) as u8;
            }

            nibbles[61] = (i % 16) as u8;
            nibbles[62] = ((i / 16) % 16) as u8;
            nibbles[63] = ((i / 256) % 16) as u8;

            let path = AddressPath::new(Nibbles::from_nibbles(nibbles));
            let account = create_test_account(i as u64 * 1000, i as u64);
            accounts.push((path, account));
        }

        // Pattern 2: Accounts with very different paths to create wide branches
        for i in 0..4096 {
            let mut nibbles = [0u8; 64];
            // Make each path start with a different nibble
            nibbles[0] = (i % 16) as u8;
            nibbles[1] = ((i / 16) % 16) as u8;
            nibbles[2] = ((i / 256) % 16) as u8;
            // Fill the rest with a pattern
            for (j, nibble) in nibbles[3..64].iter_mut().enumerate() {
                *nibble = ((i * j) % 16) as u8;
            }

            let path = AddressPath::new(Nibbles::from_nibbles(nibbles));
            let account = create_test_account(i as u64 * 2000, i as u64 * 2);
            accounts.push((path, account));
        }

        // Pattern 3: Accounts with paths that will cause specific branch splits
        for i in 0..4096 {
            let mut nibbles = [0u8; 64];
            // First half of paths share prefix, second half different
            if i < 50 {
                nibbles[0] = 10; // Arbitrary value
                for (j, nibble) in nibbles[1..62].iter_mut().enumerate() {
                    *nibble = ((i + j) % 16) as u8;
                }
            } else {
                nibbles[0] = 11; // Different arbitrary value
                for (j, nibble) in nibbles[1..62].iter_mut().enumerate() {
                    *nibble = ((i + j) % 16) as u8;
                }
            }

            nibbles[61] = (i % 16) as u8;
            nibbles[62] = ((i / 16) % 16) as u8;
            nibbles[63] = ((i / 256) % 16) as u8;

            let path = AddressPath::new(Nibbles::from_nibbles(nibbles));
            let account = create_test_account(i as u64 * 3000, i as u64 * 3);
            accounts.push((path, account));
        }

        // Ensure there are no duplicate paths
        let mut unique_paths = std::collections::HashSet::new();
        for (path, _) in &accounts {
            assert!(unique_paths.insert(path.clone()), "Duplicate path found: {:?}", path);
        }

        // Insert all accounts
        for (path, account) in &accounts {
            storage_engine
                .set_values(
                    &mut context,
                    vec![(path.clone().into(), Some(account.clone().into()))].as_mut(),
                )
                .unwrap();
        }

        // Verify all accounts exist with correct values
        for (path, expected_account) in &accounts {
            let retrieved_account = storage_engine.get_account(&context, path.clone()).unwrap();
            assert_eq!(
                retrieved_account,
                Some(expected_account.clone()),
                "Account mismatch for path: {:?}",
                path
            );
        }

        // Force multiple splits to stress the system
        // Find all pages in the trie and split them recursively
        let mut pages_to_split = vec![context.metadata.root_subtrie_page_id];
        while let Some(page_id) = pages_to_split.pop() {
            let page_result = storage_engine.get_mut_page(&context, page_id);
            if matches!(page_result, Err(Error::PageError(PageError::PageNotFound(_)))) {
                break;
            }
            let mut slotted_page = SlottedPageMut::try_from(page_result.unwrap()).unwrap();

            // Try to split this page
            if storage_engine.split_page(&mut context, &mut slotted_page).is_ok() {
                // If split succeeded, add the new pages to be processed
                pages_to_split.push(page_id + 1); // New page created by split
            }
        }

        // Verify all accounts still exist with correct values after splits
        for (path, expected_account) in &accounts {
            let retrieved_account = storage_engine.get_account(&context, path.clone()).unwrap();
            assert_eq!(
                retrieved_account,
                Some(expected_account.clone()),
                "Account mismatch after split for path: {:?}",
                path
            );
        }

        // Add more accounts after splitting to ensure the structure is still valid
        let mut additional_accounts = Vec::new();
        for i in 0..50 {
            let mut nibbles = [0u8; 64];
            // Create some completely new paths
            nibbles[0] = 15; // Different from previous patterns
            for (j, nibble) in nibbles[1..62].iter_mut().enumerate() {
                *nibble = ((i * j + 7) % 16) as u8; // Different pattern
            }

            nibbles[62] = (i % 16) as u8;
            nibbles[63] = ((i / 16) % 16) as u8;

            let path = AddressPath::new(Nibbles::from_nibbles(nibbles));
            let account = create_test_account(i as u64 * 5000, i as u64 * 5);
            additional_accounts.push((path, account));
        }

        // Insert additional accounts
        storage_engine
            .set_values(
                &mut context,
                additional_accounts
                    .iter()
                    .map(|(path, account)| (path.clone().into(), Some(account.clone().into())))
                    .collect::<Vec<(Nibbles, Option<TrieValue>)>>()
                    .as_mut(),
            )
            .unwrap();

        // Verify all original accounts still exist
        for (path, expected_account) in &accounts {
            let retrieved_account = storage_engine.get_account(&context, path.clone()).unwrap();
            assert_eq!(
                retrieved_account,
                Some(expected_account.clone()),
                "Original account lost after adding new accounts"
            );
        }

        // Verify all new accounts exist
        for (path, expected_account) in &additional_accounts {
            let retrieved_account = storage_engine.get_account(&context, path.clone()).unwrap();
            assert_eq!(retrieved_account, Some(expected_account.clone()), "New account not found");
        }
        // Verify the pages split metric
        assert!(context.transaction_metrics.get_pages_split() > 0);
    }

    #[test]
    fn test_split_page_random_accounts() {
        use rand::{rngs::StdRng, Rng, SeedableRng};

        // Create a storage engine
        let (storage_engine, mut context) = create_test_engine(2000);

        // Use a seeded RNG for reproducibility
        let mut rng = StdRng::seed_from_u64(42);

        // Generate a large number of random accounts
        let mut accounts = Vec::new();
        for _ in 0..3000 {
            let mut nibbles = [0u8; 64];
            // Generate random nibbles
            for nibble in &mut nibbles {
                *nibble = rng.gen_range(0..16) as u8;
            }

            let path = AddressPath::new(Nibbles::from_nibbles(nibbles));
            let balance = rng.gen_range(0..1_000_000);
            let nonce = rng.gen_range(0..100);
            let account = create_test_account(balance, nonce);
            accounts.push((path, account));
        }

        // Insert all accounts
        storage_engine
            .set_values(
                &mut context,
                accounts
                    .clone()
                    .into_iter()
                    .map(|(path, account)| (path.into(), Some(account.into())))
                    .collect::<Vec<(Nibbles, Option<TrieValue>)>>()
                    .as_mut(),
            )
            .unwrap();

        // Verify all accounts exist with correct values
        for (path, expected_account) in &accounts {
            let retrieved_account = storage_engine.get_account(&context, path.clone()).unwrap();
            assert_eq!(retrieved_account, Some(expected_account.clone()));
        }

        // Get all pages and force splits on them
        let mut page_ids = Vec::new();
        // Start with the root page
        page_ids.push(context.metadata.root_subtrie_page_id);

        // Process each page
        for i in 0..page_ids.len() {
            let page_id = page_ids[i];

            // Try to get and split the page
            if let Ok(page) = storage_engine.get_mut_page(&context, page_id) {
                if let Ok(mut slotted_page) = SlottedPageMut::try_from(page) {
                    // Force a split
                    let _ = storage_engine.split_page(&mut context, &mut slotted_page);

                    // Get the node to find child pages
                    if let Ok(node) = slotted_page.get_value::<Node>(0) {
                        // Add child pages to our list
                        for (_, child_ptr) in node.enumerate_children() {
                            if let Some(child_page_id) = child_ptr.location().page_id() {
                                if !page_ids.contains(&child_page_id) {
                                    page_ids.push(child_page_id);
                                }
                            }
                        }
                    }
                }
            }
        }

        // Verify all accounts still exist with correct values after splits
        for (path, expected_account) in &accounts {
            let retrieved_account = storage_engine.get_account(&context, path.clone()).unwrap();
            assert_eq!(
                retrieved_account,
                Some(expected_account.clone()),
                "Account mismatch after splitting multiple pages"
            );
        }

        // Create a vector to store updates
        let mut updates = Vec::new();

        // Prepare updates for some existing accounts
        for (i, (path, _)) in accounts.iter().enumerate() {
            if i % 5 == 0 {
                // Update every 5th account
                let new_balance = rng.gen_range(0..1_000_000);
                let new_nonce = rng.gen_range(0..100);
                let new_account = create_test_account(new_balance, new_nonce);

                updates.push((i, path.clone(), new_account));
            }
        }

        // Apply the updates to both the trie and our test data
        for (idx, path, new_account) in &updates {
            // Update in the trie
            storage_engine
                .set_values(
                    &mut context,
                    vec![(path.clone().into(), Some(new_account.clone().into()))].as_mut(),
                )
                .unwrap();

            // Update in our test data
            accounts[*idx] = (path.clone(), new_account.clone());
        }

        // Verify all accounts have correct values after updates
        for (path, expected_account) in &accounts {
            let retrieved_account = storage_engine.get_account(&context, path.clone()).unwrap();
            assert_eq!(
                retrieved_account,
                Some(expected_account.clone()),
                "Account mismatch after updates"
            );
        }
    }

    #[test]
    fn test_delete_account() {
        let (storage_engine, mut context) = create_test_engine(300);

        let address = address!("0xd8da6bf26964af9d7eed9e03e53415d37aa96045");
        let account = create_test_account(100, 1);
        storage_engine
            .set_values(
                &mut context,
                vec![(AddressPath::for_address(address).into(), Some(account.clone().into()))]
                    .as_mut(),
            )
            .unwrap();
        assert_metrics(&context, 0, 1, 0, 0);

        // Check that the account exists
        let read_account =
            storage_engine.get_account(&context, AddressPath::for_address(address)).unwrap();
        assert_eq!(read_account, Some(account.clone()));

        // Reset the context metrics
        let mut context = TransactionContext::new(context.metadata);
        storage_engine
            .set_values(
                &mut context,
                vec![(AddressPath::for_address(address).into(), None)].as_mut(),
            )
            .unwrap();
        assert_metrics(&context, 2, 0, 0, 0);

        // Verify the account is deleted
        let read_account =
            storage_engine.get_account(&context, AddressPath::for_address(address)).unwrap();
        assert_eq!(read_account, None);
    }

    #[test]
    fn test_delete_accounts() {
        let (storage_engine, mut context) = create_test_engine(300);

        let address = address!("0xd8da6bf26964af9d7eed9e03e53415d37aa96045");
        let account = create_test_account(100, 1);
        storage_engine
            .set_values(
                &mut context,
                vec![(AddressPath::for_address(address).into(), Some(account.clone().into()))]
                    .as_mut(),
            )
            .unwrap();
        assert_eq!(context.metadata.root_subtrie_page_id, 256);

        let test_cases = vec![
            (address!("0x4200000000000000000000000000000000000015"), create_test_account(123, 456)),
            (address!("0x4200000000000000000000000000000000000016"), create_test_account(999, 999)),
            (
                address!("0x4200000000000000000000000000000000000002"),
                create_test_account(1000, 1000),
            ),
            (
                address!("0x4200000000000000000000000000000000000000"),
                create_test_account(1001, 1001),
            ),
        ];

        // Insert accounts and verify they don't exist before insertion
        for (address, account) in &test_cases {
            let path = AddressPath::for_address(*address);

            let read_account = storage_engine.get_account(&context, path.clone()).unwrap();
            assert_eq!(read_account, None);

            storage_engine
                .set_values(
                    &mut context,
                    vec![(path.into(), Some(account.clone().into()))].as_mut(),
                )
                .unwrap();
        }

        // Verify all accounts exist after insertion
        for (address, account) in &test_cases {
            let read_account =
                storage_engine.get_account(&context, AddressPath::for_address(*address)).unwrap();
            assert_eq!(read_account, Some(account.clone()));
        }

        // Delete all accounts
        for (address, _) in &test_cases {
            storage_engine
                .set_values(
                    &mut context,
                    vec![(AddressPath::for_address(*address).into(), None)].as_mut(),
                )
                .unwrap();
        }

        // Verify that the accounts don't exist anymore
        for (address, _) in &test_cases {
            let read_account =
                storage_engine.get_account(&context, AddressPath::for_address(*address)).unwrap();
            assert_eq!(read_account, None);
        }
    }

    #[test]
    fn test_some_delete_accounts() {
        let (storage_engine, mut context) = create_test_engine(300);

        let address = address!("0xd8da6bf26964af9d7eed9e03e53415d37aa96045");
        let account = create_test_account(100, 1);
        storage_engine
            .set_values(
                &mut context,
                vec![(AddressPath::for_address(address).into(), Some(account.clone().into()))]
                    .as_mut(),
            )
            .unwrap();
        assert_eq!(context.metadata.root_subtrie_page_id, 256);

        let test_cases = vec![
            (address!("0x4200000000000000000000000000000000000015"), create_test_account(123, 456)),
            (address!("0x4200000000000000000000000000000000000016"), create_test_account(999, 999)),
            (
                address!("0x4200000000000000000000000000000000000002"),
                create_test_account(1000, 1000),
            ),
            (
                address!("0x4200000000000000000000000000000000000000"),
                create_test_account(1001, 1001),
            ),
        ];

        // Insert accounts and verify they don't exist before insertion
        for (address, account) in &test_cases {
            let path = AddressPath::for_address(*address);

            let read_account = storage_engine.get_account(&context, path.clone()).unwrap();
            assert_eq!(read_account, None);

            storage_engine
                .set_values(
                    &mut context,
                    vec![(path.into(), Some(account.clone().into()))].as_mut(),
                )
                .unwrap();
        }

        // Verify all accounts exist after insertion
        for (address, account) in &test_cases {
            let read_account =
                storage_engine.get_account(&context, AddressPath::for_address(*address)).unwrap();
            assert_eq!(read_account, Some(account.clone()));
        }

        // Delete only a portion of the accounts
        for (address, _) in &test_cases[0..2] {
            storage_engine
                .set_values(
                    &mut context,
                    vec![(AddressPath::for_address(*address).into(), None)].as_mut(),
                )
                .unwrap();
        }

        // Verify that the accounts don't exist anymore
        for (address, _) in &test_cases[0..2] {
            let read_account =
                storage_engine.get_account(&context, AddressPath::for_address(*address)).unwrap();
            assert_eq!(read_account, None);
        }

        // Verify that the non-deleted accounts still exist
        for (address, account) in &test_cases[2..] {
            let read_account =
                storage_engine.get_account(&context, AddressPath::for_address(*address)).unwrap();
            assert_eq!(read_account, Some(account.clone()));
        }
    }

    #[test]
    fn test_delete_storage() {
        let (storage_engine, mut context) = create_test_engine(300);

        let address = address!("0xd8da6bf26964af9d7eed9e03e53415d37aa96045");
        let account = create_test_account(100, 1);
        storage_engine
            .set_values(
                &mut context,
                vec![(AddressPath::for_address(address).into(), Some(account.clone().into()))]
                    .as_mut(),
            )
            .unwrap();
        assert_eq!(context.metadata.root_subtrie_page_id, 256);

        let test_cases = vec![
            (
                // storage key and storage value
                b256!("0x0000000000000000000000000000000000000000000000000000000000000000"),
                b256!("0x0000000000000000000000000000000000000000000000000000000062617365"),
            ),
            (
                // storage key and storage value
                b256!("0x0000000000000000000000000000000000000000000000000000000000000002"),
                b256!("0x0000000000000000000000000000000000000000000000000000747269656462"),
            ),
            (
                // storage key and storage value
                b256!("0x0000000000000000000000000000000000000000000000000000000000000001"),
                b256!("0x000000000000000000000000000000006274632040202439362c3434322e3735"),
            ),
            (
                // storage key and storage value
                b256!("0x0000000000000000000000000000000000000000000000000000000000000003"),
                b256!("0x000000000000000000000000000000000000000000000000436f696e62617365"),
            ),
        ];

        // Insert storage slots and verify they don't exist before insertion
        for (storage_key, storage_value) in &test_cases {
            let storage_path = StoragePath::for_address_and_slot(address, *storage_key);

            let read_storage_slot =
                storage_engine.get_storage(&context, storage_path.clone()).unwrap();
            assert_eq!(read_storage_slot, None);

            let storage_value = StorageValue::from_be_slice(storage_value.as_slice());

            storage_engine
                .set_values(
                    &mut context,
                    vec![(storage_path.into(), Some(storage_value.into()))].as_mut(),
                )
                .unwrap();

            context = TransactionContext::new(context.metadata.next());
        }

        // Verify that we get all the storage values
        for (storage_key, storage_value) in &test_cases {
            let storage_path = StoragePath::for_address_and_slot(address, *storage_key);

            let storage_value = StorageValue::from_be_slice(storage_value.as_slice());

            let read_storage_slot =
                storage_engine.get_storage(&context, storage_path.clone()).unwrap();
            assert_eq!(read_storage_slot, Some(storage_value));
        }

        // Verify our storage root with alloy
        let mut keys_values: Vec<(B256, U256)> = test_cases
            .clone()
            .into_iter()
            .map(|(key, value)| {
                (key, U256::from_be_bytes::<32>(value.as_slice().try_into().unwrap()))
            })
            .collect();
        let expected_root = storage_root_unhashed(keys_values.clone());
        let account = storage_engine
            .get_account(&context, AddressPath::for_address(address))
            .unwrap()
            .unwrap();

        assert_eq!(account.storage_root, expected_root);

        context = TransactionContext::new(context.metadata.next());

        // Delete storage one at a time
        for (storage_key, _) in &test_cases {
            let storage_path = StoragePath::for_address_and_slot(address, *storage_key);

            storage_engine
                .set_values(&mut context, vec![(storage_path.clone().into(), None)].as_mut())
                .unwrap();

            let read_storage_slot =
                storage_engine.get_storage(&context, storage_path.clone()).unwrap();

            assert_eq!(read_storage_slot, None);

            // check that the storage root is consistent
            keys_values.remove(0);
            let expected_root = storage_root_unhashed(keys_values.clone());
            let account = storage_engine
                .get_account(&context, AddressPath::for_address(address))
                .unwrap()
                .unwrap();

            assert_eq!(account.storage_root, expected_root);
        }
    }

    #[test]
    fn test_delete_account_also_deletes_storage() {
        let (storage_engine, mut context) = create_test_engine(300);

        let address = address!("0xd8da6bf26964af9d7eed9e03e53415d37aa96045");
        let account = create_test_account(100, 1);
        storage_engine
            .set_values(
                &mut context,
                vec![(AddressPath::for_address(address).into(), Some(account.clone().into()))]
                    .as_mut(),
            )
            .unwrap();
        assert_eq!(context.metadata.root_subtrie_page_id, 256);

        let test_cases = vec![
            (
                // storage key and storage value
                b256!("0x0000000000000000000000000000000000000000000000000000000000000000"),
                b256!("0x0000000000000000000000000000000000000000000000000000000062617365"),
            ),
            (
                // storage key and storage value
                b256!("0x0000000000000000000000000000000000000000000000000000000000000002"),
                b256!("0x0000000000000000000000000000000000000000000000000000747269656462"),
            ),
            (
                // storage key and storage value
                b256!("0x0000000000000000000000000000000000000000000000000000000000000001"),
                b256!("0x000000000000000000000000000000006274632040202439362c3434322e3735"),
            ),
            (
                // storage key and storage value
                b256!("0x0000000000000000000000000000000000000000000000000000000000000003"),
                b256!("0x000000000000000000000000000000000000000000000000436f696e62617365"),
            ),
        ];

        // Insert storage slots and verify they don't exist before insertion
        for (storage_key, storage_value) in &test_cases {
            let storage_path = StoragePath::for_address_and_slot(address, *storage_key);

            let read_storage_slot =
                storage_engine.get_storage(&context, storage_path.clone()).unwrap();
            assert_eq!(read_storage_slot, None);

            let storage_value = StorageValue::from_be_slice(storage_value.as_slice());

            storage_engine
                .set_values(
                    &mut context,
                    vec![(storage_path.into(), Some(storage_value.into()))].as_mut(),
                )
                .unwrap();

            context = TransactionContext::new(context.metadata.next());
        }

        // Verify that we get all the storage values
        for (storage_key, storage_value) in &test_cases {
            let storage_path = StoragePath::for_address_and_slot(address, *storage_key);

            let storage_value = StorageValue::from_be_slice(storage_value.as_slice());

            let read_storage_slot =
                storage_engine.get_storage(&context, storage_path.clone()).unwrap();
            assert_eq!(read_storage_slot, Some(storage_value));
        }

        // Delete the account
        storage_engine
            .set_values(
                &mut context,
                vec![(AddressPath::for_address(address).into(), None)].as_mut(),
            )
            .unwrap();

        // Verify the account no longer exists
        let res = storage_engine.get_account(&context, AddressPath::for_address(address)).unwrap();
        assert_eq!(res, None);

        // Verify all the storage slots don't exist
        for (storage_key, _) in &test_cases {
            let storage_path = StoragePath::for_address_and_slot(address, *storage_key);

            let res = storage_engine.get_storage(&context, storage_path.clone()).unwrap();
            assert_eq!(res, None);
        }

        // Now create a new account with the same address again and set storage
        storage_engine
            .set_values(
                &mut context,
                vec![(AddressPath::for_address(address).into(), Some(account.clone().into()))]
                    .as_mut(),
            )
            .unwrap();

        // Verify all the storage slots still don't exist
        for (storage_key, _) in &test_cases {
            let storage_path = StoragePath::for_address_and_slot(address, *storage_key);

            let read_storage = storage_engine.get_storage(&context, storage_path.clone()).unwrap();
            assert_eq!(read_storage, None);
        }
    }

    #[test]
    fn test_delete_single_child_branch_on_same_page() {
        let (storage_engine, mut context) = create_test_engine(300);

        // GIVEN: a branch node with 2 children, where all the children live on the same page
        let mut account_1_nibbles = [0u8; 64];
        account_1_nibbles[0] = 1;

        let mut account_2_nibbles = [0u8; 64];
        account_2_nibbles[0] = 11;

        let account1 = create_test_account(100, 1);
        storage_engine
            .set_values(
                &mut context,
                vec![(
                    AddressPath::new(Nibbles::from_nibbles(account_1_nibbles)).into(),
                    Some(account1.clone().into()),
                )]
                .as_mut(),
            )
            .unwrap();

        let account2 = create_test_account(101, 2);
        storage_engine
            .set_values(
                &mut context,
                vec![(
                    AddressPath::new(Nibbles::from_nibbles(account_2_nibbles)).into(),
                    Some(account2.clone().into()),
                )]
                .as_mut(),
            )
            .unwrap();
        assert_eq!(context.metadata.root_subtrie_page_id, 256);

        let page =
            storage_engine.get_page(&context, context.metadata.root_subtrie_page_id).unwrap();
        let slotted_page = SlottedPage::try_from(page).unwrap();
        let node: Node = slotted_page.get_value(0).unwrap();
        assert!(node.is_branch());

        // WHEN: one of these accounts is deleted
        storage_engine
            .set_values(
                &mut context,
                vec![(AddressPath::new(Nibbles::from_nibbles(account_1_nibbles)).into(), None)]
                    .as_mut(),
            )
            .unwrap();

        // THEN: the root node should be a leaf node containing the remaining account
        //
        // first verify the deleted account is gone and the remaining account exists
        let read_account1 = storage_engine
            .get_account(&context, AddressPath::new(Nibbles::from_nibbles(account_1_nibbles)))
            .unwrap();
        assert_eq!(read_account1, None);

        let read_account2 = storage_engine
            .get_account(&context, AddressPath::new(Nibbles::from_nibbles(account_2_nibbles)))
            .unwrap();
        assert_eq!(read_account2, Some(account2));

        // check the the root node is a leaf
        let page =
            storage_engine.get_page(&context, context.metadata.root_subtrie_page_id).unwrap();
        let slotted_page = SlottedPage::try_from(page).unwrap();
        let node: Node = slotted_page.get_value(0).unwrap();
        assert!(!node.is_branch());
    }

    #[test]
    fn test_delete_single_child_non_root_branch_on_different_pages() {
        let (storage_engine, mut context) = create_test_engine(300);

        // GIVEN: a non-root branch node with 2 children where both children are on a different
        // pages
        //
        // first we construct a root branch node.
        let mut account_1_nibbles = [0u8; 64];
        account_1_nibbles[0] = 1;

        let mut account_2_nibbles = [0u8; 64];
        account_2_nibbles[0] = 11;

        let account1 = create_test_account(100, 1);
        storage_engine
            .set_values(
                &mut context,
                vec![(
                    AddressPath::new(Nibbles::from_nibbles(account_1_nibbles)).into(),
                    Some(account1.clone().into()),
                )]
                .as_mut(),
            )
            .unwrap();

        let account2 = create_test_account(101, 2);
        storage_engine
            .set_values(
                &mut context,
                vec![(
                    AddressPath::new(Nibbles::from_nibbles(account_2_nibbles)).into(),
                    Some(account2.clone().into()),
                )]
                .as_mut(),
            )
            .unwrap();
        assert_eq!(context.metadata.root_subtrie_page_id, 256);

        let page =
            storage_engine.get_page(&context, context.metadata.root_subtrie_page_id).unwrap();
        let slotted_page = SlottedPage::try_from(page).unwrap();
        let mut root_node: Node = slotted_page.get_value(0).unwrap();
        assert!(root_node.is_branch());

        let test_account = create_test_account(424, 234);

        // next we will force add a branch node in the middle of the root node (index 5)

        // page1 will hold our root node and the branch node
        let page1 =
            storage_engine.get_mut_page(&context, context.metadata.root_subtrie_page_id).unwrap();
        let mut slotted_page1 = SlottedPageMut::try_from(page1).unwrap();

        // page2 will hold our 1st child
        let page2 = storage_engine.allocate_page(&mut context).unwrap();
        let mut slotted_page2 = SlottedPageMut::try_from(page2).unwrap();

        // page3 will hold our 2nd child
        let page3 = storage_engine.allocate_page(&mut context).unwrap();
        let mut slotted_page3 = SlottedPageMut::try_from(page3).unwrap();

        // we will force add 2 children to this branch node
        let mut child_1_full_path = [0u8; 64];
        child_1_full_path[0] = 5; // root branch nibble
        child_1_full_path[1] = 0; // inner branch nibble
        child_1_full_path[2] = 10; // leaf prefix
        child_1_full_path[3] = 11; // leaf prefix
        child_1_full_path[4] = 12; // leaf prefix
        let child_1: Node = Node::new_leaf(
            Nibbles::from_nibbles(&child_1_full_path[2..]),
            &TrieValue::Account(test_account.clone()),
        );

        let mut child_2_full_path = [0u8; 64];
        child_2_full_path[0] = 5; // root branch nibble
        child_2_full_path[1] = 15; // inner branch nibble
        child_2_full_path[2] = 1; // leaf prefix
        child_2_full_path[3] = 2; // leaf prefix
        child_2_full_path[4] = 3; // leaf prefix
        let child_2: Node = Node::new_leaf(
            Nibbles::from_nibbles(&child_2_full_path[2..]),
            &TrieValue::Account(test_account.clone()),
        );

        // child 1 is the root of page2
        slotted_page2.insert_value(&child_1).unwrap();
        let child_1_location = Location::from(slotted_page2.id());

        // child 2 is the root of page3
        slotted_page3.insert_value(&child_2).unwrap();
        let child_2_location = Location::from(slotted_page3.id());

        let mut new_branch_node: Node = Node::new_branch(Nibbles::new());
        new_branch_node.set_child(0, Pointer::new(child_1_location, RlpNode::default()));
        new_branch_node.set_child(15, Pointer::new(child_2_location, RlpNode::default()));
        let new_branch_node_index = slotted_page1.insert_value(&new_branch_node).unwrap();
        let new_branch_node_location = Location::from(new_branch_node_index as u32);

        root_node.set_child(5, Pointer::new(new_branch_node_location, RlpNode::default()));
        slotted_page1.set_value(0, &root_node).unwrap();

        storage_engine.commit(&context).unwrap();

        // assert we can get the child account we just added:
        let child_1_nibbles = Nibbles::from_nibbles(child_1_full_path);
        let child_2_nibbles = Nibbles::from_nibbles(child_2_full_path);
        let read_account1 = storage_engine
            .get_account(&context, AddressPath::new(child_1_nibbles.clone()))
            .unwrap();
        assert_eq!(read_account1, Some(test_account.clone()));
        let read_account2 = storage_engine
            .get_account(&context, AddressPath::new(child_2_nibbles.clone()))
            .unwrap();
        assert_eq!(read_account2, Some(test_account.clone()));

        // WHEN: child 1 is deleted
        let child_1_path = Nibbles::from_nibbles(child_1_full_path);
        storage_engine
            .set_values(&mut context, vec![(AddressPath::new(child_1_path).into(), None)].as_mut())
            .unwrap();

        // THEN: the branch node should be deleted and the root node should go to child 2 leaf at
        // index 5
        let root_node: Node = slotted_page.get_value(0).unwrap();
        assert!(root_node.is_branch());
        let child_2_pointer = root_node.child(5).unwrap();
        assert!(child_2_pointer.location().page_id().is_some());
        assert_eq!(child_2_pointer.location().page_id().unwrap(), slotted_page3.id());

        // check that the prefix for child 2 has changed
        let child_2_node: Node = slotted_page3.get_value(0).unwrap();
        assert!(!child_2_node.is_branch());
        assert_eq!(child_2_node.prefix().clone(), Nibbles::from_nibbles(&child_2_full_path[1..]));

        // test that we can get child 2 and not child 1
        let read_account2 =
            storage_engine.get_account(&context, AddressPath::new(child_2_nibbles)).unwrap();
        assert_eq!(read_account2, Some(test_account.clone()));
        let read_account1 =
            storage_engine.get_account(&context, AddressPath::new(child_1_nibbles)).unwrap();
        assert_eq!(read_account1, None);
    }

    #[test]
    fn test_delete_single_child_root_branch_on_different_pages() {
        let (storage_engine, mut context) = create_test_engine(300);

        // GIVEN: a root branch node with 2 children where both children are on a different page
        //
        // first we construct our two children on separate pages.
        let test_account = create_test_account(424, 234);

        // page2 will hold our 1st child
        let page2 = storage_engine.allocate_page(&mut context).unwrap();
        let mut slotted_page2 = SlottedPageMut::try_from(page2).unwrap();

        // page3 will hold our 2nd child
        let page3 = storage_engine.allocate_page(&mut context).unwrap();
        let mut slotted_page3 = SlottedPageMut::try_from(page3).unwrap();

        // we will force add 2 children to our root node
        let mut child_1_full_path = [0u8; 64];
        child_1_full_path[0] = 0; // root branch nibble
        child_1_full_path[2] = 10; // leaf prefix
        child_1_full_path[3] = 11; // leaf prefix
        child_1_full_path[4] = 12; // leaf prefix
        let child_1: Node = Node::new_leaf(
            Nibbles::from_nibbles(&child_1_full_path[1..]),
            &TrieValue::Account(test_account.clone()),
        );

        let mut child_2_full_path = [0u8; 64];
        child_2_full_path[0] = 15; // root branch nibble
        child_2_full_path[2] = 1; // leaf prefix
        child_2_full_path[3] = 2; // leaf prefix
        child_2_full_path[4] = 3; // leaf prefix
        let child_2: Node = Node::new_leaf(
            Nibbles::from_nibbles(&child_2_full_path[1..]),
            &TrieValue::Account(test_account.clone()),
        );

        // child 1 is the root of page2
        slotted_page2.insert_value(&child_1).unwrap();
        let child_1_location = Location::from(slotted_page2.id());

        // child 2 is the root of page3
        slotted_page3.insert_value(&child_2).unwrap();
        let child_2_location = Location::from(slotted_page3.id());

        // next we create and update our root node
        let mut root_node = Node::new_branch(Nibbles::new());
        root_node.set_child(0, Pointer::new(child_1_location, RlpNode::default()));
        root_node.set_child(15, Pointer::new(child_2_location, RlpNode::default()));

        let root_node_page = storage_engine.allocate_page(&mut context).unwrap();
        context.metadata.root_subtrie_page_id = root_node_page.id();
        let mut slotted_page = SlottedPageMut::try_from(root_node_page).unwrap();
        let root_index = slotted_page.insert_value(&root_node).unwrap();
        assert_eq!(root_index, 0);

        // not necessary but let's commit our changes.
        storage_engine.commit(&context).unwrap();

        // assert we can get the children accounts we just added:
        let child_1_nibbles = Nibbles::from_nibbles(child_1_full_path);
        let child_2_nibbles = Nibbles::from_nibbles(child_2_full_path);
        let read_account1 = storage_engine
            .get_account(&context, AddressPath::new(child_1_nibbles.clone()))
            .unwrap();
        assert_eq!(read_account1, Some(test_account.clone()));
        let read_account2 = storage_engine
            .get_account(&context, AddressPath::new(child_2_nibbles.clone()))
            .unwrap();
        assert_eq!(read_account2, Some(test_account.clone()));

        // WHEN: child 1 is deleted
        storage_engine
            .set_values(
                &mut context,
                vec![(AddressPath::new(child_1_nibbles.clone()).into(), None)].as_mut(),
            )
            .unwrap();

        // THEN: the root branch node should be deleted and the root node should be the leaf of
        // child 2 on the child's page
        let root_node_page =
            storage_engine.get_page(&context, context.metadata.root_subtrie_page_id).unwrap();
        let root_node_slotted = SlottedPage::try_from(root_node_page).unwrap();
        let root_node: Node = root_node_slotted.get_value(0).unwrap();
        assert!(!root_node.is_branch());
        assert_eq!(root_node_slotted.id(), child_2_location.page_id().unwrap());

        // check that the prefix for root node has changed
        assert_eq!(root_node.prefix().clone(), child_2_nibbles);

        // test that we can get child 2 and not child 1
        let read_account2 =
            storage_engine.get_account(&context, AddressPath::new(child_2_nibbles)).unwrap();
        assert_eq!(read_account2, Some(test_account.clone()));
        let read_account1 =
            storage_engine.get_account(&context, AddressPath::new(child_1_nibbles)).unwrap();
        assert_eq!(read_account1, None);
    }

    #[test]
    fn test_delete_non_existent_value_doesnt_change_trie_structure() {
        let (storage_engine, mut context) = create_test_engine(300);

        // GIVEN: a trie with a single account
        let address_nibbles = Nibbles::unpack(hex!(
            "0xf80f21938e5248ec70b870ac1103d0dd01b7811550a7a5c971e1c3e85ea62492"
        ));
        let account = create_test_account(100, 1);
        storage_engine
            .set_values(
                &mut context,
                vec![(AddressPath::new(address_nibbles).into(), Some(account.clone().into()))]
                    .as_mut(),
            )
            .unwrap();
        assert_eq!(context.metadata.root_subtrie_page_id, 256);
        let root_subtrie_page =
            storage_engine.get_page(&context, context.metadata.root_subtrie_page_id).unwrap();
        let root_subtrie_contents_before = root_subtrie_page.contents().to_vec();

        // WHEN: an account with a similiar but divergent path is deleted
        let address_nibbles = Nibbles::unpack(hex!(
            "0xf80f21938e5248ec70b870ac1103d0dd01b7811550a7ffffffffffffffffffff"
        ));
        storage_engine
            .set_values(
                &mut context,
                vec![(AddressPath::new(address_nibbles).into(), None)].as_mut(),
            )
            .unwrap();

        // THEN: the trie should remain unchanged
        let root_subtrie_page =
            storage_engine.get_page(&context, context.metadata.root_subtrie_page_id).unwrap();
        let root_subtrie_contents_after = root_subtrie_page.contents().to_vec();
        assert_eq!(root_subtrie_contents_before, root_subtrie_contents_after);

        //**Additional Test**//

        // GIVEN: a trie with a branch node
        let address = address!("0xe8da6bf26964af9d7eed9e03e53415d37aa96045"); // first nibble is different, hash should force a branch node
        storage_engine
            .set_values(
                &mut context,
                vec![(AddressPath::for_address(address).into(), Some(account.clone().into()))]
                    .as_mut(),
            )
            .unwrap();
        let root_node_page =
            storage_engine.get_page(&context, context.metadata.root_subtrie_page_id).unwrap();
        let root_subtrie_contents_before = root_node_page.contents().to_vec();
        let root_node_slotted_page = SlottedPage::try_from(root_node_page).unwrap();
        let root_node: Node = root_node_slotted_page.get_value(0).unwrap();
        assert!(root_node.is_branch());

        // WHEN: a non-existent value is deleted from the branch node
        let address = address!("0xf8da6bf26964af9d7eed9e03e53415d37aa96045"); // first nibble is different, hash doesn't exist
        storage_engine
            .set_values(
                &mut context,
                vec![(AddressPath::for_address(address).into(), None)].as_mut(),
            )
            .unwrap();

        // THEN: the trie should remain unchanged
        let root_subtrie_page =
            storage_engine.get_page(&context, context.metadata.root_subtrie_page_id).unwrap();
        let root_subtrie_contents_after = root_subtrie_page.contents().to_vec();
        assert_eq!(root_subtrie_contents_before, root_subtrie_contents_after);
    }

    #[test]
    fn test_leaf_update_and_non_existent_delete_works() {
        let (storage_engine, mut context) = create_test_engine(300);

        // GIVEN: a trie with a single account
        let address_nibbles_original_account = Nibbles::unpack(hex!(
            "0xf80f21938e5248ec70b870ac1103d0dd01b7811550a7a5c971e1c3e85ea62492"
        ));
        let account = create_test_account(100, 1);
        storage_engine
            .set_values(
                &mut context,
                vec![(
                    AddressPath::new(address_nibbles_original_account.clone()).into(),
                    Some(account.clone().into()),
                )]
                .as_mut(),
            )
            .unwrap();

        // WHEN: the same account is modified alongside a delete operation of a non existent value
        let address_nibbles = Nibbles::unpack(hex!(
            "0xf80f21938e5248ec70b870ac1103d0dd01b7811550a7ffffffffffffffffffff"
        ));

        let updated_account = create_test_account(300, 1);
        storage_engine
            .set_values(
                &mut context,
                vec![
                    (
                        AddressPath::new(address_nibbles_original_account.clone()).into(),
                        Some(updated_account.clone().into()),
                    ),
                    (AddressPath::new(address_nibbles).into(), None),
                ]
                .as_mut(),
            )
            .unwrap();

        // THEN: the updated account should be updated
        let account_in_database = storage_engine
            .get_account(&context, AddressPath::new(address_nibbles_original_account))
            .unwrap()
            .unwrap();
        assert_eq!(account_in_database, updated_account);
    }

    fn address_path_for_idx(idx: u64) -> AddressPath {
        let mut nibbles = [0u8; 64];
        let mut val = idx;
        let mut pos = 63;
        while val > 0 {
            nibbles[pos] = (val % 16) as u8;
            val /= 16;
            pos -= 1;
        }
        AddressPath::new(Nibbles::from_nibbles(nibbles))
    }

    proptest! {
        #[test]
        fn fuzz_insert_get_accounts(
            accounts in prop::collection::vec(
                (any::<Address>(), any::<Account>()),
                1..100
            )
        ) {
            let (storage_engine, mut context) = create_test_engine(10_000);

            for (address, account) in &accounts {
                storage_engine
                    .set_values(&mut context, vec![(AddressPath::for_address(*address).into(), Some(account.clone().into()))].as_mut())
                    .unwrap();
            }

            for (address, account) in accounts {
                let read_account = storage_engine
                    .get_account(&context, AddressPath::for_address(address))
                    .unwrap();
                assert_eq!(read_account, Some(Account::new(account.nonce, account.balance, EMPTY_ROOT_HASH, account.code_hash)));
            }
        }

        #[test]
        fn fuzz_insert_get_accounts_and_storage(
            accounts in prop::collection::vec(
                (any::<Address>(), any::<Account>(), prop::collection::vec(
                    (any::<B256>(), any::<U256>()),
                    0..5
                )),
                1..100
            ),
        ) {
            let (storage_engine, mut context) = create_test_engine(10_000);

            let mut changes = vec![];
            for (address, account, storage) in &accounts {
                changes.push((AddressPath::for_address(*address).into(), Some(account.clone().into())));

                for (key, value) in storage {
                    changes.push((StoragePath::for_address_and_slot(*address, *key).into(), Some((*value).into())));
                }
            }
            storage_engine
                .set_values(&mut context, changes.as_mut())
                .unwrap();

            for (address, account, storage) in accounts {
                let read_account = storage_engine
                    .get_account(&context, AddressPath::for_address(address))
                    .unwrap();
                let read_account = read_account.unwrap();
                assert_eq!(read_account.nonce, account.nonce);
                assert_eq!(read_account.balance, account.balance);
                assert_eq!(read_account.code_hash, account.code_hash);

                for (key, value) in storage {
                    let read_storage = storage_engine
                        .get_storage(&context, StoragePath::for_address_and_slot(address, key))
                        .unwrap();
                    assert_eq!(read_storage, Some(value));
                }
            }
        }

        #[test]
        fn fuzz_insert_update_accounts(
            account_revisions in prop::collection::vec(
                (any::<Address>(), prop::collection::vec(any::<Account>(), 1..100)),
                1..100
            ),
        ) {
            let (storage_engine, mut context) = create_test_engine(10_000);

            let mut revision = 0;
            loop {
                let mut changes = vec![];
                for (address, revisions) in &account_revisions {
                    if revisions.len() > revision {
                        changes.push((AddressPath::for_address(*address).into(), Some(revisions[revision].clone().into())));
                    }
                }
                if changes.is_empty() {
                    break;
                }
                storage_engine
                    .set_values(&mut context, changes.as_mut())
                    .unwrap();
                revision += 1;
            }

            for (address, revisions) in &account_revisions {
                let last_revision = revisions.last().unwrap();
                let read_account = storage_engine
                    .get_account(&context, AddressPath::for_address(*address))
                    .unwrap();
                let read_account = read_account.unwrap();
                assert_eq!(read_account.nonce, last_revision.nonce);
                assert_eq!(read_account.balance, last_revision.balance);
                assert_eq!(read_account.code_hash, last_revision.code_hash);
            }
        }

        #[test]
        fn fuzz_find_shortest_common_prefix(
            mut changes in prop::collection::vec(
                (any::<Nibbles>(), any::<bool>()),
                1..10
            ),
            node in any::<Node>(),
        ) {
            changes.sort_by(|a, b| a.0.cmp(&b.0));
            let (idx, shortest_common_prefix_length) = find_shortest_common_prefix(&changes, 0, &node);
            assert!(idx == 0 || idx == changes.len() - 1, "the shortest common prefix must be found at either end of the changes list");

            let shortest_from_full_iteration = changes.iter().map(|(path, _)| common_prefix_length(path, node.prefix())).min().unwrap();

            assert_eq!(shortest_common_prefix_length, shortest_from_full_iteration);
        }
    }
}<|MERGE_RESOLUTION|>--- conflicted
+++ resolved
@@ -212,11 +212,7 @@
                 {
                     context
                         .contract_account_loc_cache
-<<<<<<< HEAD
-                        .insert(original_path, (slotted_page.page_id(), page_index));
-=======
-                        .insert(original_path.clone(), (slotted_page.id(), page_index));
->>>>>>> 11c4292c
+                        .insert(original_path, (slotted_page.id(), page_index));
                 }
             }
 
