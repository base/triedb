use crate::{
    account::Account,
    context::TransactionContext,
    location::Location,
    node::{
        Node,
        Node::{AccountLeaf, Branch},
        NodeError, TrieValue,
    },
    page::{
        OrphanPageManager, Page, PageError, PageId, PageManager, PageMut, RootPageMut, SlottedPage,
        SlottedPageMut, CELL_POINTER_SIZE,
    },
    path::{AddressPath, StoragePath, ADDRESS_PATH_LENGTH, STORAGE_PATH_LENGTH},
    pointer::Pointer,
    snapshot::SnapshotId,
    storage::value::Value,
};
use alloy_primitives::StorageValue;
use alloy_trie::{nodes::RlpNode, nybbles, Nibbles, EMPTY_ROOT_HASH};
use std::{
    cmp::{max, Ordering},
    fmt::Debug,
    io,
};

/// The [StorageEngine] is responsible for managing the storage of data in the database.
/// It handles reading and writing account and storage values, as well as managing the lifecycle of
/// pages.
///
/// The storage engine uses a [PageManager] (`P`) to interact with the underlying storage medium,
/// which could be memory-mapped files, in-memory storage, or other implementations.
#[derive(Debug)]
pub struct StorageEngine {
    page_manager: PageManager,
    orphan_manager: OrphanPageManager,
}

enum PointerChange {
    None,
    Update(Pointer),
    Delete,
}

impl StorageEngine {
    /// Creates a new [StorageEngine] with the given [PageManager] and [OrphanPageManager].
    pub fn new(page_manager: PageManager, orphan_manager: OrphanPageManager) -> Self {
        Self { page_manager, orphan_manager }
    }

    /// Unlocks any orphaned pages as of the given [SnapshotId] for reuse.
    pub(crate) fn unlock(&mut self, snapshot_id: SnapshotId) {
        self.orphan_manager.unlock(snapshot_id);
    }

    /// Retrieves a mutable clone of a [Page] from the underlying [PageManager].
    /// The original page is marked as orphaned and a new page is allocated, potentially from an
    /// orphaned page.
    fn get_mut_clone<'p>(
        &mut self,
        context: &mut TransactionContext,
        page_id: PageId,
    ) -> Result<PageMut<'p>, Error> {
        let original_page = self.get_mut_page(context, page_id)?;

        // if the page already has the correct snapshot id, return it without cloning.
        if original_page.snapshot_id() == context.metadata.snapshot_id {
            return Ok(original_page);
        }

        let mut new_page = self.allocate_page(context)?;

        self.orphan_manager.add_orphaned_page_id(context.metadata.snapshot_id, page_id);
        new_page.contents_mut().copy_from_slice(original_page.contents());
        Ok(new_page)
    }

    /// Retrieves a read-only [SlottedPage] from the underlying [PageManager].
    pub(crate) fn get_slotted_page<'p>(
        &self,
        context: &TransactionContext,
        page_id: PageId,
    ) -> Result<SlottedPage<'p>, Error> {
        let page = self.get_page(context, page_id)?;
        Ok(SlottedPage::try_from(page)?)
    }

    /// Retrieves an [Account] from the storage engine, identified by the given [AddressPath].
    /// Returns [None] if the path is not found.
    pub fn get_account(
        &self,
        context: &mut TransactionContext,
        address_path: AddressPath,
    ) -> Result<Option<Account>, Error> {
        if context.metadata.root_subtrie_page_id == 0 {
            return Ok(None);
        }

        let page = self.get_page(context, context.metadata.root_subtrie_page_id)?;
        let slotted_page = SlottedPage::try_from(page)?;
        let path: Nibbles = address_path.into();

        match self.get_value_from_page(context, &path, 0, slotted_page, 0)? {
            Some(TrieValue::Account(account)) => Ok(Some(account)),
            _ => Ok(None),
        }
    }

    /// Retrieves a [StorageValue] from the storage engine, identified by the given [StoragePath].
    /// Returns [None] if the path is not found.
    pub fn get_storage(
        &self,
        context: &mut TransactionContext,
        storage_path: StoragePath,
    ) -> Result<Option<StorageValue>, Error> {
        if context.metadata.root_subtrie_page_id == 0 {
            return Ok(None);
        }
        let original_path: Nibbles = storage_path.full_path();

        // check the cache
        let nibbles = storage_path.get_address().to_nibbles();
        let cache_location = context.contract_account_loc_cache.get(nibbles);
        let (slotted_page, page_index, path_offset) = match cache_location {
            Some((page_id, page_index)) => {
                context.transaction_metrics.inc_cache_storage_read_hit();

                let path_offset = storage_path.get_slot_offset();
                // read the current account
                let page = self.get_page(context, page_id)?;
                let slotted_page = SlottedPage::try_from(page)?;
                let node: Node = slotted_page.get_value(page_index)?;
                let child_pointer = node.direct_child()?;
                // only when the node is an account leaf and all storage slots are removed
                if child_pointer.is_none() {
                    return Ok(None);
                }
                let child_location = child_pointer.unwrap().location();
                let (slotted_page, page_index) = if child_location.cell_index().is_some() {
                    (slotted_page, child_location.cell_index().unwrap())
                } else {
                    let child_page_id = child_location.page_id().unwrap();
                    let child_page = self.get_page(context, child_page_id)?;
                    let child_slotted_page = SlottedPage::try_from(child_page)?;
                    (child_slotted_page, 0)
                };
                (slotted_page, page_index, path_offset)
            }
            None => {
                context.transaction_metrics.inc_cache_storage_read_miss();

                let page_id = context.metadata.root_subtrie_page_id;
                let page = self.get_page(context, page_id)?;
                let slotted_page = SlottedPage::try_from(page)?;
                (slotted_page, 0, 0)
            }
        };

        match self.get_value_from_page(
            context,
            &original_path,
            path_offset,
            slotted_page,
            page_index,
        )? {
            Some(TrieValue::Storage(storage_value)) => Ok(Some(storage_value)),
            _ => Ok(None),
        }
    }

<<<<<<< HEAD
=======
    pub fn print_page<W: io::Write>(
        &self,
        context: &TransactionContext,
        mut buf: W,
        page_id: Option<u32>,
    ) -> Result<(), Error> {
        if context.metadata.root_subtrie_page_id == 0 {
            return Ok(());
        }

        let (page_res, print_whole_db) = match page_id {
            Some(id) => (self.get_page(context, id), false),
            None => (self.get_page(context, context.metadata.root_subtrie_page_id), true),
        };

        let page = page_res?;

        let slotted_page = SlottedPage::try_from(page)?;
        self.print_page_traverse(
            context,
            slotted_page,
            0,
            String::from(""),
            buf.by_ref(),
            print_whole_db,
        )
    }

>>>>>>> 4301e9cc
    fn get_slotted_page_and_index<'p>(
        &self,
        context: &TransactionContext,
        pointer: &Pointer,
        current_slotted_page: SlottedPage<'p>,
    ) -> Result<(SlottedPage<'p>, u8), Error> {
        if let Some(page_id) = pointer.location().page_id() {
            let page = self.get_page(context, page_id)?;
            let slotted_page = SlottedPage::try_from(page)?;
            Ok((slotted_page, 0))
        } else {
            let cell_index = pointer.location().cell_index().unwrap();
            Ok((current_slotted_page, cell_index))
        }
    }

<<<<<<< HEAD
=======
    fn print_page_traverse(
        &self,
        context: &TransactionContext,
        slotted_page: SlottedPage<'_>,
        cell_index: u8,
        indent: String,
        buf: &mut impl io::Write,
        print_whole_db: bool,
    ) -> Result<(), Error> {
        let node: Node = slotted_page.get_value(cell_index)?;

        let val = match node.value() {
            Ok(TrieValue::Account(acct)) => {
                format!("nonce: {:?}, balance: {:?}", acct.nonce, acct.balance)
            }
            Ok(TrieValue::Storage(strg)) => strg.to_string(),
            _ => "".to_string(),
        };

        match node {
            Node::AccountLeaf {
                prefix: _,
                nonce_rlp: _,
                balance_rlp: _,
                code_hash: _,
                storage_root,
            } => {
                writeln!(buf, "{}Account leaf: {:?}", indent, val)?;
                let mut new_indent = indent.clone();
                new_indent.push('\t');

                if let Some(direct_child) = storage_root {
                    let (new_slotted_page, cell_index) =
                        self.get_slotted_page_and_index(context, &direct_child, slotted_page)?;
                    // child is on different page, and we are only printing the current page
                    if new_slotted_page.id() != slotted_page.id() && !print_whole_db {
                        let child_page_id = direct_child.location().page_id().unwrap();
                        writeln!(buf, "{}Child on new page: {:?}", new_indent, child_page_id)?;
                        Ok(())
                    } else {
                        self.print_page_traverse(
                            context,
                            new_slotted_page,
                            cell_index,
                            new_indent,
                            buf,
                            print_whole_db,
                        )
                    }
                } else {
                    writeln!(buf, "{}No direct child", new_indent)?;
                    Ok(())
                }
            }

            Node::Branch { prefix: _, children } => {
                writeln!(buf, "{}Branch, Page ID: {:?}", indent, slotted_page.id())?;
                for child in children.into_iter().flatten() {
                    let mut new_indent = indent.clone();
                    new_indent.push('\t');

                    //check if child is on same page
                    let (new_slotted_page, cell_index) =
                        self.get_slotted_page_and_index(context, &child, slotted_page)?;
                    // child is on new page, and we are only printing the current page
                    if new_slotted_page.id() != slotted_page.id() && !print_whole_db {
                        let child_page_id = child.location().page_id().unwrap();
                        writeln!(buf, "{}Child on new page: {:?}", new_indent, child_page_id)?;
                        return Ok(())
                    } else {
                        self.print_page_traverse(
                            context,
                            new_slotted_page,
                            cell_index,
                            new_indent,
                            buf,
                            print_whole_db,
                        )?
                    }
                }
                Ok(())
            }
            Node::StorageLeaf { prefix: _, value_rlp: _ } => {
                writeln!(buf, "{}Storage leaf: {:?}", indent, val)?;
                Ok(())
            }
        }
    }

>>>>>>> 4301e9cc
    /// Retrieves a [TrieValue] from the given page or any of its descendants.
    /// Returns [None] if the path is not found.
    fn get_value_from_page(
        &self,
        context: &mut TransactionContext,
        original_path_slice: &[u8],
        path_offset: usize,
        slotted_page: SlottedPage<'_>,
        page_index: u8,
    ) -> Result<Option<TrieValue>, Error> {
        let node: Node = slotted_page.get_value(page_index)?;

        let common_prefix_length =
            nybbles::common_prefix_length(&original_path_slice[path_offset..], node.prefix());

        if common_prefix_length < node.prefix().len() {
            return Ok(None);
        }

        let remaining_path = &original_path_slice[path_offset + common_prefix_length..];
        if remaining_path.is_empty() {
            // cache the account location if it is a contract account
            if let TrieValue::Account(account) = node.value()? {
                if account.storage_root != EMPTY_ROOT_HASH &&
                    original_path_slice.len() == ADDRESS_PATH_LENGTH
                {
                    let original_path = Nibbles::from_nibbles_unchecked(original_path_slice);
                    context
                        .contract_account_loc_cache
                        .insert(&original_path, (slotted_page.id(), page_index));
                }
            }

            return Ok(Some(node.value()?));
        }

        let (child_pointer, new_path_offset) = match node {
            AccountLeaf { ref storage_root, .. } => {
                (storage_root.as_ref(), path_offset + common_prefix_length)
            }
            Branch { ref children, .. } => (
                children[remaining_path[0] as usize].as_ref(),
                path_offset + common_prefix_length + 1,
            ),
            _ => unreachable!(),
        };

        match child_pointer {
            Some(child_pointer) => {
                let child_location = child_pointer.location();
                if child_location.cell_index().is_some() {
                    self.get_value_from_page(
                        context,
                        original_path_slice,
                        new_path_offset,
                        slotted_page,
                        child_location.cell_index().unwrap(),
                    )
                } else {
                    let child_page_id = child_location.page_id().unwrap();
                    let child_page = self.get_page(context, child_page_id)?;
                    let child_slotted_page = SlottedPage::try_from(child_page)?;
                    self.get_value_from_page(
                        context,
                        original_path_slice,
                        new_path_offset,
                        child_slotted_page,
                        0,
                    )
                }
            }
            None => Ok(None),
        }
    }

    pub fn set_values(
        &mut self,
        context: &mut TransactionContext,
        mut changes: &mut [(Nibbles, Option<TrieValue>)],
    ) -> Result<(), Error> {
        changes.sort_by(|a, b| a.0.cmp(&b.0));
        if context.metadata.root_subtrie_page_id == 0 {
            // Handle empty trie case, inserting the first new value before traversing the trie.
            let page = self.allocate_page(context)?;
            let mut slotted_page = SlottedPageMut::try_from(page)?;
            let ((path, value), remaining_changes) = changes.split_first_mut().unwrap();
            let value = value.as_ref().expect("unable to delete from empty trie");
            let root_pointer =
                self.initialize_empty_trie(context, path, value, &mut slotted_page)?;
            context.metadata.root_subtrie_page_id = root_pointer.location().page_id().unwrap();
            context.metadata.state_root = root_pointer.rlp().as_hash().unwrap();
            if remaining_changes.is_empty() {
                return Ok(());
            }
            changes = remaining_changes;
        }
        // invalidate the cache
        changes.iter().for_each(|(path, _)| {
            if path.len() == STORAGE_PATH_LENGTH {
                let address_path = AddressPath::new(path.slice(0..ADDRESS_PATH_LENGTH));
                context.contract_account_loc_cache.remove(address_path.to_nibbles());
            }
        });

        let pointer_change =
            self.set_values_in_page(context, changes, 0, context.metadata.root_subtrie_page_id)?;
        match pointer_change {
            PointerChange::Update(pointer) => {
                context.metadata.root_subtrie_page_id = pointer.location().page_id().unwrap();
                context.metadata.state_root = pointer.rlp().as_hash().unwrap();
            }
            PointerChange::Delete => {
                context.metadata.root_subtrie_page_id = 0;
                context.metadata.state_root = EMPTY_ROOT_HASH;
            }
            PointerChange::None => {}
        }
        Ok(())
    }

    fn set_values_in_page(
        &mut self,
        context: &mut TransactionContext,
        changes: &[(Nibbles, Option<TrieValue>)],
        path_offset: u8,
        page_id: PageId,
    ) -> Result<PointerChange, Error> {
        let page = self.get_mut_clone(context, page_id)?;
        let mut new_slotted_page = SlottedPageMut::try_from(page)?;
        let mut split_count = 0;

        loop {
            let result = self.set_values_in_cloned_page(
                context,
                changes,
                path_offset,
                &mut new_slotted_page,
                0,
            );

            match result {
                // This case means the root node was deleted so orphan this page.
                // TODO: this page could actually be reallocated in the same transaction,
                // but this would require adding the page_id to a pending buffer. It would
                // still be orphaned if unused by the end of the transaction.
                Ok(PointerChange::Delete) => {
                    self.orphan_manager.add_orphaned_page_id(context.metadata.snapshot_id, page_id);
                    return Ok(PointerChange::Delete);
                }
                Ok(PointerChange::None) => return Ok(PointerChange::None),
                Ok(PointerChange::Update(pointer)) => return Ok(PointerChange::Update(pointer)),
                // In the case of a page split, re-attempt the operation from scratch. This ensures
                // that a page will be consistently evaluated, and not modified in
                // the middle of an operation, which could result in inconsistent
                // cell pointers.
                Err(Error::PageSplit) => {
                    context.transaction_metrics.inc_pages_split();
                    split_count += 1;
                    // FIXME: this is a temporary limit to prevent infinite loops.
                    if split_count > 20 {
                        return Err(Error::PageError(PageError::PageSplitLimitReached));
                    }
                }
                Err(Error::PageError(PageError::PageIsFull)) => {
                    return Err(Error::PageError(PageError::PageIsFull));
                }
                Err(e) => return Err(e),
            }
        }
    }

    /// Applies a set of changes to a cloned page in the trie.
    ///
    /// This method is the core of the trie modification logic. It handles:
    /// - Creating new nodes when the trie is empty
    /// - Updating existing nodes with new values
    /// - Creating branch nodes when paths diverge
    /// - Deleting nodes and cleaning up the trie structure
    /// - Merging nodes when a branch has only one child
    ///
    /// # Parameters
    /// - `context`: Transaction context for the operation
    /// - `changes`: List of key-value pairs to apply (None value means delete)
    /// - `path_offset`: Current offset into the path being processed. All `changes` must have the
    ///   same prefix up to this point.
    /// - `slotted_page`: The page being modified
    /// - `page_index`: Index of the current node in the page
    ///
    /// # Returns
    /// - `Ok(Some(Pointer))`: Pointer to the modified node
    /// - `Ok(None)`: Node was deleted
    /// - `Err(Error)`: Operation failed, possibly due to page split
    fn set_values_in_cloned_page(
        &mut self,
        context: &mut TransactionContext,
        changes: &[(Nibbles, Option<TrieValue>)],
        path_offset: u8,
        slotted_page: &mut SlottedPageMut<'_>,
        page_index: u8,
    ) -> Result<PointerChange, Error> {
        if changes.is_empty() {
            return Ok(PointerChange::None);
        }

        let mut node = slotted_page.get_value::<Node>(page_index)?;

        // Find the shortest common prefix between the node path and the changes
        let (shortest_common_prefix_idx, common_prefix_length) =
            find_shortest_common_prefix(changes, path_offset, &node);

        let first_change = &changes[shortest_common_prefix_idx];
        let path = first_change.0.slice(path_offset as usize..);
        let value = first_change.1.as_ref();
        let common_prefix = path.slice(0..common_prefix_length);

        // Case 1: The path does not match the node prefix, create a new branch node as the parent
        // of the current node except when deleting as we don't want to expand nodes into branches
        // when removing values.
        if common_prefix_length < node.prefix().len() {
            if value.is_none() {
                let (changes_left, changes_right) = changes.split_at(shortest_common_prefix_idx);
                let changes_right = &changes_right[1..];
                if changes_right.is_empty() {
                    return self.set_values_in_cloned_page(
                        context,
                        changes_left,
                        path_offset,
                        slotted_page,
                        page_index,
                    );
                } else if changes_left.is_empty() {
                    return self.set_values_in_cloned_page(
                        context,
                        changes_right,
                        path_offset,
                        slotted_page,
                        page_index,
                    );
                } else {
                    unreachable!(
                        "shortest_common_prefix_idx is not at either end of the changes array"
                    );
                }
            }
            return self.handle_missing_parent_branch(
                context,
                changes,
                path_offset,
                slotted_page,
                page_index,
                &mut node,
                common_prefix,
                common_prefix_length,
            );
        }

        // Case 2: The path matches the node prefix exactly, update or delete the value
        if common_prefix_length == path.len() {
            assert_eq!(shortest_common_prefix_idx, 0, "the leftmost change must have the matching prefix, as all other matching changes must be storage descendants of this account");

            return self.handle_exact_prefix_match(
                context,
                changes,
                path_offset,
                slotted_page,
                page_index,
                &mut node,
                path,
                value,
            );
        }

        // Case 3: Handle leaf node with child pointer (e.g., AccountLeaf with storage)
        if node.is_account_leaf() {
            return self.handle_account_node_traversal(
                context,
                changes,
                path_offset,
                slotted_page,
                page_index,
                &mut node,
                common_prefix_length,
            );
        }

        // Case 4: Handle branch node traversal
        assert!(node.is_branch(), "node must be a branch at this point");
        self.handle_branch_node_traversal(
            context,
            changes,
            path_offset,
            slotted_page,
            page_index,
            &mut node,
            common_prefix_length,
        )
    }

    /// Handles the case when the trie is empty and we need to insert the first node
    fn initialize_empty_trie(
        &self,
        _context: &mut TransactionContext,
        path: &Nibbles,
        value: &TrieValue,
        slotted_page: &mut SlottedPageMut<'_>,
    ) -> Result<Pointer, Error> {
        let new_node = Node::new_leaf(path.clone(), value)?;
        let rlp_node = new_node.as_rlp_node();

        let index = slotted_page.insert_value(&new_node)?;
        assert_eq!(index, 0, "root node must be at index 0");

        Ok(Pointer::new(Location::for_page(slotted_page.id()), rlp_node))
    }

    /// Handles the case when the path does not match the node prefix
    fn handle_missing_parent_branch(
        &mut self,
        context: &mut TransactionContext,
        changes: &[(Nibbles, Option<TrieValue>)],
        path_offset: u8,
        slotted_page: &mut SlottedPageMut<'_>,
        page_index: u8,
        node: &mut Node,
        common_prefix: Nibbles,
        common_prefix_length: usize,
    ) -> Result<PointerChange, Error> {
        // Ensure page has enough space for a new branch and leaf node
        // TODO: use a more accurate threshold
        if slotted_page.num_free_bytes() < 1000 {
            self.split_page(context, slotted_page)?;
            return Err(Error::PageSplit);
        }

        // Create a new branch node with the common prefix
        let mut new_parent_branch = Node::new_branch(common_prefix)?;

        // Update the prefix of the existing node and insert it into the page
        let node_branch_index = node.prefix()[common_prefix_length];
        node.set_prefix(node.prefix().slice(common_prefix_length + 1..))?;
        let rlp_node = node.as_rlp_node();
        let location = Location::for_cell(slotted_page.insert_value(node)?);
        new_parent_branch.set_child(node_branch_index, Pointer::new(location, rlp_node))?;

        // Set the new branch as the current node
        slotted_page.set_value(page_index, &new_parent_branch)?;

        // Insert the changes into the new branch via recursion
        self.set_values_in_cloned_page(context, changes, path_offset, slotted_page, page_index)
    }

    /// Handles the case when the path matches the node prefix exactly
    fn handle_exact_prefix_match(
        &mut self,
        context: &mut TransactionContext,
        changes: &[(Nibbles, Option<TrieValue>)],
        path_offset: u8,
        slotted_page: &mut SlottedPageMut<'_>,
        page_index: u8,
        node: &mut Node,
        path: Nibbles,
        value: Option<&TrieValue>,
    ) -> Result<PointerChange, Error> {
        if value.is_none() {
            // Delete the node
            if node.has_children() {
                // Delete the entire subtrie (e.g., for an AccountLeaf, delete all storage)
                self.delete_subtrie(context, slotted_page, page_index)?;
            }

            slotted_page.delete_value(page_index)?;

            assert_eq!(
                changes.len(),
                1,
                "the node has been deleted from the slotted \
                page and recursively trying to process anymore \
                changes will result in an error"
            );
            return Ok(PointerChange::Delete);
        }

        let (_, remaining_changes) = changes.split_first().unwrap();

        // skip if the value is the same as the current value
        if &node.value()? == value.unwrap() {
            if remaining_changes.is_empty() {
                return Ok(PointerChange::None);
            }

            return self.set_values_in_cloned_page(
                context,
                remaining_changes,
                path_offset,
                slotted_page,
                page_index,
            );
        }

        // Update the node with the new value
        let mut new_node = Node::new_leaf(path, value.unwrap())?;
        if node.has_children() {
            if let Some(child_pointer) = node.direct_child()? {
                new_node.set_child(0, child_pointer.clone())?;
            }
        }

        let old_node_size = node.size();
        let new_node_size = new_node.size();
        if new_node_size > old_node_size {
            let node_size_incr = new_node_size - old_node_size;
            if slotted_page.num_free_bytes() < node_size_incr {
                self.split_page(context, slotted_page)?;
                return Err(Error::PageSplit);
            }
        }

        slotted_page.set_value(page_index, &new_node)?;

        if remaining_changes.is_empty() {
            let rlp_node = new_node.as_rlp_node();
            Ok(PointerChange::Update(Pointer::new(
                node_location(slotted_page.id(), page_index),
                rlp_node,
            )))
        } else {
            // Recurse with remaining changes - this should return a change to the pointer of the
            // current account node, if any
            let account_pointer_change = self.set_values_in_cloned_page(
                context,
                remaining_changes,
                path_offset,
                slotted_page,
                page_index,
            );
            match account_pointer_change {
                Ok(PointerChange::Update(pointer)) => Ok(PointerChange::Update(pointer)),
                Ok(PointerChange::None) => {
                    // even if the storage is unchanged, we still need to update the RLP encoding of
                    // this account node as its contents have changed
                    let rlp_node = new_node.as_rlp_node();
                    Ok(PointerChange::Update(Pointer::new(
                        node_location(slotted_page.id(), page_index),
                        rlp_node,
                    )))
                }
                Ok(PointerChange::Delete) => {
                    panic!("unexpected case - account pointer is deleted after update");
                }
                Err(e) => Err(e),
            }
        }
    }

    /// Handles traversal through an account leaf node with a child pointer
    fn handle_account_node_traversal(
        &mut self,
        context: &mut TransactionContext,
        changes: &[(Nibbles, Option<TrieValue>)],
        path_offset: u8,
        slotted_page: &mut SlottedPageMut<'_>,
        page_index: u8,
        node: &mut Node,
        common_prefix_length: usize,
    ) -> Result<PointerChange, Error> {
        let child_pointer = node.direct_child()?;

        if let Some(child_pointer) = child_pointer {
            let child_pointer_change =
                if let Some(child_cell_index) = child_pointer.location().cell_index() {
                    // Handle local child node (on same page)
                    self.set_values_in_cloned_page(
                        context,
                        changes,
                        path_offset + common_prefix_length as u8,
                        slotted_page,
                        child_cell_index,
                    )?
                } else {
                    // Handle remote child node (on different page)
                    let child_page_id = child_pointer.location().page_id().unwrap();
                    self.set_values_in_page(
                        context,
                        changes,
                        path_offset + common_prefix_length as u8,
                        child_page_id,
                    )?
                };

            match child_pointer_change {
                PointerChange::Update(new_child_pointer) => {
                    self.update_node_child(
                        node,
                        slotted_page,
                        page_index,
                        Some(new_child_pointer),
                        0,
                    )?;
                    let rlp_node = node.as_rlp_node();
                    Ok(PointerChange::Update(Pointer::new(
                        node_location(slotted_page.id(), page_index),
                        rlp_node,
                    )))
                }
                PointerChange::Delete => {
                    self.update_node_child(node, slotted_page, page_index, None, 0)?;
                    let rlp_node = node.as_rlp_node();
                    Ok(PointerChange::Update(Pointer::new(
                        node_location(slotted_page.id(), page_index),
                        rlp_node,
                    )))
                }
                PointerChange::None => Ok(PointerChange::None),
            }
        } else {
            // The account has no storage trie yet, create a new leaf node for the first slot
            self.create_first_storage_node(
                context,
                changes,
                path_offset,
                slotted_page,
                page_index,
                node,
                common_prefix_length,
            )
        }
    }

    /// Creates the first storage node for an account
    fn create_first_storage_node(
        &mut self,
        context: &mut TransactionContext,
        changes: &[(Nibbles, Option<TrieValue>)],
        path_offset: u8,
        slotted_page: &mut SlottedPageMut<'_>,
        page_index: u8,
        node: &mut Node,
        common_prefix_length: usize,
    ) -> Result<PointerChange, Error> {
        if changes.is_empty() {
            return Ok(PointerChange::None);
        }

        // the account has no storage trie yet, so we need to create a new leaf node for the first
        // slot Get the first change and create a new leaf node
        let ((path, value), remaining_changes) = changes.split_first().unwrap();
        if value.is_none() {
            // this is a delete on a storage value that doesn't exist. skip it.
            return self.set_values_in_cloned_page(
                context,
                remaining_changes,
                path_offset,
                slotted_page,
                page_index,
            );
        }

        let node_size_incr = node.size_incr_with_new_child();
        let remaining_path = path.slice(path_offset as usize + common_prefix_length..);
        let new_node = Node::new_leaf(remaining_path, value.as_ref().unwrap())?;

        // if the page doesn't have enough space to
        // 1. insert the new leaf node
        // 2. and the node (branch) size increase
        // 3. and add new cell pointer for the new leaf node (3 bytes)
        // when adding the new child, split the page.
        if slotted_page.num_free_bytes() < node_size_incr + new_node.size() + CELL_POINTER_SIZE {
            self.split_page(context, slotted_page)?;
            return Err(Error::PageSplit);
        }

        let rlp_node = new_node.as_rlp_node();

        // Insert the new node and update the parent
        let location = Location::for_cell(slotted_page.insert_value(&new_node)?);
        node.set_child(0, Pointer::new(location, rlp_node))?;
        slotted_page.set_value(page_index, node)?;

        if remaining_changes.is_empty() {
            let rlp_node = node.as_rlp_node();
            return Ok(PointerChange::Update(Pointer::new(
                node_location(slotted_page.id(), page_index),
                rlp_node,
            )));
        }

        // Recurse with the remaining changes
        self.set_values_in_cloned_page(
            context,
            remaining_changes,
            path_offset,
            slotted_page,
            page_index,
        )
    }

    /// Updates a node's child pointer, handling both setting and removal
    fn update_node_child(
        &self,
        node: &mut Node,
        slotted_page: &mut SlottedPageMut<'_>,
        page_index: u8,
        new_child_pointer: Option<Pointer>,
        child_index: u8,
    ) -> Result<(), Error> {
        if let Some(new_child_pointer) = new_child_pointer {
            node.set_child(child_index, new_child_pointer)?;
        } else {
            node.remove_child(child_index)?;
        }

        slotted_page.set_value(page_index, node)?;
        Ok(())
    }

    /// Handles traversal through a branch node
    fn handle_branch_node_traversal(
        &mut self,
        context: &mut TransactionContext,
        changes: &[(Nibbles, Option<TrieValue>)],
        path_offset: u8,
        slotted_page: &mut SlottedPageMut<'_>,
        page_index: u8,
        node: &mut Node,
        common_prefix_length: usize,
    ) -> Result<PointerChange, Error> {
        // Partition changes by child index
        let mut remaining_changes = changes;

        for child_index in 0..16 {
            let matching_changes;
            (matching_changes, remaining_changes) =
                remaining_changes.split_at(remaining_changes.partition_point(|(path, _)| {
                    path[path_offset as usize + common_prefix_length] == child_index
                }));

            if matching_changes.is_empty() {
                continue;
            }

            // Get the child pointer for this index
            let child_pointer = node.child(child_index)?;

            match child_pointer {
                Some(child_pointer) => {
                    // Child exists, traverse it
                    let child_location = child_pointer.location();
                    let child_pointer_change =
                        if let Some(child_cell_index) = child_location.cell_index() {
                            // Local child node
                            self.set_values_in_cloned_page(
                                context,
                                matching_changes,
                                path_offset + common_prefix_length as u8 + 1,
                                slotted_page,
                                child_cell_index,
                            )?
                        } else {
                            // Remote child node
                            let child_page_id = child_location.page_id().unwrap();
                            self.set_values_in_page(
                                context,
                                matching_changes,
                                path_offset + common_prefix_length as u8 + 1,
                                child_page_id,
                            )?
                        };

                    match child_pointer_change {
                        PointerChange::Update(new_child_pointer) => {
                            self.update_node_child(
                                node,
                                slotted_page,
                                page_index,
                                Some(new_child_pointer),
                                child_index,
                            )?;
                        }
                        PointerChange::Delete => {
                            self.update_node_child(
                                node,
                                slotted_page,
                                page_index,
                                None,
                                child_index,
                            )?;
                        }
                        PointerChange::None => {}
                    }
                }
                None => {
                    // the child node does not exist, so we need to create a new leaf node with the
                    // remaining path.

                    // in this case, if the change(s) we want to make are deletes, they should be
                    // ignored as the child node already doesn't exist.
                    let index_of_first_non_delete_change =
                        matching_changes.iter().position(|(_, value)| value.is_some());

                    let matching_changes_without_leading_deletes =
                        match index_of_first_non_delete_change {
                            Some(index) => &matching_changes[index..],
                            None => &[],
                        };

                    if matching_changes_without_leading_deletes.is_empty() {
                        continue;
                    }

                    let ((path, value), matching_changes) =
                        matching_changes_without_leading_deletes.split_first().unwrap();
                    let remaining_path: Nibbles =
                        path.slice(path_offset as usize + common_prefix_length + 1..);

                    let value = value.as_ref().unwrap();

                    // ensure that the page has enough space to insert a new leaf node.
                    let node_size_incr = node.size_incr_with_new_child();
                    let new_node = Node::new_leaf(remaining_path, value)?;

                    // if the page doesn't have enough space to
                    // 1. insert the new leaf node
                    // 2. and the node (branch) size increase
                    // 3. and add new cell pointer for the new leaf node (3 bytes)
                    // when adding the new child, split the page.
                    // FIXME: is it safe to split the page here if we've already modified the page?
                    if slotted_page.num_free_bytes() <
                        node_size_incr + new_node.size() + CELL_POINTER_SIZE
                    {
                        self.split_page(context, slotted_page)?;
                        return Err(Error::PageSplit);
                    }

                    let rlp_node = new_node.as_rlp_node();
                    let location = Location::for_cell(slotted_page.insert_value(&new_node)?);
                    node.set_child(child_index, Pointer::new(location, rlp_node))?;
                    slotted_page.set_value(page_index, node)?;

                    // If there are more matching changes, recurse
                    if !matching_changes.is_empty() {
                        let child_pointer_change = self.set_values_in_cloned_page(
                            context,
                            matching_changes,
                            path_offset + common_prefix_length as u8 + 1,
                            slotted_page,
                            location.cell_index().unwrap(),
                        )?;

                        match child_pointer_change {
                            PointerChange::Update(new_child_pointer) => {
                                self.update_node_child(
                                    node,
                                    slotted_page,
                                    page_index,
                                    Some(new_child_pointer),
                                    child_index,
                                )?;
                            }
                            PointerChange::Delete => {
                                self.update_node_child(
                                    node,
                                    slotted_page,
                                    page_index,
                                    None,
                                    child_index,
                                )?;
                            }
                            PointerChange::None => {}
                        }
                    }
                }
            }
        }

        // Check if the branch node should be deleted or merged
        self.handle_branch_node_cleanup(context, slotted_page, page_index, node)
    }

    /// Handles cleanup of branch nodes (deletion or merging)
    fn handle_branch_node_cleanup(
        &mut self,
        context: &mut TransactionContext,
        slotted_page: &mut SlottedPageMut<'_>,
        page_index: u8,
        node: &Node,
    ) -> Result<PointerChange, Error> {
        let children = node.enumerate_children()?;
        if children.is_empty() {
            // Delete empty branch node
            slotted_page.delete_value(page_index)?;
            Ok(PointerChange::Delete)
        } else if children.len() == 1 {
            // Merge branch with its only child
            let (idx, ptr) = children[0];
            return self.merge_branch_with_only_child(
                context,
                slotted_page,
                page_index,
                node,
                idx,
                ptr,
            );
        } else {
            // Normal branch node with multiple children
            let rlp_node = node.as_rlp_node();
            return Ok(PointerChange::Update(Pointer::new(
                node_location(slotted_page.id(), page_index),
                rlp_node,
            )));
        }
    }

    /// Merges a branch node with its only child
    fn merge_branch_with_only_child(
        &mut self,
        context: &mut TransactionContext,
        slotted_page: &mut SlottedPageMut<'_>,
        page_index: u8,
        node: &Node,
        only_child_index: u8,
        only_child_node_pointer: &Pointer,
    ) -> Result<PointerChange, Error> {
        // Get the child node
        let (mut only_child_node, child_slotted_page) =
            if let Some(cell_index) = only_child_node_pointer.location().cell_index() {
                // Child is on the same page
                (slotted_page.get_value::<Node>(cell_index)?, None)
            } else {
                // Child is on another page
                let child_page = self.get_mut_clone(
                    context,
                    only_child_node_pointer.location().page_id().expect("page_id should exist"),
                )?;
                let child_slotted_page = SlottedPageMut::try_from(child_page)?;
                (child_slotted_page.get_value(0)?, Some(child_slotted_page))
            };

        // Create the new merged prefix
        let mut new_nibbles = node.prefix().clone();
        new_nibbles.push(only_child_index);
        new_nibbles = new_nibbles.join(only_child_node.prefix());
        only_child_node.set_prefix(new_nibbles)?;

        // Get the RLP node for the merged child
        let rlp_node = only_child_node.as_rlp_node();

        let child_is_in_same_page = child_slotted_page.is_none();

        if child_is_in_same_page {
            // Child is on the same page
            self.merge_with_child_on_same_page(
                slotted_page,
                page_index,
                only_child_node,
                only_child_node_pointer,
                rlp_node,
            )
        } else {
            // Child is on another page
            self.merge_with_child_on_different_page(
                context,
                slotted_page,
                page_index,
                only_child_node,
                child_slotted_page.unwrap(),
                rlp_node,
            )
        }
    }

    /// Handles merging a branch with a child on the same page
    fn merge_with_child_on_same_page(
        &self,
        slotted_page: &mut SlottedPageMut<'_>,
        page_index: u8,
        only_child_node: Node,
        only_child_node_pointer: &Pointer,
        rlp_node: RlpNode,
    ) -> Result<PointerChange, Error> {
        let child_cell_index =
            only_child_node_pointer.location().cell_index().expect("cell index should exist");

        // Delete both nodes and insert the merged one
        slotted_page.delete_value(child_cell_index)?;
        slotted_page.delete_value(page_index)?;

        let only_child_node_index = slotted_page.insert_value(&only_child_node)?;

        // If we are the root of the page, we must insert at index 0
        if page_index == 0 {
            assert_eq!(only_child_node_index, page_index);
        }

        Ok(PointerChange::Update(Pointer::new(
            node_location(slotted_page.id(), only_child_node_index),
            rlp_node,
        )))
    }

    // Handles merging a branch with a child on a different page
    fn merge_with_child_on_different_page(
        &mut self,
        context: &mut TransactionContext,
        slotted_page: &mut SlottedPageMut<'_>,
        page_index: u8,
        only_child_node: Node,
        mut child_slotted_page: SlottedPageMut<'_>,
        rlp_node: RlpNode,
    ) -> Result<PointerChange, Error> {
        let branch_page_id = slotted_page.id();

        // Ensure the child page has enough space
        if child_slotted_page.num_free_bytes() < 200 {
            self.split_page(context, &mut child_slotted_page)?;
            // Not returning Error::PageSplit because we're splitting the child page
        }

        // Delete ourselves and update the child
        slotted_page.delete_value(page_index)?;
        child_slotted_page.set_value(0, &only_child_node)?;

        // If we're the root node, orphan our page
        if page_index == 0 {
            self.orphan_manager.add_orphaned_page_id(context.metadata.snapshot_id, branch_page_id);
        }

        Ok(PointerChange::Update(Pointer::new(node_location(child_slotted_page.id(), 0), rlp_node)))
    }

    // Split the page into two, moving the largest immediate subtrie of the root node to a new child
    // page.
    fn split_page(
        &mut self,
        context: &mut TransactionContext,
        page: &mut SlottedPageMut<'_>,
    ) -> Result<(), Error> {
        while page.num_free_bytes() < Page::DATA_SIZE / 4_usize {
            let child_page = self.allocate_page(context)?;
            let mut child_slotted_page = SlottedPageMut::try_from(child_page)?;

            let mut root_node: Node = page.get_value(0)?;

            // Find the child with the largest subtrie
            let (largest_child_index, largest_child_pointer) = root_node
                .enumerate_children()?
                .into_iter()
                .max_by_key(|(_, ptr)| {
                    // If pointer points to a cell in current page, count nodes in that subtrie
                    if let Some(cell_index) = ptr.location().cell_index() {
                        count_subtrie_nodes(page, cell_index).unwrap_or(0)
                    } else {
                        // If pointer points to another page, count as 0
                        0
                    }
                })
                .ok_or(Error::PageError(PageError::PageIsFull))?;

            // Move the subtrie to the new page
            if let Some(cell_index) = largest_child_pointer.location().cell_index() {
                // Move all child nodes that are in the current page
                let location = move_subtrie_nodes(page, cell_index, &mut child_slotted_page)?;
                assert!(location.page_id().is_some(), "expected subtrie to be moved to a new page");

                // Update the pointer in the root node to point to the new page
                root_node.set_child(
                    largest_child_index,
                    Pointer::new(
                        Location::for_page(child_slotted_page.id()),
                        largest_child_pointer.rlp().clone(),
                    ),
                )?;
                page.set_value(0, &root_node)?;
            }
        }

        Ok(())
    }

    // Recursively deletes a subtrie from the page, orphaning any pages that become fully
    // unreferenced as a result.
    fn delete_subtrie(
        &mut self,
        context: &mut TransactionContext,
        slotted_page: &mut SlottedPageMut<'_>,
        cell_index: u8,
    ) -> Result<(), Error> {
        if cell_index == 0 {
            // if we are a root node, deleting ourself will orphan our entire page and
            // all of our descendant pages. Instead of deleting each cell one-by-one
            // we can orphan our entire page, and recursively orphan all our descendant
            // pages as well.
            return self.orphan_subtrie(context, slotted_page.id());
        }

        let node: Node = slotted_page.get_value(cell_index)?;

        if node.has_children() {
            let children = node.enumerate_children()?;

            for (_, child_ptr) in children {
                if let Some(cell_index) = child_ptr.location().cell_index() {
                    self.delete_subtrie(context, slotted_page, cell_index)?
                } else {
                    // the child is a root of another page, and that child will be
                    // deleted, essentially orphaning that page and all descendants of
                    // that page.
                    self.orphan_subtrie(
                        context,
                        child_ptr.location().page_id().expect("page_id must exist"),
                    )?
                }
            }
        }

        slotted_page.delete_value(cell_index)?;
        Ok(())
    }

    // Orphans a subtrie from the page, orphaning any pages that become fully unreferenced as a
    // result.
    fn orphan_subtrie(
        &mut self,
        context: &mut TransactionContext,
        page_id: u32,
    ) -> Result<(), Error> {
        let page = self.get_page(context, page_id)?;
        let slotted_page = SlottedPage::try_from(page)?;

        let mut orphaned_page_ids = Vec::new();
        self.orphan_subtrie_helper(context, &slotted_page, 0, &mut orphaned_page_ids)?;

        {
            self.orphan_manager
                .add_orphaned_page_ids(context.metadata.snapshot_id, orphaned_page_ids)
        }

        Ok(())
    }

    fn orphan_subtrie_helper(
        &self,
        context: &mut TransactionContext,
        slotted_page: &SlottedPage<'_>,
        cell_index: u8,
        orphan_page_ids: &mut Vec<PageId>,
    ) -> Result<(), Error> {
        let node: Node = slotted_page.get_value(cell_index)?;

        if node.has_children() {
            let children = node.enumerate_children()?;

            for (_, child_ptr) in children {
                if let Some(cell_index) = child_ptr.location().cell_index() {
                    self.orphan_subtrie_helper(context, slotted_page, cell_index, orphan_page_ids)?;
                } else {
                    // the child is a root of another page, and that child will be
                    // deleted, essentially orphaning that page and all descendants of
                    // that page.
                    let child_page = self.get_page(
                        context,
                        child_ptr.location().page_id().expect("page_id must exist"),
                    )?;
                    let child_slotted_page = SlottedPage::try_from(child_page)?;
                    self.orphan_subtrie_helper(context, &child_slotted_page, 0, orphan_page_ids)?
                }
            }
        }

        if cell_index == 0 {
            orphan_page_ids.push(slotted_page.id());
        }

        Ok(())
    }

    /// Rolls back all outstanding data to disk. Currently unimplemented.
    pub fn rollback(&self, _context: &TransactionContext) -> Result<(), Error> {
        Ok(())
    }

    /// Returns the total number of pages in the storage engine.
    pub fn size(&self) -> u32 {
        self.page_manager.size()
    }

    /// Writes the nodes and info a given page of the trie to file, with children nested under
    /// parent branches. If page_id is None, writes the entire trie
    pub fn print_page(
        &self,
        context: &TransactionContext,
        output_file: &File,
        page_id: Option<u32>,
    ) -> Result<(), Error> {
        if context.metadata.root_subtrie_page_id == 0 {
            return Ok(());
        }

        let mut file_writer = BufWriter::new(output_file);

        let (page_res, print_whole_db) = match page_id {
            Some(id) => (self.get_page(context, id), false),
            None => (self.get_page(context, context.metadata.root_subtrie_page_id), true),
        };

        let page = page_res?;

        let slotted_page = SlottedPage::try_from(page)?;
        self.print_page_helper(
            context,
            slotted_page,
            0,
            String::from(""),
            &mut file_writer,
            print_whole_db,
        )
    }

    fn print_page_helper(
        &self,
        context: &TransactionContext,
        slotted_page: SlottedPage<'_>,
        cell_index: u8,
        indent: String,
        file_writer: &mut BufWriter<&File>,
        print_whole_db: bool,
    ) -> Result<(), Error> {
        let node: Node = slotted_page.get_value(cell_index)?;

        let node_val = self.node_value_to_string(&node, slotted_page.id());

        match node {
            Node::AccountLeaf {
                prefix: _,
                nonce_rlp: _,
                balance_rlp: _,
                code_hash: _,
                storage_root,
            } => {
                let output_string = format!("{}{}", indent, node_val);
                file_writer
                    .write(output_string.as_bytes())
                    .map_err(|e| Error::Other(format!("IO error: {}", e)))?;
                let mut new_indent = indent.clone();
                new_indent.push('\t');

                if let Some(direct_child) = storage_root {
                    let (new_slotted_page, cell_index) =
                        self.get_slotted_page_and_index(context, &direct_child, slotted_page)?;
                    // child is on different page, and we are only printing the current page
                    if new_slotted_page.id() != slotted_page.id() && !print_whole_db {
                        let child_page_id = direct_child.location().page_id().unwrap();
                        let output_string =
                            format!("{}Child on new page: {:?}\n", new_indent, child_page_id);
                        file_writer
                            .write(output_string.as_bytes())
                            .map_err(|e| Error::Other(format!("IO error: {}", e)))?;
                        Ok(())
                    } else {
                        self.print_page_helper(
                            context,
                            new_slotted_page,
                            cell_index,
                            new_indent,
                            file_writer,
                            print_whole_db,
                        )
                    }
                } else {
                    let output_string = format!("{}No direct child\n", new_indent);
                    file_writer
                        .write(output_string.as_bytes())
                        .map_err(|e| Error::Other(format!("IO error: {}", e)))?;
                    Ok(())
                }
            }

            Node::Branch { prefix: _, children } => {
                let output_string = format!("{}{}", indent, node_val);
                file_writer
                    .write(output_string.as_bytes())
                    .map_err(|e| Error::Other(format!("IO error: {}", e)))?;
                for child in children.into_iter().flatten() {
                    let mut new_indent = indent.clone();
                    new_indent.push('\t');

                    //check if child is on same page
                    let (new_slotted_page, cell_index) =
                        self.get_slotted_page_and_index(context, &child, slotted_page)?;
                    // child is on new page, and we are only printing the current page
                    if new_slotted_page.id() != slotted_page.id() && !print_whole_db {
                        let child_page_id = child.location().page_id().unwrap();
                        let output_string =
                            format!("{}Child on new page: {:?}\n", new_indent, child_page_id);
                        file_writer
                            .write(output_string.as_bytes())
                            .map_err(|e| Error::Other(format!("IO error: {}", e)))?;
                        return Ok(())
                    } else {
                        self.print_page_helper(
                            context,
                            new_slotted_page,
                            cell_index,
                            new_indent,
                            file_writer,
                            print_whole_db,
                        )?
                    }
                }
                file_writer.flush().map_err(|e| Error::Other(format!("IO error: {}", e)))?;
                Ok(())
            }
            Node::StorageLeaf { prefix: _, value_rlp: _ } => {
                let output_string = format!("{}{}", indent, node_val);
                file_writer
                    .write(output_string.as_bytes())
                    .map_err(|e| Error::Other(format!("IO error: {}", e)))?;
                Ok(())
            }
        }
    }

    /// Prints information about a given TrieValue.
    /// Verbose option: writes information about nodes visited along the path to file
    /// Extra-verbose option: writes information about pages visited along path to file
    pub fn print_path(
        &self,
        context: &TransactionContext,
        path: &Nibbles,
        output_file: &File,
        verbosity_level: u32,
    ) -> Result<(), Error> {
        let page_id = context.metadata.root_subtrie_page_id;
        let page = self.get_page(context, page_id)?;
        let slotted_page = SlottedPage::try_from(page)?;

        let mut writer = BufWriter::new(output_file);

        // If extra_verbose, print the root page first
        match verbosity_level {
            0 => (),
            1 => {
                //verbose; print page ID and nodes accessed from page
                writer
                    .write_all(format!("\nNODES ACCESSED FROM PAGE {}\n", page_id).as_bytes())
                    .map_err(|e| Error::Other(format!("IO error: {}", e)))?;
                writer.flush().map_err(|e| Error::Other(format!("IO error: {}", e)))?;
            }
            2 => {
                //extra verbose; print page ID, nodes accessed from page, and page contents

                writer
                    .write_all(format!("PAGE: {}\n", page_id).as_bytes())
                    .map_err(|e| Error::Other(format!("IO error: {}", e)))?;
                writer.flush().map_err(|e| Error::Other(format!("IO error: {}", e)))?;

                self.print_page(context, output_file, Some(page_id))?;

                writer
                    .write_all(format!("\nNODES ACCESSED FROM PAGE {}\n", page_id).as_bytes())
                    .map_err(|e| Error::Other(format!("IO error: {}", e)))?;
                writer.flush().map_err(|e| Error::Other(format!("IO error: {}", e)))?;
            }
            _ => return Err(Error::Other("Invalid verbosity level".to_string())),
        }

        self.print_path_helper(
            context,
            path,
            0,
            slotted_page,
            0,
            &mut writer,
            output_file,
            verbosity_level,
        )
    }

    fn print_path_helper(
        &self,
        context: &TransactionContext,
        path: &Nibbles,
        path_offset: usize,
        slotted_page: SlottedPage<'_>,
        page_index: u8,
        writer: &mut BufWriter<&File>,
        output_file: &File,
        verbosity_level: u32,
    ) -> Result<(), Error> {
        let node: Node = slotted_page.get_value(page_index)?;

        if verbosity_level > 0 {
            // Write node information with indentation
            let node_string = self.node_value_to_string(&node, slotted_page.id());
            writer
                .write_all(node_string.as_bytes())
                .map_err(|e| Error::Other(format!("IO error: {}", e)))?;
        }

        let common_prefix_length =
            nybbles::common_prefix_length(&path[path_offset..], node.prefix());

        if common_prefix_length < node.prefix().len() {
            writer
                .write_all(b"Node not found\n")
                .map_err(|e| Error::Other(format!("IO error: {}", e)))?;
            return Ok(());
        }

        let remaining_path = &path[path_offset + common_prefix_length..];

        if remaining_path.is_empty() {
            if verbosity_level == 0 {
                //write only this node's information to file
                let node_string = self.node_value_to_string(&node, slotted_page.id());
                writer
                    .write_all(node_string.as_bytes())
                    .map_err(|e| Error::Other(format!("IO error: {}", e)))?;
            }
            return Ok(());
        }

        let (child_pointer, new_path_offset) = match node {
            AccountLeaf { ref storage_root, .. } => {
                (storage_root.as_ref(), path_offset + common_prefix_length)
            }
            Branch { ref children, .. } => (
                children[remaining_path[0] as usize].as_ref(),
                path_offset + common_prefix_length + 1,
            ),
            _ => unreachable!(),
        };

        match child_pointer {
            Some(child_pointer) => {
                let (child_slotted_page, child_cell_index) =
                    self.get_slotted_page_and_index(context, child_pointer, slotted_page)?;

                // If we're moving to a new page and extra_verbose is true, print the new page
                if child_slotted_page.id() != slotted_page.id() {
                    if verbosity_level == 2 {
                        //extra verbose; print new page contents
                        writer
                            .write_all(
                                format!("\n\n\nNEW PAGE: {}\n", child_slotted_page.id()).as_bytes(),
                            )
                            .map_err(|e| Error::Other(format!("IO error: {}", e)))?;
                        writer.flush().map_err(|e| Error::Other(format!("IO error: {}", e)))?;
                        self.print_page(context, output_file, Some(child_slotted_page.id()))?;
                    }

                    if verbosity_level > 0 {
                        writer
                            .write_all(
                                format!("\nNODES ACCESSED FROM PAGE {}\n", child_slotted_page.id())
                                    .as_bytes(),
                            )
                            .map_err(|e| Error::Other(format!("IO error: {}", e)))?;
                        writer.flush().map_err(|e| Error::Other(format!("IO error: {}", e)))?;
                    }
                }

                self.print_path_helper(
                    context,
                    path,
                    new_path_offset,
                    child_slotted_page,
                    child_cell_index,
                    writer,
                    output_file,
                    verbosity_level,
                )
            }
            None => Ok(()),
        }
    }

    // Helper function to convert node information to string for printing/writing to file
    fn node_value_to_string(&self, node: &Node, page_id: u32) -> String {
        match &node {
            Node::Branch { prefix, children } => {
                format!(
                    "Branch Node:  Page ID: {}  Children: {:?}, Prefix: {}\n",
                    page_id,
                    children
                        .iter()
                        .enumerate()
                        .filter(|(_, child)| child.is_some())
                        .map(|(i, _)| format!("{}", i))
                        .collect::<Vec<_>>(),
                    alloy_primitives::hex::encode(prefix.pack())
                )
            }
            Node::AccountLeaf {
                prefix,
                nonce_rlp: _,
                balance_rlp: _,
                code_hash: _,
                storage_root: _,
            } => {
                let val = match node.value() {
                    Ok(TrieValue::Account(acct)) => {
                        format!(
                            "nonce: {:?}, balance: {:?}, prefix: {}, code_hash: {:x?}, storage_root: {:?}",
                            acct.nonce, acct.balance, alloy_primitives::hex::encode(prefix.pack()), acct.code_hash, acct.storage_root,
                        )
                    }
                    _ => "".to_string(),
                };
                format!("AccountLeaf: {}\n", val)
            }
            Node::StorageLeaf { prefix, value_rlp: _ } => {
                let val = match node.value() {
                    Ok(TrieValue::Storage(strg)) => {
                        let str_prefix = alloy_primitives::hex::encode(prefix.pack());
                        format!("storage: {:?}, prefix: {}", strg, str_prefix)
                    }
                    _ => "".to_string(),
                };
                format!("StorageLeaf: {}\n", val)
            }
        }
    }
}

fn node_location(page_id: PageId, page_index: u8) -> Location {
    if page_index == 0 {
        Location::for_page(page_id)
    } else {
        Location::for_cell(page_index)
    }
}

/// Finds the index of the change with the shortest common prefix shared with the node
/// Returns the index of the change and the length of the common prefix
/// Requires that the changes list is sorted, otherwise the result is undefined.
fn find_shortest_common_prefix<T>(
    changes: &[(Nibbles, T)],
    path_offset: u8,
    node: &Node,
) -> (usize, usize) {
    let leftmost = changes.first().unwrap();
    let leftmost_path = &leftmost.0[path_offset as usize..];
    let rightmost = changes.last().unwrap();
    let rightmost_path = &rightmost.0[path_offset as usize..];

    debug_assert!(leftmost.0.cmp(&rightmost.0) <= Ordering::Equal, "changes must be sorted");
    debug_assert!(
        leftmost_path.cmp(rightmost_path) <= Ordering::Equal,
        "changes must be sorted after slicing with path offset"
    );

    let leftmost_prefix_length = nybbles::common_prefix_length(node.prefix(), leftmost_path);
    let rightmost_prefix_length = nybbles::common_prefix_length(node.prefix(), rightmost_path);

    if leftmost_prefix_length <= rightmost_prefix_length {
        (0, leftmost_prefix_length)
    } else {
        (changes.len() - 1, rightmost_prefix_length)
    }
}

// Helper function to count nodes in a subtrie on the given page
fn count_subtrie_nodes(page: &SlottedPage<'_>, root_index: u8) -> Result<u8, Error> {
    let mut count = 1; // Count the root node
    let node: Node = page.get_value(root_index)?;
    if !node.has_children() {
        return Ok(count);
    }

    // Count child nodes that are in this page
    for (_, child_ptr) in node.enumerate_children()? {
        if let Some(child_index) = child_ptr.location().cell_index() {
            count += count_subtrie_nodes(page, child_index)?;
        }
    }

    Ok(count)
}

// Helper function to move an entire subtrie from one page to another.
fn move_subtrie_nodes(
    source_page: &mut SlottedPageMut<'_>,
    root_index: u8,
    target_page: &mut SlottedPageMut<'_>,
) -> Result<Location, Error> {
    let node: Node = source_page.get_value(root_index)?;
    source_page.delete_value(root_index)?;

    let has_children = node.has_children();

    // first insert the node into the new page to secure its location.
    let new_index = target_page.insert_value(&node)?;

    // if the node has no children, we're done.
    if !has_children {
        return Ok(node_location(target_page.id(), new_index));
    }

    // otherwise, we need to move the children of the node.
    let mut updated_node: Node = target_page.get_value(new_index)?;

    // Process each child that's in the current page
    let range = if updated_node.is_branch() {
        0..16
    } else {
        // AccountLeaf's only have 1 child
        0..1
    };

    for branch_index in range {
        let child_ptr = if updated_node.is_account_leaf() {
            updated_node.direct_child()?
        } else {
            updated_node.child(branch_index)?
        };
        if let Some(child_ptr) = child_ptr {
            if let Some(child_index) = child_ptr.location().cell_index() {
                // Recursively move its children
                let new_location = move_subtrie_nodes(source_page, child_index, target_page)?;
                // update the pointer in the parent node
                updated_node
                    .set_child(branch_index, Pointer::new(new_location, child_ptr.rlp().clone()))?;
            }
        }
    }

    // update the parent node with the new child pointers.
    target_page.set_value(new_index, &updated_node)?;

    Ok(node_location(target_page.id(), new_index))
}

impl StorageEngine {
    /// Allocates a new page from the underlying page manager.
    /// If there is an orphaned page available as of the given [SnapshotId],
    /// it is used to allocate a new page instead.
    pub fn allocate_page<'p>(
        &mut self,
        context: &mut TransactionContext,
    ) -> Result<PageMut<'p>, Error> {
        let orphaned_page_id = self.orphan_manager.get_orphaned_page_id();
        let page_to_return = if let Some(orphaned_page_id) = orphaned_page_id {
            let mut page = self.get_mut_page(context, orphaned_page_id)?;
            page.set_snapshot_id(context.metadata.snapshot_id);
            page.contents_mut().fill(0);
            context.transaction_metrics.inc_pages_reallocated();
            page
        } else {
            let page = self.page_manager.allocate(context.metadata.snapshot_id)?;
            context.transaction_metrics.inc_pages_allocated();
            page
        };

        context.metadata.max_page_number =
            max(context.metadata.max_page_number, page_to_return.id());
        Ok(page_to_return)
    }

    pub fn commit(&mut self, context: &TransactionContext) -> Result<(), Error> {
        // First commit to ensure all changes are written before writing the new root page.
        self.page_manager.commit()?;

        let mut page_mut = self
            .page_manager
            .get_mut(context.metadata.snapshot_id, context.metadata.root_page_id)
            .unwrap();
        page_mut.set_snapshot_id(context.metadata.snapshot_id);
        // TODO: include the remaining metadata in the new root page.
        let mut new_root_page = RootPageMut::new(
            page_mut,
            context.metadata.state_root,
            context.metadata.root_subtrie_page_id,
            context.metadata.max_page_number,
        );
        let orphaned_page_ids = self.orphan_manager.iter().copied().collect::<Vec<PageId>>();
        let num_orphan_pages_used = self.orphan_manager.get_num_orphan_pages_used();
        self.orphan_manager.reset_num_orphan_pages_used();
        new_root_page
            .add_orphaned_page_ids(
                &orphaned_page_ids,
                num_orphan_pages_used,
                &mut self.page_manager,
            )
            .unwrap();

        // Second commit to ensure the new root page is written to disk.
        self.page_manager.commit()?;

        Ok(())
    }

    /// Retrieves a mutable [Page] from the underlying [PageManager].
    pub fn get_mut_page<'p>(
        &mut self,
        context: &TransactionContext,
        page_id: PageId,
    ) -> Result<PageMut<'p>, Error> {
        let page = self.page_manager.get_mut(context.metadata.snapshot_id, page_id)?;
        context.transaction_metrics.inc_pages_read();
        Ok(page)
    }

    /// Retrieves a read-only [Page] from the underlying [PageManager].
    pub fn get_page<'p>(
        &self,
        context: &TransactionContext,
        page_id: PageId,
    ) -> Result<Page<'p>, Error> {
        let page = self.page_manager.get(context.metadata.snapshot_id, page_id)?;
        context.transaction_metrics.inc_pages_read();
        Ok(page)
    }
}

#[derive(Debug)]
pub enum Error {
    IO(io::Error),
    NodeError(NodeError),
    PageError(PageError),
    InvalidCommonPrefixIndex,
    InvalidSnapshotId,
    PageSplit,
}

impl From<PageError> for Error {
    fn from(error: PageError) -> Self {
        Self::PageError(error)
    }
}

impl From<NodeError> for Error {
    fn from(error: NodeError) -> Self {
        Self::NodeError(error)
    }
}

impl From<io::Error> for Error {
    fn from(error: io::Error) -> Self {
        Self::IO(error)
    }
}

#[cfg(test)]
mod tests {
    use std::collections::HashMap;

    use crate::{
        account::Account,
        storage::{
            engine::PageError,
            test_utils::{
                assert_metrics, create_test_account, create_test_engine, random_test_account,
            },
        },
    };
    use alloy_primitives::{address, b256, hex, keccak256, Address, StorageKey, B256, U256};
    use alloy_trie::{
        root::{storage_root_unhashed, storage_root_unsorted},
        EMPTY_ROOT_HASH, KECCAK_EMPTY,
    };
    use proptest::prelude::*;
    use rand::{rngs::StdRng, seq::SliceRandom, Rng, RngCore, SeedableRng};

    use super::*;

    #[test]
    fn test_allocate_get_mut_clone() {
        let (mut storage_engine, mut context) = create_test_engine(300);

        // Initial allocation
        let mut page = storage_engine.allocate_page(&mut context).unwrap();
        assert_eq!(page.id(), 256);
        assert_eq!(page.contents()[0], 0);
        assert_eq!(page.snapshot_id(), 1);
        assert_metrics(&context, 0, 1, 0, 0);

        // mutation
        page.contents_mut()[0] = 123;
        storage_engine.commit(&context).unwrap();

        context = TransactionContext::new(context.metadata.next());

        // reading mutated page
        let page = storage_engine.get_page(&context, 256).unwrap();
        assert_eq!(page.id(), 256);
        assert_eq!(page.contents()[0], 123);
        assert_eq!(page.snapshot_id(), 1);
        assert_metrics(&context, 1, 0, 0, 0);

        // cloning a page should allocate a new page and orphan the original page
        let cloned_page = storage_engine.get_mut_clone(&mut context, 256).unwrap();
        assert_eq!(cloned_page.id(), 257);
        assert_eq!(cloned_page.contents()[0], 123);
        assert_eq!(cloned_page.snapshot_id(), 2);
        assert_ne!(cloned_page.id(), page.id());
        assert_metrics(&context, 2, 1, 0, 0);

        // the next allocation should not come from the orphaned page, as the snapshot id is the
        // same as when the page was orphaned
        let page = storage_engine.allocate_page(&mut context).unwrap();
        assert_eq!(page.id(), 258);
        assert_eq!(page.contents()[0], 0);
        assert_eq!(page.snapshot_id(), 2);
        assert_metrics(&context, 2, 2, 0, 0);

        storage_engine.commit(&context).unwrap();
        context = TransactionContext::new(context.metadata.next());

        // the next allocation should not come from the orphaned page, as the snapshot has not been
        // unlocked yet
        let page = storage_engine.allocate_page(&mut context).unwrap();
        assert_eq!(page.id(), 259);
        assert_eq!(page.contents()[0], 0);
        assert_eq!(page.snapshot_id(), 3);
        assert_metrics(&context, 0, 1, 0, 0);

        storage_engine.unlock(3);

        // the next allocation should come from the orphaned page because the snapshot id has
        // increased. The page data should be zeroed out.
        let page = storage_engine.allocate_page(&mut context).unwrap();
        assert_eq!(page.id(), 256);
        assert_eq!(page.contents()[0], 0);
        assert_eq!(page.snapshot_id(), 3);
        assert_metrics(&context, 1, 1, 1, 0);

        // assert that the metadata tracks the largest page number
        assert_eq!(context.metadata.max_page_number, 259);
    }

    #[test]
    fn test_shared_page_mutability() {
        let (mut storage_engine, context) = create_test_engine(300);

        let page1 = storage_engine.get_page(&context, 1).unwrap();
        assert_eq!(page1.contents()[0], 0);
        assert_metrics(&context, 1, 0, 0, 0);

        let mut page2 = storage_engine.get_mut_page(&context, 1).unwrap();
        page2.contents_mut()[0] = 123;
        assert_metrics(&context, 2, 0, 0, 0);

        storage_engine.commit(&context).unwrap();

        assert_eq!(page1.contents()[0], 123);
        assert_eq!(page2.contents()[0], 123);
        assert_metrics(&context, 2, 0, 0, 0);
    }

    #[test]
    fn test_set_get_account() {
        let (mut storage_engine, mut context) = create_test_engine(300);

        let address = address!("0xd8da6bf26964af9d7eed9e03e53415d37aa96045");
        let account = create_test_account(100, 1);
        storage_engine
            .set_values(
                &mut context,
                vec![(AddressPath::for_address(address).into(), Some(account.clone().into()))]
                    .as_mut(),
            )
            .unwrap();
        assert_eq!(context.metadata.root_subtrie_page_id, 256);
        assert_metrics(&context, 0, 1, 0, 0);

        let test_cases = vec![
            (address!("0x4200000000000000000000000000000000000015"), create_test_account(123, 456)),
            (address!("0x4200000000000000000000000000000000000016"), create_test_account(999, 999)),
            (
                address!("0x4200000000000000000000000000000000000002"),
                create_test_account(1000, 1000),
            ),
            (
                address!("0x4200000000000000000000000000000000000000"),
                create_test_account(1001, 1001),
            ),
        ];

        // Insert accounts and verify they don't exist before insertion
        for (address, account) in &test_cases {
            let path = AddressPath::for_address(*address);

            let read_account = storage_engine.get_account(&mut context, path.clone()).unwrap();
            assert_eq!(read_account, None);

            storage_engine
                .set_values(
                    &mut context,
                    vec![(path.into(), Some(account.clone().into()))].as_mut(),
                )
                .unwrap();
        }

        // Verify all accounts exist after insertion
        for (address, account) in test_cases {
            let read_account = storage_engine
                .get_account(&mut context, AddressPath::for_address(address))
                .unwrap();
            assert_eq!(read_account, Some(account));
        }
    }

    #[test]
    fn test_simple_trie_state_root_1() {
        let (mut storage_engine, mut context) = create_test_engine(300);

        let address1 = address!("0x8e64566b5eb8f595f7eb2b8d302f2e5613cb8bae");
        let account1 = create_test_account(1_000_000_000_000_000_000u64, 0);
        let path1 = AddressPath::for_address(address1);

        let address2 = address!("0xcea8f2236efa20c8fadeb9d66e398a6532cca6c8");
        let account2 = create_test_account(14_000_000_000_000_000_000u64, 1);
        let path2 = AddressPath::for_address(address2);

        storage_engine
            .set_values(
                &mut context,
                vec![
                    (path1.into(), Some(account1.clone().into())),
                    (path2.into(), Some(account2.clone().into())),
                ]
                .as_mut(),
            )
            .unwrap();
        assert_metrics(&context, 1, 1, 0, 0);

        assert_eq!(
            context.metadata.state_root,
            b256!("0x0d9348243d7357c491e6a61f4b1305e77dc6acacdb8cc708e662f6a9bab6ca02")
        );
    }

    #[test]
    fn test_simple_trie_state_root_2() {
        let (mut storage_engine, mut context) = create_test_engine(300);

        let address1 = address!("0x000f3df6d732807ef1319fb7b8bb8522d0beac02");
        let account1 = Account::new(1, U256::from(0), EMPTY_ROOT_HASH, keccak256(hex!("0x3373fffffffffffffffffffffffffffffffffffffffe14604d57602036146024575f5ffd5b5f35801560495762001fff810690815414603c575f5ffd5b62001fff01545f5260205ff35b5f5ffd5b62001fff42064281555f359062001fff015500")));
        let path1 = AddressPath::for_address(address1);

        let address2 = address!("0x0000000000000000000000000000000000001000");
        let account2 = Account::new(1, U256::from(0x010000000000u64), EMPTY_ROOT_HASH, keccak256(hex!("0x366000602037602060003660206000720f3df6d732807ef1319fb7b8bb8522d0beac02620186a0f16000556000516001553d6002553d600060003e600051600355")));
        let path2 = AddressPath::for_address(address2);

        let address3 = address!("0xa94f5374fce5edbc8e2a8697c15331677e6ebf0b");
        let account3 =
            Account::new(0, U256::from(0x3635c9adc5dea00000u128), EMPTY_ROOT_HASH, KECCAK_EMPTY);
        let path3 = AddressPath::for_address(address3);

        storage_engine
            .set_values(
                &mut context,
                vec![
                    (path1.into(), Some(account1.into())),
                    (path2.into(), Some(account2.into())),
                    (path3.into(), Some(account3.into())),
                ]
                .as_mut(),
            )
            .unwrap();
        assert_metrics(&context, 1, 1, 0, 0);

        assert_eq!(
            context.metadata.state_root,
            b256!("0x6f78ee01791dd8a62b4e2e86fae3d7957df9fa7f7a717ae537f90bb0c79df296")
        );

        let account1_storage = [
            (B256::with_last_byte(0x0c), U256::from(0x0c)),
            (
                b256!("0x000000000000000000000000000000000000000000000000000000000000200b"),
                b256!("0x6c31fc15422ebad28aaf9089c306702f67540b53c7eea8b7d2941044b027100f").into(),
            ),
        ];

        let account2_storage = vec![
            (B256::with_last_byte(0x00), U256::from(0x01)),
            (
                B256::with_last_byte(0x01),
                b256!("0x6c31fc15422ebad28aaf9089c306702f67540b53c7eea8b7d2941044b027100f").into(),
            ),
            (B256::with_last_byte(0x02), U256::from(0x20)),
            (
                B256::with_last_byte(0x03),
                b256!("0x6c31fc15422ebad28aaf9089c306702f67540b53c7eea8b7d2941044b027100f").into(),
            ),
        ];

        let account3_updated =
            Account::new(1, U256::from(0x3635c9adc5de938d5cu128), EMPTY_ROOT_HASH, KECCAK_EMPTY);

        let mut changes = account1_storage
            .map(|(key, value)| {
                (
                    StoragePath::for_address_and_slot(address1, key).full_path(),
                    Some(TrieValue::Storage(value)),
                )
            })
            .to_vec();

        changes.extend(account2_storage.into_iter().map(|(key, value)| {
            (
                StoragePath::for_address_and_slot(address2, key).full_path(),
                Some(TrieValue::Storage(value)),
            )
        }));

        changes.push((
            AddressPath::for_address(address3).into(),
            Some(TrieValue::Account(account3_updated)),
        ));

        storage_engine.set_values(&mut context, changes.as_mut()).unwrap();
        assert_metrics(&context, 2, 1, 0, 0);

        assert_eq!(
            context.metadata.state_root,
            b256!("0xf869dcb9ef8893f6b30bf495847fd99166aaf790ed962c468d11a826996ab2d2")
        );
    }

    #[test]
    fn test_trie_state_root_order_independence() {
        let mut rng = StdRng::seed_from_u64(1);

        // create 100 accounts with random addresses, balances, and storage values
        let mut accounts = Vec::new();
        for idx in 0..100 {
            let address = Address::random_with(&mut rng);
            let account = random_test_account(&mut rng);
            let mut storage = Vec::new();
            if idx % 10 == 0 {
                for _ in 0..rng.gen_range(1..25) {
                    let slot = StorageKey::random_with(&mut rng);
                    storage.push((slot, StorageValue::from(rng.next_u64())));
                }
            }
            accounts.push((address, account, storage));
        }

        let (mut storage_engine, mut context) = create_test_engine(30000);

        // insert accounts and storage in random order
        accounts.shuffle(&mut rng);
        let mut changes = vec![];
        for (address, account, mut storage) in accounts.clone() {
            changes.push((
                AddressPath::for_address(address).into(),
                Some(TrieValue::Account(account)),
            ));
            storage.shuffle(&mut rng);
            for (slot, value) in storage {
                changes.push((
                    StoragePath::for_address_and_slot(address, slot).full_path(),
                    Some(TrieValue::Storage(value)),
                ));
            }
        }
        storage_engine.set_values(&mut context, &mut changes).unwrap();

        // commit the changes
        storage_engine.commit(&context).unwrap();

        let state_root = context.metadata.state_root;

        let mut expected_account_storage_roots = HashMap::new();

        // check that all of the values are correct
        for (address, account, storage) in accounts.clone() {
            let read_account = storage_engine
                .get_account(&mut context, AddressPath::for_address(address))
                .unwrap()
                .unwrap();
            assert_eq!(read_account.balance, account.balance);

            for (slot, value) in storage {
                let read_value = storage_engine
                    .get_storage(&mut context, StoragePath::for_address_and_slot(address, slot))
                    .unwrap();
                assert_eq!(read_value, Some(value));
            }

            expected_account_storage_roots.insert(address, read_account.storage_root);
        }

        let (mut storage_engine, mut context) = create_test_engine(30000);

        // insert accounts in a different random order, but only after inserting different values
        // first
        accounts.shuffle(&mut rng);
        for (address, _, mut storage) in accounts.clone() {
            storage_engine
                .set_values(
                    &mut context,
                    vec![(
                        AddressPath::for_address(address).into(),
                        Some(random_test_account(&mut rng).into()),
                    )]
                    .as_mut(),
                )
                .unwrap();

            storage.shuffle(&mut rng);
            for (slot, _) in storage {
                storage_engine
                    .set_values(
                        &mut context,
                        vec![(
                            StoragePath::for_address_and_slot(address, slot).into(),
                            Some(StorageValue::from(rng.next_u64()).into()),
                        )]
                        .as_mut(),
                    )
                    .unwrap();
            }
        }

        accounts.shuffle(&mut rng);
        for (address, account, mut storage) in accounts.clone() {
            storage_engine
                .set_values(
                    &mut context,
                    vec![(AddressPath::for_address(address).into(), Some(account.into()))].as_mut(),
                )
                .unwrap();

            storage.shuffle(&mut rng);
            for (slot, value) in storage {
                storage_engine
                    .set_values(
                        &mut context,
                        vec![(
                            StoragePath::for_address_and_slot(address, slot).into(),
                            Some(value.into()),
                        )]
                        .as_mut(),
                    )
                    .unwrap();
            }
        }

        // commit the changes
        storage_engine.commit(&context).unwrap();

        // check that all of the values are correct
        for (address, account, storage) in accounts.clone() {
            let read_account = storage_engine
                .get_account(&mut context, AddressPath::for_address(address))
                .unwrap()
                .unwrap();
            assert_eq!(read_account.balance, account.balance);
            assert_eq!(read_account.nonce, account.nonce);
            assert_eq!(read_account.storage_root, expected_account_storage_roots[&address]);
            for (slot, value) in storage {
                let read_value = storage_engine
                    .get_storage(&mut context, StoragePath::for_address_and_slot(address, slot))
                    .unwrap();
                assert_eq!(read_value, Some(value));
            }
        }

        // verify the state root is the same
        assert_eq!(state_root, context.metadata.state_root);
    }

    #[test]
    fn test_set_get_account_common_prefix() {
        let (mut storage_engine, mut context) = create_test_engine(300);

        let test_accounts = vec![
            (hex!("00000000000000000000000000000000000000000000000000000000000000010000000000000000000000000000000000000000000000000000000000000001"), create_test_account(100, 1)),
            (hex!("00000000000000000000000000000000000000000000000000000000000000010000000000000000000000000000000000000000000000000000000000000002"), create_test_account(123, 456)),
            (hex!("00000000000000000000000000000000000000000000000000000000000000020000000000000000000000000000000000000000000000000000000000000003"), create_test_account(999, 999)),
            (hex!("00000000000000000000000000000000000000000000000000000000000000020000000000000000000000000000000000000000000000000000000000000004"), create_test_account(1000, 1000)),
            (hex!("00000000000000000000000000000000000000000000000000000000000000020000000000000000000000000000030000000000000000000000000000000005"), create_test_account(1001, 1001)),
        ];

        // Insert all accounts
        for (nibbles, account) in test_accounts.iter() {
            let path = AddressPath::new(Nibbles::from_nibbles(*nibbles));
            storage_engine
                .set_values(
                    &mut context,
                    vec![(path.into(), Some(account.clone().into()))].as_mut(),
                )
                .unwrap();
        }

        // Verify all accounts exist
        for (nibbles, account) in test_accounts {
            let path = AddressPath::new(Nibbles::from_nibbles(nibbles));
            let read_account = storage_engine.get_account(&mut context, path).unwrap();
            assert_eq!(read_account, Some(account));
        }
    }

    #[test]
    fn test_split_page() {
        let (mut storage_engine, mut context) = create_test_engine(300);

        let test_accounts = vec![
            (hex!("00000000000000000000000000000000000000000000000000000000000000010000000000000000000000000000000000000000000000000000000000000001"), create_test_account(100, 1)),
            (hex!("00000000000000000000000000000000000000000000000000000000000000010000000000000000000000000000000000000000000000000000000000000002"), create_test_account(123, 456)),
            (hex!("00000000000000000000000000000000000000000000000000000000000000020000000000000000000000000000000000000000000000000000000000000003"), create_test_account(999, 999)),
            (hex!("00000000000000000000000000000000000000000000000000000000000000020000000000000000000000000000000000000000000000000000000000000004"), create_test_account(1000, 1000)),
            (hex!("00000000000000000000000000000000000000000000000000000000000000020000000000000000000000000000030000000000000000000000000000000005"), create_test_account(1001, 1001)),
        ];

        // Insert accounts
        for (nibbles, account) in test_accounts.iter() {
            let path = AddressPath::new(Nibbles::from_nibbles(*nibbles));
            storage_engine
                .set_values(
                    &mut context,
                    vec![(path.into(), Some(account.clone().into()))].as_mut(),
                )
                .unwrap();
        }

        // Split the page
        let page = storage_engine.get_mut_page(&context, 256).unwrap();
        let mut slotted_page = SlottedPageMut::try_from(page).unwrap();
        storage_engine.split_page(&mut context, &mut slotted_page).unwrap();

        // Verify all accounts still exist after split
        for (nibbles, account) in test_accounts {
            let path = AddressPath::new(Nibbles::from_nibbles(nibbles));
            let read_account = storage_engine.get_account(&mut context, path).unwrap();
            assert_eq!(read_account, Some(account));
        }
    }

    #[test]
    fn test_insert_get_1000_accounts() {
        let (mut storage_engine, mut context) = create_test_engine(5000);

        for i in 0..1000 {
            let path = address_path_for_idx(i);
            let account = create_test_account(i, i);
            storage_engine
                .set_values(
                    &mut context,
                    vec![(path.clone().into(), Some(account.clone().into()))].as_mut(),
                )
                .unwrap();

            context.metadata.snapshot_id += 1;
        }

        for i in 0..1000 {
            let path = address_path_for_idx(i);
            let account = storage_engine.get_account(&mut context, path.clone()).unwrap();
            assert_eq!(account, Some(create_test_account(i, i)));
        }
    }

    #[test]
    #[should_panic]
    fn test_set_storage_slot_with_no_account_panics() {
        let (mut storage_engine, mut context) = create_test_engine(300);
        let address = address!("0xd8da6bf26964af9d7eed9e03e53415d37aa96045");

        let storage_key =
            b256!("0x0000000000000000000000000000000000000000000000000000000000000000");
        let storage_value =
            b256!("0x0000000000000000000000000000000000000000000000000000000062617365");

        let storage_path = StoragePath::for_address_and_slot(address, storage_key);

        let storage_value = StorageValue::from_be_slice(storage_value.as_slice());

        storage_engine
            .set_values(
                &mut context,
                vec![(storage_path.into(), Some(storage_value.into()))].as_mut(),
            )
            .unwrap();
    }

    #[test]
    fn test_get_account_storage_cache() {
        let (mut storage_engine, mut context) = create_test_engine(300);
        {
            // An account with no storage should not be cached
            let address = address!("0xd8da6bf26964af9d7eed9e03e53415d37aa96555");
            let address_path = AddressPath::for_address(address);
            let account = create_test_account(22, 22);

            storage_engine
                .set_values(
                    &mut context,
                    vec![(address_path.clone().into(), Some(account.clone().into()))].as_mut(),
                )
                .unwrap();
            context = TransactionContext::new(context.metadata.next());

            let read_account =
                storage_engine.get_account(&mut context, address_path.clone()).unwrap().unwrap();
            assert_eq!(read_account, account);
            let cached_location = context.contract_account_loc_cache.get(address_path.to_nibbles());
            assert!(cached_location.is_none());
        }
        {
            // An account with storage should be cache when read the account first
            let address = address!("0xd8da6bf26964af9d7eed9e03e53415d37aa96045");
            let address_path = AddressPath::for_address(address);
            let account = create_test_account(100, 1);

            storage_engine
                .set_values(
                    &mut context,
                    vec![(address_path.clone().into(), Some(account.clone().into()))].as_mut(),
                )
                .unwrap();

            let test_cases = vec![
                (
                    b256!("0x0000000000000000000000000000000000000000000000000000000000000000"),
                    b256!("0x0000000000000000000000000000000000000000000000000000000062617365"),
                ),
                (
                    b256!("0x0000000000000000000000000000000000000000000000000000000000000001"),
                    b256!("0x000000000000000000000000000000006274632040202439362c3434322e3735"),
                ),
                (
                    b256!("0x0000000000000000000000000000000000000000000000000000000000000002"),
                    b256!("0x0000000000000000000000000000000000000000000000000000747269656462"),
                ),
                (
                    b256!("0x0000000000000000000000000000000000000000000000000000000000000003"),
                    b256!("0x000000000000000000000000000000000000000000000000436f696e62617365"),
                ),
            ];
            storage_engine
                .set_values(
                    &mut context,
                    test_cases
                        .iter()
                        .map(|(key, value)| {
                            let storage_path = StoragePath::for_address_and_slot(address, *key);
                            let storage_value = StorageValue::from_be_slice(value.as_slice());
                            (storage_path.into(), Some(storage_value.into()))
                        })
                        .collect::<Vec<(Nibbles, Option<TrieValue>)>>()
                        .as_mut(),
                )
                .unwrap();

            context = TransactionContext::new(context.metadata.next());
            let read_account = storage_engine
                .get_account(&mut context, AddressPath::for_address(address))
                .unwrap()
                .unwrap();
            assert_eq!(read_account.balance, account.balance);
            assert_eq!(read_account.nonce, account.nonce);
            assert_ne!(read_account.storage_root, EMPTY_ROOT_HASH);

            // the account should be cached
            let account_cache_location =
                context.contract_account_loc_cache.get(address_path.to_nibbles()).unwrap();
            assert_eq!(account_cache_location.0, 257);
            assert_eq!(account_cache_location.1, 2); // 0 is the branch page, 1 is the first EOA
                                                     // account, 2 is the this contract account

            // getting the storage slot should hit the cache
            let storage_path = StoragePath::for_address_and_slot(address, test_cases[0].0);
            let read_storage_slot =
                storage_engine.get_storage(&mut context, storage_path.clone()).unwrap();
            assert_eq!(
                read_storage_slot,
                Some(StorageValue::from_be_slice(
                    b256!("0x0000000000000000000000000000000000000000000000000000000062617365")
                        .as_slice()
                ))
            );
            assert_eq!(context.transaction_metrics.get_cache_storage_read(), (1, 0));
        }
        {
            // Write into the storage slot should invalidate the cache
            let address = address!("0xd8da6bf26964af9d7eed9e03e53415d37aa96066");
            let address_path = AddressPath::for_address(address);
            let account = create_test_account(234, 567);

            storage_engine
                .set_values(
                    &mut context,
                    vec![(address_path.clone().into(), Some(account.clone().into()))].as_mut(),
                )
                .unwrap();

            let test_cases = [
                (
                    b256!("0x0000000000000000000000000000000000000000000000000000000000000000"),
                    b256!("0x0000000000000000000000000000000000000000000000000000000062617365"),
                ),
                (
                    b256!("0x0000000000000000000000000000000000000000000000000000000000000001"),
                    b256!("0x000000000000000000000000000000006274632040202439362c3434322e3735"),
                ),
            ];
            storage_engine
                .set_values(
                    &mut context,
                    test_cases
                        .iter()
                        .map(|(key, value)| {
                            let storage_path = StoragePath::for_address_and_slot(address, *key);
                            let storage_value = StorageValue::from_be_slice(value.as_slice());
                            (storage_path.into(), Some(storage_value.into()))
                        })
                        .collect::<Vec<(Nibbles, Option<TrieValue>)>>()
                        .as_mut(),
                )
                .unwrap();

            context = TransactionContext::new(context.metadata.next());
            storage_engine
                .get_account(&mut context, AddressPath::for_address(address))
                .unwrap()
                .unwrap();

            let test_cases = [
                (
                    b256!("0x0000000000000000000000000000000000000000000000000000000000000002"),
                    b256!("0x0000000000000000000000000000000000000000000000000000747269656462"),
                ),
                (
                    b256!("0x0000000000000000000000000000000000000000000000000000000000000003"),
                    b256!("0x000000000000000000000000000000000000000000000000436f696e62617365"),
                ),
            ];
            storage_engine
                .set_values(
                    &mut context,
                    test_cases
                        .iter()
                        .map(|(key, value)| {
                            let storage_path = StoragePath::for_address_and_slot(address, *key);
                            let storage_value = StorageValue::from_be_slice(value.as_slice());
                            (storage_path.into(), Some(storage_value.into()))
                        })
                        .collect::<Vec<(Nibbles, Option<TrieValue>)>>()
                        .as_mut(),
                )
                .unwrap();

            // the cache should be invalidated
            let account_cache_location =
                context.contract_account_loc_cache.get(address_path.to_nibbles());
            assert!(account_cache_location.is_none());
        }
    }

    #[test]
    fn test_set_get_account_storage_slots() {
        let (mut storage_engine, mut context) = create_test_engine(300);

        let address = address!("0xd8da6bf26964af9d7eed9e03e53415d37aa96045");
        let account = create_test_account(100, 1);
        storage_engine
            .set_values(
                &mut context,
                vec![(AddressPath::for_address(address).into(), Some(account.clone().into()))]
                    .as_mut(),
            )
            .unwrap();
        assert_eq!(context.metadata.root_subtrie_page_id, 256);

        let test_cases = vec![
            (
                // storage key and storage value
                b256!("0x0000000000000000000000000000000000000000000000000000000000000000"),
                b256!("0x0000000000000000000000000000000000000000000000000000000062617365"),
            ),
            (
                // storage key and storage value
                b256!("0x0000000000000000000000000000000000000000000000000000000000000001"),
                b256!("0x000000000000000000000000000000006274632040202439362c3434322e3735"),
            ),
            (
                // storage key and storage value
                b256!("0x0000000000000000000000000000000000000000000000000000000000000002"),
                b256!("0x0000000000000000000000000000000000000000000000000000747269656462"),
            ),
            (
                // storage key and storage value
                b256!("0x0000000000000000000000000000000000000000000000000000000000000003"),
                b256!("0x000000000000000000000000000000000000000000000000436f696e62617365"),
            ),
        ];

        // Insert storage slots and verify they don't exist before insertion
        for (storage_key, _) in &test_cases {
            let storage_path = StoragePath::for_address_and_slot(address, *storage_key);
            let read_storage_slot =
                storage_engine.get_storage(&mut context, storage_path.clone()).unwrap();
            assert_eq!(read_storage_slot, None);
        }
        storage_engine
            .set_values(
                &mut context,
                test_cases
                    .iter()
                    .map(|(key, value)| {
                        let storage_path = StoragePath::for_address_and_slot(address, *key);
                        let storage_value = StorageValue::from_be_slice(value.as_slice());
                        (storage_path.into(), Some(storage_value.into()))
                    })
                    .collect::<Vec<(Nibbles, Option<TrieValue>)>>()
                    .as_mut(),
            )
            .unwrap();
        context.metadata = context.metadata.next();

        // Verify all storage slots exist after insertion
        for (storage_key, storage_value) in &test_cases {
            let storage_path = StoragePath::for_address_and_slot(address, *storage_key);
            let read_storage_slot = storage_engine.get_storage(&mut context, storage_path).unwrap();
            let storage_value = StorageValue::from_be_slice(storage_value.as_slice());
            assert_eq!(read_storage_slot, Some(storage_value));
        }
    }

    #[test]
    fn test_set_get_account_storage_roots() {
        let (mut storage_engine, mut context) = create_test_engine(300);

        let address = address!("0xd8da6bf26964af9d7eed9e03e53415d37aa96045");
        let account = create_test_account(100, 1);
        storage_engine
            .set_values(
                &mut context,
                vec![(AddressPath::for_address(address).into(), Some(account.clone().into()))]
                    .as_mut(),
            )
            .unwrap();
        assert_eq!(context.metadata.root_subtrie_page_id, 256);

        let test_cases = vec![
            (
                // storage key and storage value
                b256!("0x0000000000000000000000000000000000000000000000000000000000000000"),
                b256!("0x0000000000000000000000000000000000000000000000000000000062617365"),
            ),
            (
                // storage key and storage value
                b256!("0x0000000000000000000000000000000000000000000000000000000000000002"),
                b256!("0x0000000000000000000000000000000000000000000000000000747269656462"),
            ),
            (
                // storage key and storage value
                b256!("0x0000000000000000000000000000000000000000000000000000000000000001"),
                b256!("0x000000000000000000000000000000006274632040202439362c3434322e3735"),
            ),
            (
                // storage key and storage value
                b256!("0x0000000000000000000000000000000000000000000000000000000000000003"),
                b256!("0x000000000000000000000000000000000000000000000000436f696e62617365"),
            ),
        ];

        // Insert storage slots and verify they don't exist before insertion
        for (storage_key, storage_value) in &test_cases {
            let storage_path = StoragePath::for_address_and_slot(address, *storage_key);

            let read_storage_slot =
                storage_engine.get_storage(&mut context, storage_path.clone()).unwrap();
            assert_eq!(read_storage_slot, None);

            let storage_value = StorageValue::from_be_slice(storage_value.as_slice());

            storage_engine
                .set_values(
                    &mut context,
                    vec![(storage_path.into(), Some(storage_value.into()))].as_mut(),
                )
                .unwrap();

            context.metadata = context.metadata.next();
        }

        // Verify the storage roots is correct. The storage root should be equivalent to the hash
        // of a trie that was initially empty and then filled with these key/values.
        let expected_root = storage_root_unhashed(test_cases.into_iter().map(|(key, value)| {
            (key, U256::from_be_bytes::<32>(value.as_slice().try_into().unwrap()))
        }));

        let account = storage_engine
            .get_account(&mut context, AddressPath::for_address(address))
            .unwrap()
            .unwrap();

        assert_eq!(account.storage_root, expected_root);
    }

    #[test]
    fn test_set_get_many_accounts_storage_roots() {
        let (mut storage_engine, mut context) = create_test_engine(2000);

        for i in 0..100 {
            let address =
                Address::from_slice(&keccak256((i as u32).to_le_bytes()).as_slice()[0..20]);
            let path = AddressPath::for_address(address);
            let account = create_test_account(i, i);
            storage_engine
                .set_values(
                    &mut context,
                    vec![(path.into(), Some(account.clone().into()))].as_mut(),
                )
                .unwrap();

            context.metadata.snapshot_id += 1;
        }

        for i in 0..100 {
            let address =
                Address::from_slice(&keccak256((i as u32).to_le_bytes()).as_slice()[0..20]);
            let path = AddressPath::for_address(address);
            let mut keys_values = Vec::new();
            for j in 0..25 {
                let storage_slot_key: StorageKey = B256::repeat_byte(j as u8);
                let storage_slot_value: StorageValue = B256::with_last_byte(j as u8).into();

                let storage_path = StoragePath::for_address_and_slot(address, storage_slot_key);
                storage_engine
                    .set_values(
                        &mut context,
                        vec![(storage_path.clone().into(), Some(storage_slot_value.into()))]
                            .as_mut(),
                    )
                    .unwrap();

                keys_values.push((
                    B256::from_slice(storage_path.get_slot().pack().as_slice()),
                    storage_slot_value,
                ))
            }

            let expected_root = storage_root_unsorted(keys_values.into_iter());

            // check the storage root of the account
            let account = storage_engine.get_account(&mut context, path).unwrap().unwrap();

            assert_eq!(account.storage_root, expected_root);
        }
    }

    #[test]
    fn test_split_page_stress() {
        // Create a storage engine with limited pages to force splits
        let (mut storage_engine, mut context) = create_test_engine(5000);

        // Create a large number of accounts with different patterns to stress the trie

        // Pattern 1: Accounts with common prefixes to create deep branches
        let mut accounts = Vec::new();
        for i in 0..4096 {
            // Create paths with common prefixes but different endings
            let mut nibbles = [0u8; 64];
            // First 32 nibbles are the same
            for (j, nibble) in nibbles[0..32].iter_mut().enumerate() {
                *nibble = (j % 16) as u8;
            }
            // Last 30 nibbles vary
            for (j, nibble) in nibbles[32..64].iter_mut().enumerate() {
                *nibble = ((i + j) % 16) as u8;
            }

            nibbles[61] = (i % 16) as u8;
            nibbles[62] = ((i / 16) % 16) as u8;
            nibbles[63] = ((i / 256) % 16) as u8;

            let path = AddressPath::new(Nibbles::from_nibbles(nibbles));
            let account = create_test_account(i as u64 * 1000, i as u64);
            accounts.push((path, account));
        }

        // Pattern 2: Accounts with very different paths to create wide branches
        for i in 0..4096 {
            let mut nibbles = [0u8; 64];
            // Make each path start with a different nibble
            nibbles[0] = (i % 16) as u8;
            nibbles[1] = ((i / 16) % 16) as u8;
            nibbles[2] = ((i / 256) % 16) as u8;
            // Fill the rest with a pattern
            for (j, nibble) in nibbles[3..64].iter_mut().enumerate() {
                *nibble = ((i * j) % 16) as u8;
            }

            let path = AddressPath::new(Nibbles::from_nibbles(nibbles));
            let account = create_test_account(i as u64 * 2000, i as u64 * 2);
            accounts.push((path, account));
        }

        // Pattern 3: Accounts with paths that will cause specific branch splits
        for i in 0..4096 {
            let mut nibbles = [0u8; 64];
            // First half of paths share prefix, second half different
            if i < 50 {
                nibbles[0] = 10; // Arbitrary value
                for (j, nibble) in nibbles[1..62].iter_mut().enumerate() {
                    *nibble = ((i + j) % 16) as u8;
                }
            } else {
                nibbles[0] = 11; // Different arbitrary value
                for (j, nibble) in nibbles[1..62].iter_mut().enumerate() {
                    *nibble = ((i + j) % 16) as u8;
                }
            }

            nibbles[61] = (i % 16) as u8;
            nibbles[62] = ((i / 16) % 16) as u8;
            nibbles[63] = ((i / 256) % 16) as u8;

            let path = AddressPath::new(Nibbles::from_nibbles(nibbles));
            let account = create_test_account(i as u64 * 3000, i as u64 * 3);
            accounts.push((path, account));
        }

        // Ensure there are no duplicate paths
        let mut unique_paths = std::collections::HashSet::new();
        for (path, _) in &accounts {
            assert!(unique_paths.insert(path.clone()), "Duplicate path found: {:?}", path);
        }

        // Insert all accounts
        for (path, account) in &accounts {
            storage_engine
                .set_values(
                    &mut context,
                    vec![(path.clone().into(), Some(account.clone().into()))].as_mut(),
                )
                .unwrap();
        }

        // Verify all accounts exist with correct values
        for (path, expected_account) in &accounts {
            let retrieved_account = storage_engine.get_account(&mut context, path.clone()).unwrap();
            assert_eq!(
                retrieved_account,
                Some(expected_account.clone()),
                "Account mismatch for path: {:?}",
                path
            );
        }

        // Force multiple splits to stress the system
        // Find all pages in the trie and split them recursively
        let mut pages_to_split = vec![context.metadata.root_subtrie_page_id];
        while let Some(page_id) = pages_to_split.pop() {
            let page_result = storage_engine.get_mut_page(&context, page_id);
            if matches!(page_result, Err(Error::PageError(PageError::PageNotFound(_)))) {
                break;
            }
            let mut slotted_page = SlottedPageMut::try_from(page_result.unwrap()).unwrap();

            // Try to split this page
            if storage_engine.split_page(&mut context, &mut slotted_page).is_ok() {
                // If split succeeded, add the new pages to be processed
                pages_to_split.push(page_id + 1); // New page created by split
            }
        }

        // Verify all accounts still exist with correct values after splits
        for (path, expected_account) in &accounts {
            let retrieved_account = storage_engine.get_account(&mut context, path.clone()).unwrap();
            assert_eq!(
                retrieved_account,
                Some(expected_account.clone()),
                "Account mismatch after split for path: {:?}",
                path
            );
        }

        // Add more accounts after splitting to ensure the structure is still valid
        let mut additional_accounts = Vec::new();
        for i in 0..50 {
            let mut nibbles = [0u8; 64];
            // Create some completely new paths
            nibbles[0] = 15; // Different from previous patterns
            for (j, nibble) in nibbles[1..62].iter_mut().enumerate() {
                *nibble = ((i * j + 7) % 16) as u8; // Different pattern
            }

            nibbles[62] = (i % 16) as u8;
            nibbles[63] = ((i / 16) % 16) as u8;

            let path = AddressPath::new(Nibbles::from_nibbles(nibbles));
            let account = create_test_account(i as u64 * 5000, i as u64 * 5);
            additional_accounts.push((path, account));
        }

        // Insert additional accounts
        storage_engine
            .set_values(
                &mut context,
                additional_accounts
                    .iter()
                    .map(|(path, account)| (path.clone().into(), Some(account.clone().into())))
                    .collect::<Vec<(Nibbles, Option<TrieValue>)>>()
                    .as_mut(),
            )
            .unwrap();

        // Verify all original accounts still exist
        for (path, expected_account) in &accounts {
            let retrieved_account = storage_engine.get_account(&mut context, path.clone()).unwrap();
            assert_eq!(
                retrieved_account,
                Some(expected_account.clone()),
                "Original account lost after adding new accounts"
            );
        }

        // Verify all new accounts exist
        for (path, expected_account) in &additional_accounts {
            let retrieved_account = storage_engine.get_account(&mut context, path.clone()).unwrap();
            assert_eq!(retrieved_account, Some(expected_account.clone()), "New account not found");
        }
        // Verify the pages split metric
        assert!(context.transaction_metrics.get_pages_split() > 0);
    }

    #[test]
    fn test_split_page_random_accounts() {
        use rand::{rngs::StdRng, Rng, SeedableRng};

        // Create a storage engine
        let (mut storage_engine, mut context) = create_test_engine(2000);

        // Use a seeded RNG for reproducibility
        let mut rng = StdRng::seed_from_u64(42);

        // Generate a large number of random accounts
        let mut accounts = Vec::new();
        for _ in 0..3000 {
            let mut nibbles = [0u8; 64];
            // Generate random nibbles
            for nibble in &mut nibbles {
                *nibble = rng.gen_range(0..16) as u8;
            }

            let path = AddressPath::new(Nibbles::from_nibbles(nibbles));
            let balance = rng.gen_range(0..1_000_000);
            let nonce = rng.gen_range(0..100);
            let account = create_test_account(balance, nonce);
            accounts.push((path, account));
        }

        // Insert all accounts
        storage_engine
            .set_values(
                &mut context,
                accounts
                    .clone()
                    .into_iter()
                    .map(|(path, account)| (path.into(), Some(account.into())))
                    .collect::<Vec<(Nibbles, Option<TrieValue>)>>()
                    .as_mut(),
            )
            .unwrap();

        // Verify all accounts exist with correct values
        for (path, expected_account) in &accounts {
            let retrieved_account = storage_engine.get_account(&mut context, path.clone()).unwrap();
            assert_eq!(retrieved_account, Some(expected_account.clone()));
        }

        // Get all pages and force splits on them
        let mut page_ids = Vec::new();
        // Start with the root page
        page_ids.push(context.metadata.root_subtrie_page_id);

        // Process each page
        for i in 0..page_ids.len() {
            let page_id = page_ids[i];

            // Try to get and split the page
            if let Ok(page) = storage_engine.get_mut_page(&context, page_id) {
                if let Ok(mut slotted_page) = SlottedPageMut::try_from(page) {
                    // Force a split
                    let _ = storage_engine.split_page(&mut context, &mut slotted_page);

                    // Get the node to find child pages
                    if let Ok(node) = slotted_page.get_value::<Node>(0) {
                        // Add child pages to our list
                        for (_, child_ptr) in node.enumerate_children().expect("can get children") {
                            if let Some(child_page_id) = child_ptr.location().page_id() {
                                if !page_ids.contains(&child_page_id) {
                                    page_ids.push(child_page_id);
                                }
                            }
                        }
                    }
                }
            }
        }

        // Verify all accounts still exist with correct values after splits
        for (path, expected_account) in &accounts {
            let retrieved_account = storage_engine.get_account(&mut context, path.clone()).unwrap();
            assert_eq!(
                retrieved_account,
                Some(expected_account.clone()),
                "Account mismatch after splitting multiple pages"
            );
        }

        // Create a vector to store updates
        let mut updates = Vec::new();

        // Prepare updates for some existing accounts
        for (i, (path, _)) in accounts.iter().enumerate() {
            if i % 5 == 0 {
                // Update every 5th account
                let new_balance = rng.gen_range(0..1_000_000);
                let new_nonce = rng.gen_range(0..100);
                let new_account = create_test_account(new_balance, new_nonce);

                updates.push((i, path.clone(), new_account));
            }
        }

        // Apply the updates to both the trie and our test data
        for (idx, path, new_account) in &updates {
            // Update in the trie
            storage_engine
                .set_values(
                    &mut context,
                    vec![(path.clone().into(), Some(new_account.clone().into()))].as_mut(),
                )
                .unwrap();

            // Update in our test data
            accounts[*idx] = (path.clone(), new_account.clone());
        }

        // Verify all accounts have correct values after updates
        for (path, expected_account) in &accounts {
            let retrieved_account = storage_engine.get_account(&mut context, path.clone()).unwrap();
            assert_eq!(
                retrieved_account,
                Some(expected_account.clone()),
                "Account mismatch after updates"
            );
        }
    }

    #[test]
    fn test_delete_account() {
        let (mut storage_engine, mut context) = create_test_engine(300);

        let address = address!("0xd8da6bf26964af9d7eed9e03e53415d37aa96045");
        let account = create_test_account(100, 1);
        storage_engine
            .set_values(
                &mut context,
                vec![(AddressPath::for_address(address).into(), Some(account.clone().into()))]
                    .as_mut(),
            )
            .unwrap();
        assert_metrics(&context, 0, 1, 0, 0);

        // Check that the account exists
        let read_account =
            storage_engine.get_account(&mut context, AddressPath::for_address(address)).unwrap();
        assert_eq!(read_account, Some(account.clone()));

        // Reset the context metrics
        let mut context = TransactionContext::new(context.metadata);
        storage_engine
            .set_values(
                &mut context,
                vec![(AddressPath::for_address(address).into(), None)].as_mut(),
            )
            .unwrap();
        assert_metrics(&context, 2, 0, 0, 0);

        // Verify the account is deleted
        let read_account =
            storage_engine.get_account(&mut context, AddressPath::for_address(address)).unwrap();
        assert_eq!(read_account, None);
    }

    #[test]
    fn test_delete_accounts() {
        let (mut storage_engine, mut context) = create_test_engine(300);

        let address = address!("0xd8da6bf26964af9d7eed9e03e53415d37aa96045");
        let account = create_test_account(100, 1);
        storage_engine
            .set_values(
                &mut context,
                vec![(AddressPath::for_address(address).into(), Some(account.clone().into()))]
                    .as_mut(),
            )
            .unwrap();
        assert_eq!(context.metadata.root_subtrie_page_id, 256);

        let test_cases = vec![
            (address!("0x4200000000000000000000000000000000000015"), create_test_account(123, 456)),
            (address!("0x4200000000000000000000000000000000000016"), create_test_account(999, 999)),
            (
                address!("0x4200000000000000000000000000000000000002"),
                create_test_account(1000, 1000),
            ),
            (
                address!("0x4200000000000000000000000000000000000000"),
                create_test_account(1001, 1001),
            ),
        ];

        // Insert accounts and verify they don't exist before insertion
        for (address, account) in &test_cases {
            let path = AddressPath::for_address(*address);

            let read_account = storage_engine.get_account(&mut context, path.clone()).unwrap();
            assert_eq!(read_account, None);

            storage_engine
                .set_values(
                    &mut context,
                    vec![(path.into(), Some(account.clone().into()))].as_mut(),
                )
                .unwrap();
        }

        // Verify all accounts exist after insertion
        for (address, account) in &test_cases {
            let read_account = storage_engine
                .get_account(&mut context, AddressPath::for_address(*address))
                .unwrap();
            assert_eq!(read_account, Some(account.clone()));
        }

        // Delete all accounts
        for (address, _) in &test_cases {
            storage_engine
                .set_values(
                    &mut context,
                    vec![(AddressPath::for_address(*address).into(), None)].as_mut(),
                )
                .unwrap();
        }

        // Verify that the accounts don't exist anymore
        for (address, _) in &test_cases {
            let read_account = storage_engine
                .get_account(&mut context, AddressPath::for_address(*address))
                .unwrap();
            assert_eq!(read_account, None);
        }
    }

    #[test]
    fn test_some_delete_accounts() {
        let (mut storage_engine, mut context) = create_test_engine(300);

        let address = address!("0xd8da6bf26964af9d7eed9e03e53415d37aa96045");
        let account = create_test_account(100, 1);
        storage_engine
            .set_values(
                &mut context,
                vec![(AddressPath::for_address(address).into(), Some(account.clone().into()))]
                    .as_mut(),
            )
            .unwrap();
        assert_eq!(context.metadata.root_subtrie_page_id, 256);

        let test_cases = vec![
            (address!("0x4200000000000000000000000000000000000015"), create_test_account(123, 456)),
            (address!("0x4200000000000000000000000000000000000016"), create_test_account(999, 999)),
            (
                address!("0x4200000000000000000000000000000000000002"),
                create_test_account(1000, 1000),
            ),
            (
                address!("0x4200000000000000000000000000000000000000"),
                create_test_account(1001, 1001),
            ),
        ];

        // Insert accounts and verify they don't exist before insertion
        for (address, account) in &test_cases {
            let path = AddressPath::for_address(*address);

            let read_account = storage_engine.get_account(&mut context, path.clone()).unwrap();
            assert_eq!(read_account, None);

            storage_engine
                .set_values(
                    &mut context,
                    vec![(path.into(), Some(account.clone().into()))].as_mut(),
                )
                .unwrap();
        }

        // Verify all accounts exist after insertion
        for (address, account) in &test_cases {
            let read_account = storage_engine
                .get_account(&mut context, AddressPath::for_address(*address))
                .unwrap();
            assert_eq!(read_account, Some(account.clone()));
        }

        // Delete only a portion of the accounts
        for (address, _) in &test_cases[0..2] {
            storage_engine
                .set_values(
                    &mut context,
                    vec![(AddressPath::for_address(*address).into(), None)].as_mut(),
                )
                .unwrap();
        }

        // Verify that the accounts don't exist anymore
        for (address, _) in &test_cases[0..2] {
            let read_account = storage_engine
                .get_account(&mut context, AddressPath::for_address(*address))
                .unwrap();
            assert_eq!(read_account, None);
        }

        // Verify that the non-deleted accounts still exist
        for (address, account) in &test_cases[2..] {
            let read_account = storage_engine
                .get_account(&mut context, AddressPath::for_address(*address))
                .unwrap();
            assert_eq!(read_account, Some(account.clone()));
        }
    }

    #[test]
    fn test_delete_storage() {
        let (mut storage_engine, mut context) = create_test_engine(300);

        let address = address!("0xd8da6bf26964af9d7eed9e03e53415d37aa96045");
        let account = create_test_account(100, 1);
        storage_engine
            .set_values(
                &mut context,
                vec![(AddressPath::for_address(address).into(), Some(account.clone().into()))]
                    .as_mut(),
            )
            .unwrap();
        assert_eq!(context.metadata.root_subtrie_page_id, 256);

        let test_cases = vec![
            (
                // storage key and storage value
                b256!("0x0000000000000000000000000000000000000000000000000000000000000000"),
                b256!("0x0000000000000000000000000000000000000000000000000000000062617365"),
            ),
            (
                // storage key and storage value
                b256!("0x0000000000000000000000000000000000000000000000000000000000000002"),
                b256!("0x0000000000000000000000000000000000000000000000000000747269656462"),
            ),
            (
                // storage key and storage value
                b256!("0x0000000000000000000000000000000000000000000000000000000000000001"),
                b256!("0x000000000000000000000000000000006274632040202439362c3434322e3735"),
            ),
            (
                // storage key and storage value
                b256!("0x0000000000000000000000000000000000000000000000000000000000000003"),
                b256!("0x000000000000000000000000000000000000000000000000436f696e62617365"),
            ),
        ];

        // Insert storage slots and verify they don't exist before insertion
        for (storage_key, storage_value) in &test_cases {
            let storage_path = StoragePath::for_address_and_slot(address, *storage_key);

            let read_storage_slot =
                storage_engine.get_storage(&mut context, storage_path.clone()).unwrap();
            assert_eq!(read_storage_slot, None);

            let storage_value = StorageValue::from_be_slice(storage_value.as_slice());

            storage_engine
                .set_values(
                    &mut context,
                    vec![(storage_path.into(), Some(storage_value.into()))].as_mut(),
                )
                .unwrap();

            context = TransactionContext::new(context.metadata.next());
        }

        // Verify that we get all the storage values
        for (storage_key, storage_value) in &test_cases {
            let storage_path = StoragePath::for_address_and_slot(address, *storage_key);

            let storage_value = StorageValue::from_be_slice(storage_value.as_slice());

            let read_storage_slot =
                storage_engine.get_storage(&mut context, storage_path.clone()).unwrap();
            assert_eq!(read_storage_slot, Some(storage_value));
        }

        // Verify our storage root with alloy
        let mut keys_values: Vec<(B256, U256)> = test_cases
            .clone()
            .into_iter()
            .map(|(key, value)| {
                (key, U256::from_be_bytes::<32>(value.as_slice().try_into().unwrap()))
            })
            .collect();
        let expected_root = storage_root_unhashed(keys_values.clone());
        let account = storage_engine
            .get_account(&mut context, AddressPath::for_address(address))
            .unwrap()
            .unwrap();

        assert_eq!(account.storage_root, expected_root);

        context = TransactionContext::new(context.metadata.next());

        // Delete storage one at a time
        for (storage_key, _) in &test_cases {
            let storage_path = StoragePath::for_address_and_slot(address, *storage_key);

            storage_engine
                .set_values(&mut context, vec![(storage_path.clone().into(), None)].as_mut())
                .unwrap();

            let read_storage_slot =
                storage_engine.get_storage(&mut context, storage_path.clone()).unwrap();

            assert_eq!(read_storage_slot, None);

            // check that the storage root is consistent
            keys_values.remove(0);
            let expected_root = storage_root_unhashed(keys_values.clone());
            let account = storage_engine
                .get_account(&mut context, AddressPath::for_address(address))
                .unwrap()
                .unwrap();

            assert_eq!(account.storage_root, expected_root);
        }
    }

    #[test]
    fn test_delete_account_also_deletes_storage() {
        let (mut storage_engine, mut context) = create_test_engine(300);

        let address = address!("0xd8da6bf26964af9d7eed9e03e53415d37aa96045");
        let account = create_test_account(100, 1);
        storage_engine
            .set_values(
                &mut context,
                vec![(AddressPath::for_address(address).into(), Some(account.clone().into()))]
                    .as_mut(),
            )
            .unwrap();
        assert_eq!(context.metadata.root_subtrie_page_id, 256);

        let test_cases = vec![
            (
                // storage key and storage value
                b256!("0x0000000000000000000000000000000000000000000000000000000000000000"),
                b256!("0x0000000000000000000000000000000000000000000000000000000062617365"),
            ),
            (
                // storage key and storage value
                b256!("0x0000000000000000000000000000000000000000000000000000000000000002"),
                b256!("0x0000000000000000000000000000000000000000000000000000747269656462"),
            ),
            (
                // storage key and storage value
                b256!("0x0000000000000000000000000000000000000000000000000000000000000001"),
                b256!("0x000000000000000000000000000000006274632040202439362c3434322e3735"),
            ),
            (
                // storage key and storage value
                b256!("0x0000000000000000000000000000000000000000000000000000000000000003"),
                b256!("0x000000000000000000000000000000000000000000000000436f696e62617365"),
            ),
        ];

        // Insert storage slots and verify they don't exist before insertion
        for (storage_key, storage_value) in &test_cases {
            let storage_path = StoragePath::for_address_and_slot(address, *storage_key);

            let read_storage_slot =
                storage_engine.get_storage(&mut context, storage_path.clone()).unwrap();
            assert_eq!(read_storage_slot, None);

            let storage_value = StorageValue::from_be_slice(storage_value.as_slice());

            storage_engine
                .set_values(
                    &mut context,
                    vec![(storage_path.into(), Some(storage_value.into()))].as_mut(),
                )
                .unwrap();

            context = TransactionContext::new(context.metadata.next());
        }

        // Verify that we get all the storage values
        for (storage_key, storage_value) in &test_cases {
            let storage_path = StoragePath::for_address_and_slot(address, *storage_key);

            let storage_value = StorageValue::from_be_slice(storage_value.as_slice());

            let read_storage_slot =
                storage_engine.get_storage(&mut context, storage_path.clone()).unwrap();
            assert_eq!(read_storage_slot, Some(storage_value));
        }

        // Delete the account
        storage_engine
            .set_values(
                &mut context,
                vec![(AddressPath::for_address(address).into(), None)].as_mut(),
            )
            .unwrap();

        // Verify the account no longer exists
        let res =
            storage_engine.get_account(&mut context, AddressPath::for_address(address)).unwrap();
        assert_eq!(res, None);

        // Verify all the storage slots don't exist
        for (storage_key, _) in &test_cases {
            let storage_path = StoragePath::for_address_and_slot(address, *storage_key);

            let res = storage_engine.get_storage(&mut context, storage_path.clone()).unwrap();
            assert_eq!(res, None);
        }

        // Now create a new account with the same address again and set storage
        storage_engine
            .set_values(
                &mut context,
                vec![(AddressPath::for_address(address).into(), Some(account.clone().into()))]
                    .as_mut(),
            )
            .unwrap();

        // Verify all the storage slots still don't exist
        for (storage_key, _) in &test_cases {
            let storage_path = StoragePath::for_address_and_slot(address, *storage_key);

            let read_storage =
                storage_engine.get_storage(&mut context, storage_path.clone()).unwrap();
            assert_eq!(read_storage, None);
        }
    }

    #[test]
    fn test_delete_single_child_branch_on_same_page() {
        let (mut storage_engine, mut context) = create_test_engine(300);

        // GIVEN: a branch node with 2 children, where all the children live on the same page
        let mut account_1_nibbles = [0u8; 64];
        account_1_nibbles[0] = 1;

        let mut account_2_nibbles = [0u8; 64];
        account_2_nibbles[0] = 11;

        let account1 = create_test_account(100, 1);
        storage_engine
            .set_values(
                &mut context,
                vec![(
                    AddressPath::new(Nibbles::from_nibbles(account_1_nibbles)).into(),
                    Some(account1.clone().into()),
                )]
                .as_mut(),
            )
            .unwrap();

        let account2 = create_test_account(101, 2);
        storage_engine
            .set_values(
                &mut context,
                vec![(
                    AddressPath::new(Nibbles::from_nibbles(account_2_nibbles)).into(),
                    Some(account2.clone().into()),
                )]
                .as_mut(),
            )
            .unwrap();
        assert_eq!(context.metadata.root_subtrie_page_id, 256);

        let page =
            storage_engine.get_page(&context, context.metadata.root_subtrie_page_id).unwrap();
        let slotted_page = SlottedPage::try_from(page).unwrap();
        let node: Node = slotted_page.get_value(0).unwrap();
        assert!(node.is_branch());

        // WHEN: one of these accounts is deleted
        storage_engine
            .set_values(
                &mut context,
                vec![(AddressPath::new(Nibbles::from_nibbles(account_1_nibbles)).into(), None)]
                    .as_mut(),
            )
            .unwrap();

        // THEN: the root node should be a leaf node containing the remaining account
        //
        // first verify the deleted account is gone and the remaining account exists
        let read_account1 = storage_engine
            .get_account(&mut context, AddressPath::new(Nibbles::from_nibbles(account_1_nibbles)))
            .unwrap();
        assert_eq!(read_account1, None);

        let read_account2 = storage_engine
            .get_account(&mut context, AddressPath::new(Nibbles::from_nibbles(account_2_nibbles)))
            .unwrap();
        assert_eq!(read_account2, Some(account2));

        // check the the root node is a leaf
        let page =
            storage_engine.get_page(&context, context.metadata.root_subtrie_page_id).unwrap();
        let slotted_page = SlottedPage::try_from(page).unwrap();
        let node: Node = slotted_page.get_value(0).unwrap();
        assert!(!node.is_branch());
    }

    #[test]
    fn test_delete_single_child_non_root_branch_on_different_pages() {
        let (mut storage_engine, mut context) = create_test_engine(300);

        // GIVEN: a non-root branch node with 2 children where both children are on a different
        // pages
        //
        // first we construct a root branch node.
        let mut account_1_nibbles = [0u8; 64];
        account_1_nibbles[0] = 1;

        let mut account_2_nibbles = [0u8; 64];
        account_2_nibbles[0] = 11;

        let account1 = create_test_account(100, 1);
        storage_engine
            .set_values(
                &mut context,
                vec![(
                    AddressPath::new(Nibbles::from_nibbles(account_1_nibbles)).into(),
                    Some(account1.clone().into()),
                )]
                .as_mut(),
            )
            .unwrap();

        let account2 = create_test_account(101, 2);
        storage_engine
            .set_values(
                &mut context,
                vec![(
                    AddressPath::new(Nibbles::from_nibbles(account_2_nibbles)).into(),
                    Some(account2.clone().into()),
                )]
                .as_mut(),
            )
            .unwrap();
        assert_eq!(context.metadata.root_subtrie_page_id, 256);

        let page =
            storage_engine.get_page(&context, context.metadata.root_subtrie_page_id).unwrap();
        let slotted_page = SlottedPage::try_from(page).unwrap();
        let mut root_node: Node = slotted_page.get_value(0).unwrap();
        assert!(root_node.is_branch());

        let test_account = create_test_account(424, 234);

        // next we will force add a branch node in the middle of the root node (index 5)

        // page1 will hold our root node and the branch node
        let page1 =
            storage_engine.get_mut_page(&context, context.metadata.root_subtrie_page_id).unwrap();
        let mut slotted_page1 = SlottedPageMut::try_from(page1).unwrap();

        // page2 will hold our 1st child
        let page2 = storage_engine.allocate_page(&mut context).unwrap();
        let mut slotted_page2 = SlottedPageMut::try_from(page2).unwrap();

        // page3 will hold our 2nd child
        let page3 = storage_engine.allocate_page(&mut context).unwrap();
        let mut slotted_page3 = SlottedPageMut::try_from(page3).unwrap();

        // we will force add 2 children to this branch node
        let mut child_1_full_path = [0u8; 64];
        child_1_full_path[0] = 5; // root branch nibble
        child_1_full_path[1] = 0; // inner branch nibble
        child_1_full_path[2] = 10; // leaf prefix
        child_1_full_path[3] = 11; // leaf prefix
        child_1_full_path[4] = 12; // leaf prefix
        let child_1: Node = Node::new_leaf(
            Nibbles::from_nibbles(&child_1_full_path[2..]),
            &TrieValue::Account(test_account.clone()),
        )
        .expect("can create node");

        let mut child_2_full_path = [0u8; 64];
        child_2_full_path[0] = 5; // root branch nibble
        child_2_full_path[1] = 15; // inner branch nibble
        child_2_full_path[2] = 1; // leaf prefix
        child_2_full_path[3] = 2; // leaf prefix
        child_2_full_path[4] = 3; // leaf prefix
        let child_2: Node = Node::new_leaf(
            Nibbles::from_nibbles(&child_2_full_path[2..]),
            &TrieValue::Account(test_account.clone()),
        )
        .expect("can create node");

        // child 1 is the root of page2
        slotted_page2.insert_value(&child_1).unwrap();
        let child_1_location = Location::from(slotted_page2.id());

        // child 2 is the root of page3
        slotted_page3.insert_value(&child_2).unwrap();
        let child_2_location = Location::from(slotted_page3.id());

        let mut new_branch_node: Node = Node::new_branch(Nibbles::new()).expect("can create node");
        new_branch_node
            .set_child(0, Pointer::new(child_1_location, RlpNode::default()))
            .expect("can set child");
        new_branch_node
            .set_child(15, Pointer::new(child_2_location, RlpNode::default()))
            .expect("can set child");
        let new_branch_node_index = slotted_page1.insert_value(&new_branch_node).unwrap();
        let new_branch_node_location = Location::from(new_branch_node_index as u32);

        root_node
            .set_child(5, Pointer::new(new_branch_node_location, RlpNode::default()))
            .expect("can set child");
        slotted_page1.set_value(0, &root_node).unwrap();

        storage_engine.commit(&context).unwrap();

        // assert we can get the child account we just added:
        let child_1_nibbles = Nibbles::from_nibbles(child_1_full_path);
        let child_2_nibbles = Nibbles::from_nibbles(child_2_full_path);
        let read_account1 = storage_engine
            .get_account(&mut context, AddressPath::new(child_1_nibbles.clone()))
            .unwrap();
        assert_eq!(read_account1, Some(test_account.clone()));
        let read_account2 = storage_engine
            .get_account(&mut context, AddressPath::new(child_2_nibbles.clone()))
            .unwrap();
        assert_eq!(read_account2, Some(test_account.clone()));

        // WHEN: child 1 is deleted
        let child_1_path = Nibbles::from_nibbles(child_1_full_path);
        storage_engine
            .set_values(&mut context, vec![(AddressPath::new(child_1_path).into(), None)].as_mut())
            .unwrap();

        // THEN: the branch node should be deleted and the root node should go to child 2 leaf at
        // index 5
        let root_node: Node = slotted_page.get_value(0).unwrap();
        assert!(root_node.is_branch());
        let child_2_pointer = root_node.child(5).expect("can get child").unwrap();
        assert!(child_2_pointer.location().page_id().is_some());
        assert_eq!(child_2_pointer.location().page_id().unwrap(), slotted_page3.id());

        // check that the prefix for child 2 has changed
        let child_2_node: Node = slotted_page3.get_value(0).unwrap();
        assert!(!child_2_node.is_branch());
        assert_eq!(child_2_node.prefix().clone(), Nibbles::from_nibbles(&child_2_full_path[1..]));

        // test that we can get child 2 and not child 1
        let read_account2 =
            storage_engine.get_account(&mut context, AddressPath::new(child_2_nibbles)).unwrap();
        assert_eq!(read_account2, Some(test_account.clone()));
        let read_account1 =
            storage_engine.get_account(&mut context, AddressPath::new(child_1_nibbles)).unwrap();
        assert_eq!(read_account1, None);
    }

    #[test]
    fn test_delete_single_child_root_branch_on_different_pages() {
        let (mut storage_engine, mut context) = create_test_engine(300);

        // GIVEN: a root branch node with 2 children where both children are on a different page
        //
        // first we construct our two children on separate pages.
        let test_account = create_test_account(424, 234);

        // page2 will hold our 1st child
        let page2 = storage_engine.allocate_page(&mut context).unwrap();
        let mut slotted_page2 = SlottedPageMut::try_from(page2).unwrap();

        // page3 will hold our 2nd child
        let page3 = storage_engine.allocate_page(&mut context).unwrap();
        let mut slotted_page3 = SlottedPageMut::try_from(page3).unwrap();

        // we will force add 2 children to our root node
        let mut child_1_full_path = [0u8; 64];
        child_1_full_path[0] = 0; // root branch nibble
        child_1_full_path[2] = 10; // leaf prefix
        child_1_full_path[3] = 11; // leaf prefix
        child_1_full_path[4] = 12; // leaf prefix
        let child_1: Node = Node::new_leaf(
            Nibbles::from_nibbles(&child_1_full_path[1..]),
            &TrieValue::Account(test_account.clone()),
        )
        .expect("can create node");

        let mut child_2_full_path = [0u8; 64];
        child_2_full_path[0] = 15; // root branch nibble
        child_2_full_path[2] = 1; // leaf prefix
        child_2_full_path[3] = 2; // leaf prefix
        child_2_full_path[4] = 3; // leaf prefix
        let child_2: Node = Node::new_leaf(
            Nibbles::from_nibbles(&child_2_full_path[1..]),
            &TrieValue::Account(test_account.clone()),
        )
        .expect("can create node");

        // child 1 is the root of page2
        slotted_page2.insert_value(&child_1).unwrap();
        let child_1_location = Location::from(slotted_page2.id());

        // child 2 is the root of page3
        slotted_page3.insert_value(&child_2).unwrap();
        let child_2_location = Location::from(slotted_page3.id());

        // next we create and update our root node
        let mut root_node = Node::new_branch(Nibbles::new()).expect("can create node");
        root_node
            .set_child(0, Pointer::new(child_1_location, RlpNode::default()))
            .expect("can set child");
        root_node
            .set_child(15, Pointer::new(child_2_location, RlpNode::default()))
            .expect("can set child");

        let root_node_page = storage_engine.allocate_page(&mut context).unwrap();
        context.metadata.root_subtrie_page_id = root_node_page.id();
        let mut slotted_page = SlottedPageMut::try_from(root_node_page).unwrap();
        let root_index = slotted_page.insert_value(&root_node).unwrap();
        assert_eq!(root_index, 0);

        // not necessary but let's commit our changes.
        storage_engine.commit(&context).unwrap();

        // assert we can get the children accounts we just added:
        let child_1_nibbles = Nibbles::from_nibbles(child_1_full_path);
        let child_2_nibbles = Nibbles::from_nibbles(child_2_full_path);
        let read_account1 = storage_engine
            .get_account(&mut context, AddressPath::new(child_1_nibbles.clone()))
            .unwrap();
        assert_eq!(read_account1, Some(test_account.clone()));
        let read_account2 = storage_engine
            .get_account(&mut context, AddressPath::new(child_2_nibbles.clone()))
            .unwrap();
        assert_eq!(read_account2, Some(test_account.clone()));

        // WHEN: child 1 is deleted
        storage_engine
            .set_values(
                &mut context,
                vec![(AddressPath::new(child_1_nibbles.clone()).into(), None)].as_mut(),
            )
            .unwrap();

        // THEN: the root branch node should be deleted and the root node should be the leaf of
        // child 2 on the child's page
        let root_node_page =
            storage_engine.get_page(&context, context.metadata.root_subtrie_page_id).unwrap();
        let root_node_slotted = SlottedPage::try_from(root_node_page).unwrap();
        let root_node: Node = root_node_slotted.get_value(0).unwrap();
        assert!(!root_node.is_branch());
        assert_eq!(root_node_slotted.id(), child_2_location.page_id().unwrap());

        // check that the prefix for root node has changed
        assert_eq!(root_node.prefix().clone(), child_2_nibbles);

        // test that we can get child 2 and not child 1
        let read_account2 =
            storage_engine.get_account(&mut context, AddressPath::new(child_2_nibbles)).unwrap();
        assert_eq!(read_account2, Some(test_account.clone()));
        let read_account1 =
            storage_engine.get_account(&mut context, AddressPath::new(child_1_nibbles)).unwrap();
        assert_eq!(read_account1, None);
    }

    #[test]
    fn test_delete_non_existent_value_doesnt_change_trie_structure() {
        let (mut storage_engine, mut context) = create_test_engine(300);

        // GIVEN: a trie with a single account
        let address_nibbles = Nibbles::unpack(hex!(
            "0xf80f21938e5248ec70b870ac1103d0dd01b7811550a7a5c971e1c3e85ea62492"
        ));
        let account = create_test_account(100, 1);
        storage_engine
            .set_values(
                &mut context,
                vec![(AddressPath::new(address_nibbles).into(), Some(account.clone().into()))]
                    .as_mut(),
            )
            .unwrap();
        assert_eq!(context.metadata.root_subtrie_page_id, 256);
        let root_subtrie_page =
            storage_engine.get_page(&context, context.metadata.root_subtrie_page_id).unwrap();
        let root_subtrie_contents_before = root_subtrie_page.contents().to_vec();

        // WHEN: an account with a similiar but divergent path is deleted
        let address_nibbles = Nibbles::unpack(hex!(
            "0xf80f21938e5248ec70b870ac1103d0dd01b7811550a7ffffffffffffffffffff"
        ));
        storage_engine
            .set_values(
                &mut context,
                vec![(AddressPath::new(address_nibbles).into(), None)].as_mut(),
            )
            .unwrap();

        // THEN: the trie should remain unchanged
        let root_subtrie_page =
            storage_engine.get_page(&context, context.metadata.root_subtrie_page_id).unwrap();
        let root_subtrie_contents_after = root_subtrie_page.contents().to_vec();
        assert_eq!(root_subtrie_contents_before, root_subtrie_contents_after);

        //**Additional Test**//

        // GIVEN: a trie with a branch node
        let address = address!("0xe8da6bf26964af9d7eed9e03e53415d37aa96045"); // first nibble is different, hash should force a branch node
        storage_engine
            .set_values(
                &mut context,
                vec![(AddressPath::for_address(address).into(), Some(account.clone().into()))]
                    .as_mut(),
            )
            .unwrap();
        let root_node_page =
            storage_engine.get_page(&context, context.metadata.root_subtrie_page_id).unwrap();
        let root_subtrie_contents_before = root_node_page.contents().to_vec();
        let root_node_slotted_page = SlottedPage::try_from(root_node_page).unwrap();
        let root_node: Node = root_node_slotted_page.get_value(0).unwrap();
        assert!(root_node.is_branch());

        // WHEN: a non-existent value is deleted from the branch node
        let address = address!("0xf8da6bf26964af9d7eed9e03e53415d37aa96045"); // first nibble is different, hash doesn't exist
        storage_engine
            .set_values(
                &mut context,
                vec![(AddressPath::for_address(address).into(), None)].as_mut(),
            )
            .unwrap();

        // THEN: the trie should remain unchanged
        let root_subtrie_page =
            storage_engine.get_page(&context, context.metadata.root_subtrie_page_id).unwrap();
        let root_subtrie_contents_after = root_subtrie_page.contents().to_vec();
        assert_eq!(root_subtrie_contents_before, root_subtrie_contents_after);
    }

    #[test]
    fn test_leaf_update_and_non_existent_delete_works() {
        let (mut storage_engine, mut context) = create_test_engine(300);

        // GIVEN: a trie with a single account
        let address_nibbles_original_account = Nibbles::unpack(hex!(
            "0xf80f21938e5248ec70b870ac1103d0dd01b7811550a7a5c971e1c3e85ea62492"
        ));
        let account = create_test_account(100, 1);
        storage_engine
            .set_values(
                &mut context,
                vec![(
                    AddressPath::new(address_nibbles_original_account.clone()).into(),
                    Some(account.clone().into()),
                )]
                .as_mut(),
            )
            .unwrap();

        // WHEN: the same account is modified alongside a delete operation of a non existent value
        let address_nibbles = Nibbles::unpack(hex!(
            "0xf80f21938e5248ec70b870ac1103d0dd01b7811550a7ffffffffffffffffffff"
        ));

        let updated_account = create_test_account(300, 1);
        storage_engine
            .set_values(
                &mut context,
                vec![
                    (
                        AddressPath::new(address_nibbles_original_account.clone()).into(),
                        Some(updated_account.clone().into()),
                    ),
                    (AddressPath::new(address_nibbles).into(), None),
                ]
                .as_mut(),
            )
            .unwrap();

        // THEN: the updated account should be updated
        let account_in_database = storage_engine
            .get_account(&mut context, AddressPath::new(address_nibbles_original_account))
            .unwrap()
            .unwrap();
        assert_eq!(account_in_database, updated_account);
    }

    fn address_path_for_idx(idx: u64) -> AddressPath {
        let mut nibbles = [0u8; 64];
        let mut val = idx;
        let mut pos = 63;
        while val > 0 {
            nibbles[pos] = (val % 16) as u8;
            val /= 16;
            pos -= 1;
        }
        AddressPath::new(Nibbles::from_nibbles(nibbles))
    }

    proptest! {
        #[test]
        fn fuzz_insert_get_accounts(
            accounts in prop::collection::vec(
                (any::<Address>(), any::<Account>()),
                1..100
            )
        ) {
            let (mut storage_engine, mut context) = create_test_engine(10_000);

            for (address, account) in &accounts {
                storage_engine
                    .set_values(&mut context, vec![(AddressPath::for_address(*address).into(), Some(account.clone().into()))].as_mut())
                    .unwrap();
            }

            for (address, account) in accounts {
                let read_account = storage_engine
                    .get_account(&mut context, AddressPath::for_address(address))
                    .unwrap();
                assert_eq!(read_account, Some(Account::new(account.nonce, account.balance, EMPTY_ROOT_HASH, account.code_hash)));
            }
        }

        #[test]
        fn fuzz_insert_get_accounts_and_storage(
            accounts in prop::collection::vec(
                (any::<Address>(), any::<Account>(), prop::collection::vec(
                    (any::<B256>(), any::<U256>()),
                    0..5
                )),
                1..100
            ),
        ) {
            let (mut storage_engine, mut context) = create_test_engine(10_000);

            let mut changes = vec![];
            for (address, account, storage) in &accounts {
                changes.push((AddressPath::for_address(*address).into(), Some(account.clone().into())));

                for (key, value) in storage {
                    changes.push((StoragePath::for_address_and_slot(*address, *key).into(), Some((*value).into())));
                }
            }
            storage_engine
                .set_values(&mut context, changes.as_mut())
                .unwrap();

            for (address, account, storage) in accounts {
                let read_account = storage_engine
                    .get_account(&mut context, AddressPath::for_address(address))
                    .unwrap();
                let read_account = read_account.unwrap();
                assert_eq!(read_account.nonce, account.nonce);
                assert_eq!(read_account.balance, account.balance);
                assert_eq!(read_account.code_hash, account.code_hash);

                for (key, value) in storage {
                    let read_storage = storage_engine
                        .get_storage(&mut context, StoragePath::for_address_and_slot(address, key))
                        .unwrap();
                    assert_eq!(read_storage, Some(value));
                }
            }
        }

        #[test]
        fn fuzz_insert_update_accounts(
            account_revisions in prop::collection::vec(
                (any::<Address>(), prop::collection::vec(any::<Account>(), 1..100)),
                1..100
            ),
        ) {
            let (mut storage_engine, mut context) = create_test_engine(10_000);

            let mut revision = 0;
            loop {
                let mut changes = vec![];
                for (address, revisions) in &account_revisions {
                    if revisions.len() > revision {
                        changes.push((AddressPath::for_address(*address).into(), Some(revisions[revision].clone().into())));
                    }
                }
                if changes.is_empty() {
                    break;
                }
                storage_engine
                    .set_values(&mut context, changes.as_mut())
                    .unwrap();
                revision += 1;
            }

            for (address, revisions) in &account_revisions {
                let last_revision = revisions.last().unwrap();
                let read_account = storage_engine
                    .get_account(&mut context, AddressPath::for_address(*address))
                    .unwrap();
                let read_account = read_account.unwrap();
                assert_eq!(read_account.nonce, last_revision.nonce);
                assert_eq!(read_account.balance, last_revision.balance);
                assert_eq!(read_account.code_hash, last_revision.code_hash);
            }
        }

        #[test]
        fn fuzz_find_shortest_common_prefix(
            mut changes in prop::collection::vec(
                (any::<Nibbles>(), any::<bool>()),
                1..10
            ),
            node in any::<Node>(),
        ) {
            changes.sort_by(|a, b| a.0.cmp(&b.0));
            let (idx, shortest_common_prefix_length) = find_shortest_common_prefix(&changes, 0, &node);
            assert!(idx == 0 || idx == changes.len() - 1, "the shortest common prefix must be found at either end of the changes list");

            let shortest_from_full_iteration = changes.iter().map(|(path, _)| nybbles::common_prefix_length(path, node.prefix())).min().unwrap();

            assert_eq!(shortest_common_prefix_length, shortest_from_full_iteration);
        }
    }
}<|MERGE_RESOLUTION|>--- conflicted
+++ resolved
@@ -168,8 +168,6 @@
         }
     }
 
-<<<<<<< HEAD
-=======
     pub fn print_page<W: io::Write>(
         &self,
         context: &TransactionContext,
@@ -198,7 +196,6 @@
         )
     }
 
->>>>>>> 4301e9cc
     fn get_slotted_page_and_index<'p>(
         &self,
         context: &TransactionContext,
@@ -215,8 +212,6 @@
         }
     }
 
-<<<<<<< HEAD
-=======
     fn print_page_traverse(
         &self,
         context: &TransactionContext,
@@ -306,7 +301,6 @@
         }
     }
 
->>>>>>> 4301e9cc
     /// Retrieves a [TrieValue] from the given page or any of its descendants.
     /// Returns [None] if the path is not found.
     fn get_value_from_page(
@@ -1390,344 +1384,6 @@
     /// Returns the total number of pages in the storage engine.
     pub fn size(&self) -> u32 {
         self.page_manager.size()
-    }
-
-    /// Writes the nodes and info a given page of the trie to file, with children nested under
-    /// parent branches. If page_id is None, writes the entire trie
-    pub fn print_page(
-        &self,
-        context: &TransactionContext,
-        output_file: &File,
-        page_id: Option<u32>,
-    ) -> Result<(), Error> {
-        if context.metadata.root_subtrie_page_id == 0 {
-            return Ok(());
-        }
-
-        let mut file_writer = BufWriter::new(output_file);
-
-        let (page_res, print_whole_db) = match page_id {
-            Some(id) => (self.get_page(context, id), false),
-            None => (self.get_page(context, context.metadata.root_subtrie_page_id), true),
-        };
-
-        let page = page_res?;
-
-        let slotted_page = SlottedPage::try_from(page)?;
-        self.print_page_helper(
-            context,
-            slotted_page,
-            0,
-            String::from(""),
-            &mut file_writer,
-            print_whole_db,
-        )
-    }
-
-    fn print_page_helper(
-        &self,
-        context: &TransactionContext,
-        slotted_page: SlottedPage<'_>,
-        cell_index: u8,
-        indent: String,
-        file_writer: &mut BufWriter<&File>,
-        print_whole_db: bool,
-    ) -> Result<(), Error> {
-        let node: Node = slotted_page.get_value(cell_index)?;
-
-        let node_val = self.node_value_to_string(&node, slotted_page.id());
-
-        match node {
-            Node::AccountLeaf {
-                prefix: _,
-                nonce_rlp: _,
-                balance_rlp: _,
-                code_hash: _,
-                storage_root,
-            } => {
-                let output_string = format!("{}{}", indent, node_val);
-                file_writer
-                    .write(output_string.as_bytes())
-                    .map_err(|e| Error::Other(format!("IO error: {}", e)))?;
-                let mut new_indent = indent.clone();
-                new_indent.push('\t');
-
-                if let Some(direct_child) = storage_root {
-                    let (new_slotted_page, cell_index) =
-                        self.get_slotted_page_and_index(context, &direct_child, slotted_page)?;
-                    // child is on different page, and we are only printing the current page
-                    if new_slotted_page.id() != slotted_page.id() && !print_whole_db {
-                        let child_page_id = direct_child.location().page_id().unwrap();
-                        let output_string =
-                            format!("{}Child on new page: {:?}\n", new_indent, child_page_id);
-                        file_writer
-                            .write(output_string.as_bytes())
-                            .map_err(|e| Error::Other(format!("IO error: {}", e)))?;
-                        Ok(())
-                    } else {
-                        self.print_page_helper(
-                            context,
-                            new_slotted_page,
-                            cell_index,
-                            new_indent,
-                            file_writer,
-                            print_whole_db,
-                        )
-                    }
-                } else {
-                    let output_string = format!("{}No direct child\n", new_indent);
-                    file_writer
-                        .write(output_string.as_bytes())
-                        .map_err(|e| Error::Other(format!("IO error: {}", e)))?;
-                    Ok(())
-                }
-            }
-
-            Node::Branch { prefix: _, children } => {
-                let output_string = format!("{}{}", indent, node_val);
-                file_writer
-                    .write(output_string.as_bytes())
-                    .map_err(|e| Error::Other(format!("IO error: {}", e)))?;
-                for child in children.into_iter().flatten() {
-                    let mut new_indent = indent.clone();
-                    new_indent.push('\t');
-
-                    //check if child is on same page
-                    let (new_slotted_page, cell_index) =
-                        self.get_slotted_page_and_index(context, &child, slotted_page)?;
-                    // child is on new page, and we are only printing the current page
-                    if new_slotted_page.id() != slotted_page.id() && !print_whole_db {
-                        let child_page_id = child.location().page_id().unwrap();
-                        let output_string =
-                            format!("{}Child on new page: {:?}\n", new_indent, child_page_id);
-                        file_writer
-                            .write(output_string.as_bytes())
-                            .map_err(|e| Error::Other(format!("IO error: {}", e)))?;
-                        return Ok(())
-                    } else {
-                        self.print_page_helper(
-                            context,
-                            new_slotted_page,
-                            cell_index,
-                            new_indent,
-                            file_writer,
-                            print_whole_db,
-                        )?
-                    }
-                }
-                file_writer.flush().map_err(|e| Error::Other(format!("IO error: {}", e)))?;
-                Ok(())
-            }
-            Node::StorageLeaf { prefix: _, value_rlp: _ } => {
-                let output_string = format!("{}{}", indent, node_val);
-                file_writer
-                    .write(output_string.as_bytes())
-                    .map_err(|e| Error::Other(format!("IO error: {}", e)))?;
-                Ok(())
-            }
-        }
-    }
-
-    /// Prints information about a given TrieValue.
-    /// Verbose option: writes information about nodes visited along the path to file
-    /// Extra-verbose option: writes information about pages visited along path to file
-    pub fn print_path(
-        &self,
-        context: &TransactionContext,
-        path: &Nibbles,
-        output_file: &File,
-        verbosity_level: u32,
-    ) -> Result<(), Error> {
-        let page_id = context.metadata.root_subtrie_page_id;
-        let page = self.get_page(context, page_id)?;
-        let slotted_page = SlottedPage::try_from(page)?;
-
-        let mut writer = BufWriter::new(output_file);
-
-        // If extra_verbose, print the root page first
-        match verbosity_level {
-            0 => (),
-            1 => {
-                //verbose; print page ID and nodes accessed from page
-                writer
-                    .write_all(format!("\nNODES ACCESSED FROM PAGE {}\n", page_id).as_bytes())
-                    .map_err(|e| Error::Other(format!("IO error: {}", e)))?;
-                writer.flush().map_err(|e| Error::Other(format!("IO error: {}", e)))?;
-            }
-            2 => {
-                //extra verbose; print page ID, nodes accessed from page, and page contents
-
-                writer
-                    .write_all(format!("PAGE: {}\n", page_id).as_bytes())
-                    .map_err(|e| Error::Other(format!("IO error: {}", e)))?;
-                writer.flush().map_err(|e| Error::Other(format!("IO error: {}", e)))?;
-
-                self.print_page(context, output_file, Some(page_id))?;
-
-                writer
-                    .write_all(format!("\nNODES ACCESSED FROM PAGE {}\n", page_id).as_bytes())
-                    .map_err(|e| Error::Other(format!("IO error: {}", e)))?;
-                writer.flush().map_err(|e| Error::Other(format!("IO error: {}", e)))?;
-            }
-            _ => return Err(Error::Other("Invalid verbosity level".to_string())),
-        }
-
-        self.print_path_helper(
-            context,
-            path,
-            0,
-            slotted_page,
-            0,
-            &mut writer,
-            output_file,
-            verbosity_level,
-        )
-    }
-
-    fn print_path_helper(
-        &self,
-        context: &TransactionContext,
-        path: &Nibbles,
-        path_offset: usize,
-        slotted_page: SlottedPage<'_>,
-        page_index: u8,
-        writer: &mut BufWriter<&File>,
-        output_file: &File,
-        verbosity_level: u32,
-    ) -> Result<(), Error> {
-        let node: Node = slotted_page.get_value(page_index)?;
-
-        if verbosity_level > 0 {
-            // Write node information with indentation
-            let node_string = self.node_value_to_string(&node, slotted_page.id());
-            writer
-                .write_all(node_string.as_bytes())
-                .map_err(|e| Error::Other(format!("IO error: {}", e)))?;
-        }
-
-        let common_prefix_length =
-            nybbles::common_prefix_length(&path[path_offset..], node.prefix());
-
-        if common_prefix_length < node.prefix().len() {
-            writer
-                .write_all(b"Node not found\n")
-                .map_err(|e| Error::Other(format!("IO error: {}", e)))?;
-            return Ok(());
-        }
-
-        let remaining_path = &path[path_offset + common_prefix_length..];
-
-        if remaining_path.is_empty() {
-            if verbosity_level == 0 {
-                //write only this node's information to file
-                let node_string = self.node_value_to_string(&node, slotted_page.id());
-                writer
-                    .write_all(node_string.as_bytes())
-                    .map_err(|e| Error::Other(format!("IO error: {}", e)))?;
-            }
-            return Ok(());
-        }
-
-        let (child_pointer, new_path_offset) = match node {
-            AccountLeaf { ref storage_root, .. } => {
-                (storage_root.as_ref(), path_offset + common_prefix_length)
-            }
-            Branch { ref children, .. } => (
-                children[remaining_path[0] as usize].as_ref(),
-                path_offset + common_prefix_length + 1,
-            ),
-            _ => unreachable!(),
-        };
-
-        match child_pointer {
-            Some(child_pointer) => {
-                let (child_slotted_page, child_cell_index) =
-                    self.get_slotted_page_and_index(context, child_pointer, slotted_page)?;
-
-                // If we're moving to a new page and extra_verbose is true, print the new page
-                if child_slotted_page.id() != slotted_page.id() {
-                    if verbosity_level == 2 {
-                        //extra verbose; print new page contents
-                        writer
-                            .write_all(
-                                format!("\n\n\nNEW PAGE: {}\n", child_slotted_page.id()).as_bytes(),
-                            )
-                            .map_err(|e| Error::Other(format!("IO error: {}", e)))?;
-                        writer.flush().map_err(|e| Error::Other(format!("IO error: {}", e)))?;
-                        self.print_page(context, output_file, Some(child_slotted_page.id()))?;
-                    }
-
-                    if verbosity_level > 0 {
-                        writer
-                            .write_all(
-                                format!("\nNODES ACCESSED FROM PAGE {}\n", child_slotted_page.id())
-                                    .as_bytes(),
-                            )
-                            .map_err(|e| Error::Other(format!("IO error: {}", e)))?;
-                        writer.flush().map_err(|e| Error::Other(format!("IO error: {}", e)))?;
-                    }
-                }
-
-                self.print_path_helper(
-                    context,
-                    path,
-                    new_path_offset,
-                    child_slotted_page,
-                    child_cell_index,
-                    writer,
-                    output_file,
-                    verbosity_level,
-                )
-            }
-            None => Ok(()),
-        }
-    }
-
-    // Helper function to convert node information to string for printing/writing to file
-    fn node_value_to_string(&self, node: &Node, page_id: u32) -> String {
-        match &node {
-            Node::Branch { prefix, children } => {
-                format!(
-                    "Branch Node:  Page ID: {}  Children: {:?}, Prefix: {}\n",
-                    page_id,
-                    children
-                        .iter()
-                        .enumerate()
-                        .filter(|(_, child)| child.is_some())
-                        .map(|(i, _)| format!("{}", i))
-                        .collect::<Vec<_>>(),
-                    alloy_primitives::hex::encode(prefix.pack())
-                )
-            }
-            Node::AccountLeaf {
-                prefix,
-                nonce_rlp: _,
-                balance_rlp: _,
-                code_hash: _,
-                storage_root: _,
-            } => {
-                let val = match node.value() {
-                    Ok(TrieValue::Account(acct)) => {
-                        format!(
-                            "nonce: {:?}, balance: {:?}, prefix: {}, code_hash: {:x?}, storage_root: {:?}",
-                            acct.nonce, acct.balance, alloy_primitives::hex::encode(prefix.pack()), acct.code_hash, acct.storage_root,
-                        )
-                    }
-                    _ => "".to_string(),
-                };
-                format!("AccountLeaf: {}\n", val)
-            }
-            Node::StorageLeaf { prefix, value_rlp: _ } => {
-                let val = match node.value() {
-                    Ok(TrieValue::Storage(strg)) => {
-                        let str_prefix = alloy_primitives::hex::encode(prefix.pack());
-                        format!("storage: {:?}, prefix: {}", strg, str_prefix)
-                    }
-                    _ => "".to_string(),
-                };
-                format!("StorageLeaf: {}\n", val)
-            }
-        }
     }
 }
 
