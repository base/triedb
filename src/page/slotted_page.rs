--- conflicted
+++ resolved
@@ -419,13 +419,8 @@
         index: u8,
         offset: u16,
         length: u16,
-<<<<<<< HEAD
-    ) -> Result<CellPointer, PageError> {
+    ) -> Result<CellPointer<'_>, PageError> {
         let start_index = get_content_index(index);
-=======
-    ) -> Result<CellPointer<'_>, PageError> {
-        let start_index = 1 + CELL_POINTER_SIZE * (index as usize);
->>>>>>> 06a707b1
         let end_index = start_index + CELL_POINTER_SIZE;
         let data = &mut self.page.contents_mut()[start_index..end_index];
         let cell_pointer = CellPointer::new(offset, length, data.try_into().unwrap());
