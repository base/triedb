use alloy_primitives::{hex, Address, StorageKey, StorageValue, U256};
use alloy_trie::{Nibbles, EMPTY_ROOT_HASH, KECCAK_EMPTY};
use criterion::{criterion_group, criterion_main, BenchmarkId, Criterion};
use rand::prelude::*;
use std::collections::HashSet;
use tempdir::TempDir;
use triedb::{
    account::Account,
    path::{AddressPath, StoragePath},
    Database, MmapPageManager,
};

const SIZES: &[usize] = &[1_000_000, 3_000_000];
const BATCH_SIZE: usize = 10_000;

fn generate_random_address(rng: &mut StdRng) -> AddressPath {
    let addr = Address::random_with(rng);
    AddressPath::for_address(addr)
}

fn setup_database(size: usize) -> (TempDir, Database<MmapPageManager>) {
    let dir = TempDir::new("triedb_bench").unwrap();
    let db_path = dir.path().join("db");
    let db = Database::create(db_path.to_str().unwrap()).unwrap();

    // Populate database with initial accounts
    let mut rng = StdRng::seed_from_u64(42);
    {
        let mut tx = db.begin_rw().unwrap();
        for i in 1..=size {
            let address = generate_random_address(&mut rng);
            let account =
                Account::new(i as u64, U256::from(i as u64), EMPTY_ROOT_HASH, KECCAK_EMPTY);

            tx.set_account(address, Some(account)).unwrap();
        }

        tx.commit().unwrap();
    }

    (dir, db)
}

fn setup_database_with_storage(size: usize) -> (TempDir, Database<MmapPageManager>) {
    let dir = TempDir::new("triedb_bench_storage").unwrap();
    let db_path = dir.path().join("db");
    let db = Database::create(db_path.to_str().unwrap()).unwrap();

    // Populate database with initial accounts
    let mut rng = StdRng::seed_from_u64(42);
    {
        let mut tx = db.begin_rw().unwrap();
        let num_accounts_to_generate = size / BATCH_SIZE;
        for i in 1..=num_accounts_to_generate {
            let address = generate_random_address(&mut rng);
            let account = Account::new(
                i as u64,
                U256::from(i as u64),
                EMPTY_ROOT_HASH,
                KECCAK_EMPTY,
            );

            tx.set_account(address.clone(), Some(account)).unwrap();

            // add random storage to each account
            for i in 0..=BATCH_SIZE {
                let storage_key = StorageKey::from(U256::from(i));
                let storage_path =
                    StoragePath::for_address_path_and_slot(address.clone(), storage_key);
                let storage_value =
                    StorageValue::from_be_slice(storage_path.get_slot().pack().as_slice());

                tx.set_storage_slot(storage_path, Some(storage_value))
                    .unwrap();
            }
        }

        tx.commit().unwrap();
    }
    (dir, db)
}

fn bench_reads(c: &mut Criterion) {
    let mut group = c.benchmark_group("read_operations");

    for &size in SIZES {
        let (_dir, db) = setup_database(size);
        let mut rng = StdRng::seed_from_u64(42);
        let addresses: Vec<AddressPath> =
            (0..BATCH_SIZE).map(|_| generate_random_address(&mut rng)).collect();

        group.throughput(criterion::Throughput::Elements(BATCH_SIZE as u64));
        group.bench_with_input(BenchmarkId::new("random_reads", size), &size, |b, _| {
            b.iter(|| {
                let tx = db.begin_ro().unwrap();
                for addr in &addresses {
                    let a = tx.get_account(addr.clone()).unwrap();
                    assert!(a.is_some());
                }
                tx.commit().unwrap();
            });
        });
    }
    group.finish();
}

fn bench_storage_reads_single_account(c: &mut Criterion) {
    let mut group = c.benchmark_group("read_single_account_storage_operations");

    for &size in SIZES {
        let (_dir, db) = setup_database_with_storage(size);
        let mut rng = StdRng::seed_from_u64(42);
        let single_address = generate_random_address(&mut rng);
        let storage_paths: Vec<StoragePath> = (0..BATCH_SIZE)
            .map(|i| {
                let storage_key = StorageKey::from(U256::from(i));
                let storage_path =
                    StoragePath::for_address_path_and_slot(single_address.clone(), storage_key);
                storage_path
            })
            .collect();

        group.throughput(criterion::Throughput::Elements(BATCH_SIZE as u64));
        group.bench_with_input(
            BenchmarkId::new("random_single_account_storage_reads", size),
            &size,
            |b, _| {
                b.iter(|| {
                    let tx = db.begin_ro().unwrap();
                    for storage_path in &storage_paths {
                        let a = tx.get_storage_slot(storage_path.clone()).unwrap();
                        assert!(a.is_some());
                    }
                    tx.commit().unwrap();
                });
            },
        );
    }
    group.finish();
}

fn bench_storage_reads_multiple_accounts(c: &mut Criterion) {
    let mut group = c.benchmark_group("read_multiple_accounts_storage_operations");

    for &size in SIZES {
        let (_dir, db) = setup_database_with_storage(size);
        let mut rng = StdRng::seed_from_u64(42);
        let addresses: Vec<AddressPath> = (0..(size / BATCH_SIZE))
            .map(|_| generate_random_address(&mut rng))
            .collect();
        let mut storage_paths: Vec<StoragePath> = Vec::new();
        for address in addresses {
            for i in 0..=(BATCH_SIZE / (size / BATCH_SIZE)) {
                let storage_key = StorageKey::from(U256::from(i));
                let storage_path =
                    StoragePath::for_address_path_and_slot(address.clone(), storage_key);
                storage_paths.push(storage_path);
            }
        }

        group.throughput(criterion::Throughput::Elements(BATCH_SIZE as u64));
        group.bench_with_input(
            BenchmarkId::new("random_mutiple_account_storage_reads", size),
            &size,
            |b, _| {
                b.iter(|| {
                    let tx = db.begin_ro().unwrap();
                    for storage_path in &storage_paths {
                        let a = tx.get_storage_slot(storage_path.clone()).unwrap();
                        assert!(a.is_some());
                    }
                    tx.commit().unwrap();
                });
            },
        );
    }
    group.finish();
}

fn bench_inserts(c: &mut Criterion) {
    let mut group = c.benchmark_group("insert_operations");

    for &size in SIZES {
        let (_dir, db) = setup_database(size);
        let mut rng = StdRng::seed_from_u64(43);
        let addresses: Vec<AddressPath> =
            (0..BATCH_SIZE).map(|_| generate_random_address(&mut rng)).collect();

        group.throughput(criterion::Throughput::Elements(BATCH_SIZE as u64));
        group.bench_with_input(BenchmarkId::new("batch_inserts", size), &size, |b, _| {
            b.iter(|| {
                let mut tx = db.begin_rw().unwrap();
                for addr in &addresses {
                    let account =
                        Account::new(1, U256::from(1000u64), EMPTY_ROOT_HASH, KECCAK_EMPTY);
                    tx.set_account(addr.clone(), Some(account)).unwrap();
                }
                tx.commit().unwrap();
            });
        });
    }
    group.finish();
}

fn bench_storage_inserts_single_account(c: &mut Criterion) {
    let mut group = c.benchmark_group("insert_single_account_storage_operations");

    for &size in SIZES {
        let (_dir, db) = setup_database_with_storage(size);
        let mut rng = StdRng::seed_from_u64(43);
        let single_address = generate_random_address(&mut rng);
        let storage_paths_values: Vec<(StoragePath, StorageValue)> = (0..BATCH_SIZE)
            .map(|i| {
                let storage_key = StorageKey::from(U256::from(i));
                let storage_path =
                    StoragePath::for_address_path_and_slot(single_address.clone(), storage_key);
                let storage_value =
                    StorageValue::from_be_slice(storage_path.get_slot().pack().as_slice());
                (storage_path, storage_value)
            })
            .collect();

        let account = Account::new(1, U256::from(1000u64), EMPTY_ROOT_HASH, KECCAK_EMPTY);
        let mut tx = db.begin_rw().unwrap();
        tx.set_account(single_address.clone(), Some(account))
            .unwrap();
        tx.commit().unwrap();

        group.throughput(criterion::Throughput::Elements(BATCH_SIZE as u64));
        group.bench_with_input(
            BenchmarkId::new("batch_inserts_single_account_storage", size),
            &size,
            |b, _| {
                b.iter(|| {
                    let mut tx = db.begin_rw().unwrap();
                    for (storage_path, storage_value) in &storage_paths_values {
                        tx.set_storage_slot(storage_path.clone(), Some(*storage_value))
                            .unwrap();
                    }
                    tx.commit().unwrap();
                });
            },
        );
    }
    group.finish();
}

fn bench_storage_inserts_multiple_accounts(c: &mut Criterion) {
    let mut group = c.benchmark_group("insert_mutliple_accounts_storage_operations");

    for &size in SIZES {
        let (_dir, db) = setup_database_with_storage(size);
        let mut rng = StdRng::seed_from_u64(43);
        let addresses: Vec<AddressPath> = (0..(size / BATCH_SIZE))
            .map(|_| generate_random_address(&mut rng))
            .collect();
        let mut storage_paths_values: Vec<(StoragePath, StorageValue)> = Vec::new();
        for address in &addresses {
            for i in 0..=(BATCH_SIZE / (size / BATCH_SIZE)) {
                let storage_key = StorageKey::from(U256::from(i));
                let storage_path =
                    StoragePath::for_address_path_and_slot(address.clone(), storage_key);
                let storage_value =
                    StorageValue::from_be_slice(storage_path.get_slot().pack().as_slice());
                storage_paths_values.push((storage_path, storage_value));
            }
        }

        let mut tx = db.begin_rw().unwrap();
        let account = Account::new(1, U256::from(1000u64), EMPTY_ROOT_HASH, KECCAK_EMPTY);
        for addr in &addresses {
            tx.set_account(addr.clone(), Some(account.clone())).unwrap();
        }
        tx.commit().unwrap();

        group.throughput(criterion::Throughput::Elements(BATCH_SIZE as u64));
        group.bench_with_input(
            BenchmarkId::new("batch_inserts_multiple_account_storage", size),
            &size,
            |b, _| {
                b.iter(|| {
                    let mut tx = db.begin_rw().unwrap();
                    for (storage_path, storage_value) in &storage_paths_values {
                        tx.set_storage_slot(storage_path.clone(), Some(*storage_value))
                            .unwrap();
                    }
                    tx.commit().unwrap();
                });
            },
        );
    }
    group.finish();
}

fn bench_updates(c: &mut Criterion) {
    let mut group = c.benchmark_group("update_operations");

    for &size in SIZES {
        let (_dir, db) = setup_database(size);
        let mut rng = StdRng::seed_from_u64(42);
        let addresses: Vec<AddressPath> =
            (0..BATCH_SIZE).map(|_| generate_random_address(&mut rng)).collect();

        group.throughput(criterion::Throughput::Elements(BATCH_SIZE as u64));
        group.bench_with_input(BenchmarkId::new("batch_updates", size), &size, |b, _| {
            b.iter(|| {
                let mut tx = db.begin_rw().unwrap();
                for addr in &addresses {
                    let new_account = Account::new(
                        999_999_999,
                        U256::from(999_999_999u64),
                        EMPTY_ROOT_HASH,
                        KECCAK_EMPTY,
                    );
                    tx.set_account(addr.clone(), Some(new_account)).unwrap();
                }
                tx.commit().unwrap();
            });
        });
    }
    group.finish();
}

fn bench_storage_single_account_updates(c: &mut Criterion) {
    let mut group = c.benchmark_group("update_single_account_storage_operations");

    for &size in SIZES {
        let (_dir, db) = setup_database_with_storage(size);
        let mut rng = StdRng::seed_from_u64(42);
        let single_address = generate_random_address(&mut rng);
        let storage_paths_values: Vec<(StoragePath, StorageValue)> = (0..BATCH_SIZE)
            .map(|i| {
                let storage_key = StorageKey::from(U256::from(i));
                let storage_path =
                    StoragePath::for_address_path_and_slot(single_address.clone(), storage_key);
                let mut new_value = storage_path.get_slot().pack();
                new_value.reverse();
                let storage_value = StorageValue::from_be_slice(new_value.as_slice());
                (storage_path, storage_value)
            })
            .collect();

        group.throughput(criterion::Throughput::Elements(BATCH_SIZE as u64));
        group.bench_with_input(
            BenchmarkId::new("batch_single_account_storage_updates", size),
            &size,
            |b, _| {
                b.iter(|| {
                    let mut tx = db.begin_rw().unwrap();
                    for (storage_path, storage_value) in &storage_paths_values {
                        tx.set_storage_slot(storage_path.clone(), Some(*storage_value))
                            .unwrap();
                    }
                    tx.commit().unwrap();
                });
            },
        );
    }
    group.finish();
}

fn bench_storage_multiple_account_updates(c: &mut Criterion) {
    let mut group = c.benchmark_group("update_multiple_accounts_storage_operations");

    for &size in SIZES {
        let (_dir, db) = setup_database_with_storage(size);
        let mut rng = StdRng::seed_from_u64(42);
        let addresses: Vec<AddressPath> = (0..(size / BATCH_SIZE))
            .map(|_| generate_random_address(&mut rng))
            .collect();
        let mut storage_paths_values: Vec<(StoragePath, StorageValue)> = Vec::new();
        for address in &addresses {
            for i in 0..=(BATCH_SIZE / (size / BATCH_SIZE)) {
                let storage_key = StorageKey::from(U256::from(i));
                let storage_path =
                    StoragePath::for_address_path_and_slot(address.clone(), storage_key);
                let mut new_value = storage_path.get_slot().pack();
                new_value.reverse();
                let storage_value = StorageValue::from_be_slice(new_value.as_slice());
                storage_paths_values.push((storage_path, storage_value));
            }
        }

        group.throughput(criterion::Throughput::Elements(BATCH_SIZE as u64));
        group.bench_with_input(
            BenchmarkId::new("batch_multiple_accounts_storage_updates", size),
            &size,
            |b, _| {
                b.iter(|| {
                    let mut tx = db.begin_rw().unwrap();
                    for (storage_path, storage_value) in &storage_paths_values {
                        tx.set_storage_slot(storage_path.clone(), Some(*storage_value))
                            .unwrap();
                    }
                    tx.commit().unwrap();
                });
            },
        );
    }
    group.finish();
}

fn bench_deletes(c: &mut Criterion) {
    let mut group = c.benchmark_group("delete_operations");

    for &size in SIZES {
        let (_dir, db) = setup_database(size);
        let mut rng = StdRng::seed_from_u64(42);
        let addresses: Vec<AddressPath> =
            (0..size).map(|_| generate_random_address(&mut rng)).collect();

        let mut count = 0;

        group.throughput(criterion::Throughput::Elements(BATCH_SIZE as u64));
        group.bench_with_input(BenchmarkId::new("batch_deletes", size), &size, |b, _| {
            b.iter(|| {
                let mut tx = db.begin_rw().unwrap();
                for addr in &addresses[count..count + BATCH_SIZE] {
                    tx.set_account(addr.clone(), None).unwrap();
                }
                // because we are deleting data, after each iteration we drop all the changes
                // we make so that we can delete all the values again.
                tx.rollback().unwrap();
                count += BATCH_SIZE;
            });
        });
    }
    group.finish();
}

fn bench_storage_single_account_deletes(c: &mut Criterion) {
    let mut group = c.benchmark_group("delete_single_account_storage_operations");

    for &size in SIZES {
        let (_dir, db) = setup_database_with_storage(size);
        let mut rng = StdRng::seed_from_u64(42);
        let single_address = generate_random_address(&mut rng);
        let storage_paths: Vec<StoragePath> = (0..BATCH_SIZE)
            .map(|i| {
                let storage_key = StorageKey::from(U256::from(i));
                let storage_path =
                    StoragePath::for_address_path_and_slot(single_address.clone(), storage_key);
                storage_path
            })
            .collect();

        group.throughput(criterion::Throughput::Elements(BATCH_SIZE as u64));
        group.bench_with_input(
            BenchmarkId::new("batch_single_account_storage_deletes", size),
            &size,
            |b, _| {
                b.iter(|| {
                    let mut tx = db.begin_rw().unwrap();
                    for storage_path in &storage_paths {
                        tx.set_storage_slot(storage_path.clone(), None).unwrap();
                    }
                    // because we are deleting data, after each iteration we drop all the changes
                    // we make so that we can delete all the values again.
                    tx.rollback().unwrap();
                });
            },
        );
    }
    group.finish();
}

fn bench_storage_mutliple_accounts_deletes(c: &mut Criterion) {
    let mut group = c.benchmark_group("delete_multiple_accounts_storage_operations");

    for &size in SIZES {
        let (_dir, db) = setup_database_with_storage(size);
        let mut rng = StdRng::seed_from_u64(42);
        let addresses: Vec<AddressPath> = (0..(size / BATCH_SIZE))
            .map(|_| generate_random_address(&mut rng))
            .collect();
        let mut storage_paths: Vec<StoragePath> = Vec::new();
        for address in &addresses {
            for i in 0..=(BATCH_SIZE / (size / BATCH_SIZE)) {
                let storage_key = StorageKey::from(U256::from(i));
                let storage_path =
                    StoragePath::for_address_path_and_slot(address.clone(), storage_key);
                storage_paths.push(storage_path);
            }
        }

        group.throughput(criterion::Throughput::Elements(BATCH_SIZE as u64));
        group.bench_with_input(
            BenchmarkId::new("batch_single_account_storage_deletes", size),
            &size,
            |b, _| {
                b.iter(|| {
                    let mut tx = db.begin_rw().unwrap();
                    for storage_path in &storage_paths {
                        tx.set_storage_slot(storage_path.clone(), None).unwrap();
                    }
                    // because we are deleting data, after each iteration we drop all the changes
                    // we make so that we can delete all the values again.
                    tx.rollback().unwrap();
                });
            },
        );
    }
    group.finish();
}

fn bench_mixed_operations(c: &mut Criterion) {
    let mut group = c.benchmark_group("mixed_operations");

    for &size in SIZES {
        let (_dir, db) = setup_database(size);
        let mut rng = StdRng::seed_from_u64(42);
<<<<<<< HEAD
        let existing_addresses: Vec<AddressPath> = (0..BATCH_SIZE)
            .map(|_| generate_random_address(&mut rng))
            .collect();
        let new_addresses: Vec<AddressPath> = (0..BATCH_SIZE)
            .map(|_| generate_random_address(&mut rng))
            .collect();
        let existing_accounts_with_storage: Vec<AddressPath> = (0..BATCH_SIZE)
            .map(|_| generate_random_address(&mut rng))
            .collect();

        let mut existing_storage_slots: Vec<(StoragePath, StorageValue)> = Vec::new();
        for address in &existing_accounts_with_storage {
            for i in 0..=10 {
                let storage_key = StorageKey::from(U256::from(i));
                let storage_path =
                    StoragePath::for_address_path_and_slot(address.clone(), storage_key);
                let mut new_value = storage_path.get_slot().pack();
                new_value.reverse();
                let storage_value = StorageValue::from_be_slice(new_value.as_slice());
                existing_storage_slots.push((storage_path, storage_value));
            }
        }

        // add these storage slots
        let mut tx = db.begin_rw().unwrap();
        for (storage_path, storage_value) in &existing_storage_slots {
            tx.set_storage_slot(storage_path.clone(), Some(*storage_value))
                .unwrap();
        }
        tx.commit().unwrap();

        // these storage slots will be used to insert new values into storage
        let mut new_storage_slots_in_existing_accounts_with_storage: Vec<(
            StoragePath,
            StorageValue,
        )> = Vec::new();
        for address in &existing_accounts_with_storage {
            for i in 0..=10 {
                let storage_key = StorageKey::from(U256::from(i + BATCH_SIZE + 1));
                let storage_path =
                    StoragePath::for_address_path_and_slot(address.clone(), storage_key);
                let mut new_value = storage_path.get_slot().pack();
                new_value.reverse();
                let storage_value = StorageValue::from_be_slice(new_value.as_slice());
                new_storage_slots_in_existing_accounts_with_storage
                    .push((storage_path, storage_value));
            }
        }
=======
        let existing_addresses: Vec<AddressPath> =
            (0..BATCH_SIZE).map(|_| generate_random_address(&mut rng)).collect();
        let new_addresses: Vec<AddressPath> =
            (0..BATCH_SIZE).map(|_| generate_random_address(&mut rng)).collect();
>>>>>>> fdcf26fb

        group.throughput(criterion::Throughput::Elements(BATCH_SIZE as u64));
        group.bench_with_input(BenchmarkId::new("mixed_workload", size), &size, |b, _| {
            b.iter(|| {
                let mut tx = db.begin_rw().unwrap();
                for i in 0..BATCH_SIZE {
                    let op = rng.gen_range(0..=7);
                    match op {
                        0 => {
                            // Read
                            let address = existing_addresses[i].clone();
                            let account = tx.get_account(address).unwrap();
                        }
                        1 => {
                            // Insert
                            let address = new_addresses[i].clone();
                            let account =
                                Account::new(1, U256::from(1000u64), EMPTY_ROOT_HASH, KECCAK_EMPTY);
                            tx.set_account(address.clone(), Some(account)).unwrap();
                        }
                        2 => {
                            // Update
                            let address = existing_addresses[i].clone();
                            let new_account = Account::new(
                                123,
                                U256::from(999_999_999u64),
                                EMPTY_ROOT_HASH,
                                KECCAK_EMPTY,
                            );
                            tx.set_account(address.clone(), Some(new_account)).unwrap();
                        }
                        3 => {
                            // Delete
                            let address = existing_addresses[i].clone();
                            tx.set_account(address.clone(), None).unwrap();
                        }
                        4 => {
                            // Read storage
                            let (storage_path, _) = existing_storage_slots[i].clone();
                            tx.get_storage_slot(storage_path).unwrap();
                        }
                        5 => {
                            // Insert storage
                            let (storage_path, storage_value) =
                                new_storage_slots_in_existing_accounts_with_storage[i].clone();

                            tx.set_storage_slot(storage_path, Some(storage_value))
                                .unwrap();
                        }
                        6 => {
                            // Update storage
                            let (storage_path, _) = existing_storage_slots[i].clone();
                            tx.set_storage_slot(
                                storage_path,
                                Some(StorageValue::from(U256::from(i))),
                            )
                            .unwrap();
                        }
                        7 => {
                            // Delete storage
                            let (storage_path, _) = existing_storage_slots[i].clone();
                            tx.set_storage_slot(storage_path, None).unwrap();
                        }
                        _ => unreachable!(),
                    }
                }
                tx.commit().unwrap();
            });
        });
    }
    group.finish();
}

criterion_group!(
    benches,
    bench_reads,
    bench_inserts,
    bench_updates,
    bench_deletes,
    bench_mixed_operations,
    bench_storage_reads_single_account,
    bench_storage_reads_multiple_accounts,
    bench_storage_inserts_single_account,
    bench_storage_inserts_multiple_accounts,
    bench_storage_single_account_updates,
    bench_storage_multiple_account_updates,
    bench_storage_single_account_deletes,
    bench_storage_mutliple_accounts_deletes
);
criterion_main!(benches);<|MERGE_RESOLUTION|>--- conflicted
+++ resolved
@@ -53,12 +53,8 @@
         let num_accounts_to_generate = size / BATCH_SIZE;
         for i in 1..=num_accounts_to_generate {
             let address = generate_random_address(&mut rng);
-            let account = Account::new(
-                i as u64,
-                U256::from(i as u64),
-                EMPTY_ROOT_HASH,
-                KECCAK_EMPTY,
-            );
+            let account =
+                Account::new(i as u64, U256::from(i as u64), EMPTY_ROOT_HASH, KECCAK_EMPTY);
 
             tx.set_account(address.clone(), Some(account)).unwrap();
 
@@ -70,8 +66,7 @@
                 let storage_value =
                     StorageValue::from_be_slice(storage_path.get_slot().pack().as_slice());
 
-                tx.set_storage_slot(storage_path, Some(storage_value))
-                    .unwrap();
+                tx.set_storage_slot(storage_path, Some(storage_value)).unwrap();
             }
         }
 
@@ -145,9 +140,8 @@
     for &size in SIZES {
         let (_dir, db) = setup_database_with_storage(size);
         let mut rng = StdRng::seed_from_u64(42);
-        let addresses: Vec<AddressPath> = (0..(size / BATCH_SIZE))
-            .map(|_| generate_random_address(&mut rng))
-            .collect();
+        let addresses: Vec<AddressPath> =
+            (0..(size / BATCH_SIZE)).map(|_| generate_random_address(&mut rng)).collect();
         let mut storage_paths: Vec<StoragePath> = Vec::new();
         for address in addresses {
             for i in 0..=(BATCH_SIZE / (size / BATCH_SIZE)) {
@@ -222,8 +216,7 @@
 
         let account = Account::new(1, U256::from(1000u64), EMPTY_ROOT_HASH, KECCAK_EMPTY);
         let mut tx = db.begin_rw().unwrap();
-        tx.set_account(single_address.clone(), Some(account))
-            .unwrap();
+        tx.set_account(single_address.clone(), Some(account)).unwrap();
         tx.commit().unwrap();
 
         group.throughput(criterion::Throughput::Elements(BATCH_SIZE as u64));
@@ -234,8 +227,7 @@
                 b.iter(|| {
                     let mut tx = db.begin_rw().unwrap();
                     for (storage_path, storage_value) in &storage_paths_values {
-                        tx.set_storage_slot(storage_path.clone(), Some(*storage_value))
-                            .unwrap();
+                        tx.set_storage_slot(storage_path.clone(), Some(*storage_value)).unwrap();
                     }
                     tx.commit().unwrap();
                 });
@@ -251,9 +243,8 @@
     for &size in SIZES {
         let (_dir, db) = setup_database_with_storage(size);
         let mut rng = StdRng::seed_from_u64(43);
-        let addresses: Vec<AddressPath> = (0..(size / BATCH_SIZE))
-            .map(|_| generate_random_address(&mut rng))
-            .collect();
+        let addresses: Vec<AddressPath> =
+            (0..(size / BATCH_SIZE)).map(|_| generate_random_address(&mut rng)).collect();
         let mut storage_paths_values: Vec<(StoragePath, StorageValue)> = Vec::new();
         for address in &addresses {
             for i in 0..=(BATCH_SIZE / (size / BATCH_SIZE)) {
@@ -281,8 +272,7 @@
                 b.iter(|| {
                     let mut tx = db.begin_rw().unwrap();
                     for (storage_path, storage_value) in &storage_paths_values {
-                        tx.set_storage_slot(storage_path.clone(), Some(*storage_value))
-                            .unwrap();
+                        tx.set_storage_slot(storage_path.clone(), Some(*storage_value)).unwrap();
                     }
                     tx.commit().unwrap();
                 });
@@ -348,8 +338,7 @@
                 b.iter(|| {
                     let mut tx = db.begin_rw().unwrap();
                     for (storage_path, storage_value) in &storage_paths_values {
-                        tx.set_storage_slot(storage_path.clone(), Some(*storage_value))
-                            .unwrap();
+                        tx.set_storage_slot(storage_path.clone(), Some(*storage_value)).unwrap();
                     }
                     tx.commit().unwrap();
                 });
@@ -365,9 +354,8 @@
     for &size in SIZES {
         let (_dir, db) = setup_database_with_storage(size);
         let mut rng = StdRng::seed_from_u64(42);
-        let addresses: Vec<AddressPath> = (0..(size / BATCH_SIZE))
-            .map(|_| generate_random_address(&mut rng))
-            .collect();
+        let addresses: Vec<AddressPath> =
+            (0..(size / BATCH_SIZE)).map(|_| generate_random_address(&mut rng)).collect();
         let mut storage_paths_values: Vec<(StoragePath, StorageValue)> = Vec::new();
         for address in &addresses {
             for i in 0..=(BATCH_SIZE / (size / BATCH_SIZE)) {
@@ -389,8 +377,7 @@
                 b.iter(|| {
                     let mut tx = db.begin_rw().unwrap();
                     for (storage_path, storage_value) in &storage_paths_values {
-                        tx.set_storage_slot(storage_path.clone(), Some(*storage_value))
-                            .unwrap();
+                        tx.set_storage_slot(storage_path.clone(), Some(*storage_value)).unwrap();
                     }
                     tx.commit().unwrap();
                 });
@@ -470,9 +457,8 @@
     for &size in SIZES {
         let (_dir, db) = setup_database_with_storage(size);
         let mut rng = StdRng::seed_from_u64(42);
-        let addresses: Vec<AddressPath> = (0..(size / BATCH_SIZE))
-            .map(|_| generate_random_address(&mut rng))
-            .collect();
+        let addresses: Vec<AddressPath> =
+            (0..(size / BATCH_SIZE)).map(|_| generate_random_address(&mut rng)).collect();
         let mut storage_paths: Vec<StoragePath> = Vec::new();
         for address in &addresses {
             for i in 0..=(BATCH_SIZE / (size / BATCH_SIZE)) {
@@ -509,16 +495,12 @@
     for &size in SIZES {
         let (_dir, db) = setup_database(size);
         let mut rng = StdRng::seed_from_u64(42);
-<<<<<<< HEAD
-        let existing_addresses: Vec<AddressPath> = (0..BATCH_SIZE)
-            .map(|_| generate_random_address(&mut rng))
-            .collect();
-        let new_addresses: Vec<AddressPath> = (0..BATCH_SIZE)
-            .map(|_| generate_random_address(&mut rng))
-            .collect();
-        let existing_accounts_with_storage: Vec<AddressPath> = (0..BATCH_SIZE)
-            .map(|_| generate_random_address(&mut rng))
-            .collect();
+        let existing_addresses: Vec<AddressPath> =
+            (0..BATCH_SIZE).map(|_| generate_random_address(&mut rng)).collect();
+        let new_addresses: Vec<AddressPath> =
+            (0..BATCH_SIZE).map(|_| generate_random_address(&mut rng)).collect();
+        let existing_accounts_with_storage: Vec<AddressPath> =
+            (0..BATCH_SIZE).map(|_| generate_random_address(&mut rng)).collect();
 
         let mut existing_storage_slots: Vec<(StoragePath, StorageValue)> = Vec::new();
         for address in &existing_accounts_with_storage {
@@ -536,8 +518,7 @@
         // add these storage slots
         let mut tx = db.begin_rw().unwrap();
         for (storage_path, storage_value) in &existing_storage_slots {
-            tx.set_storage_slot(storage_path.clone(), Some(*storage_value))
-                .unwrap();
+            tx.set_storage_slot(storage_path.clone(), Some(*storage_value)).unwrap();
         }
         tx.commit().unwrap();
 
@@ -558,12 +539,6 @@
                     .push((storage_path, storage_value));
             }
         }
-=======
-        let existing_addresses: Vec<AddressPath> =
-            (0..BATCH_SIZE).map(|_| generate_random_address(&mut rng)).collect();
-        let new_addresses: Vec<AddressPath> =
-            (0..BATCH_SIZE).map(|_| generate_random_address(&mut rng)).collect();
->>>>>>> fdcf26fb
 
         group.throughput(criterion::Throughput::Elements(BATCH_SIZE as u64));
         group.bench_with_input(BenchmarkId::new("mixed_workload", size), &size, |b, _| {
@@ -610,8 +585,7 @@
                             let (storage_path, storage_value) =
                                 new_storage_slots_in_existing_accounts_with_storage[i].clone();
 
-                            tx.set_storage_slot(storage_path, Some(storage_value))
-                                .unwrap();
+                            tx.set_storage_slot(storage_path, Some(storage_value)).unwrap();
                         }
                         6 => {
                             // Update storage
